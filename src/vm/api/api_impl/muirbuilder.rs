// Copyright 2017 The Australian National University
//
// Licensed under the Apache License, Version 2.0 (the "License");
// you may not use this file except in compliance with the License.
// You may obtain a copy of the License at
//
//     http://www.apache.org/licenses/LICENSE-2.0
//
// Unless required by applicable law or agreed to in writing, software
// distributed under the License is distributed on an "AS IS" BASIS,
// WITHOUT WARRANTIES OR CONDITIONS OF ANY KIND, either express or implied.
// See the License for the specific language governing permissions and
// limitations under the License.

use super::common::*;
use ast::op::*;
use ast::inst::*;
use utils::LinkedHashMap;
use utils::LinkedHashSet;
use std;

pub struct MuIRBuilder {
    /// ref to MuVM
    mvm: *const MuVM,

    /// Point to the C-visible CMuIRBuilder so that `load` and `abort` can deallocate itself.
    pub c_struct: *mut CMuIRBuilder,

    /// Map IDs to names. Items are inserted during `gen_sym`. MuIRBuilder is supposed to be used
    /// by one thread, so there is no need for locking.
    id_name_map: HashMap<MuID, MuName>,

    /// The "transient bundle" includes everything being built here.
    bundle: TransientBundle
}

pub type IdBMap<T> = HashMap<MuID, Box<T>>;

/// A transient bundle, i.e. the bundle being built, but not yet loaded into the MuVM.
#[derive(Default)]
pub struct TransientBundle {
    types: IdBMap<NodeType>,
    sigs: IdBMap<NodeFuncSig>,
    consts: IdBMap<NodeConst>,
    globals: IdBMap<NodeGlobalCell>,
    funcs: IdBMap<NodeFunc>,
    expfuncs: IdBMap<NodeExpFunc>,
    funcvers: IdBMap<NodeFuncVer>,
    bbs: IdBMap<NodeBB>,
    insts: IdBMap<NodeInst>,
    dest_clauses: IdBMap<NodeDestClause>,
    exc_clauses: IdBMap<NodeExcClause>,
    ka_clauses: IdBMap<NodeKeepaliveClause>
}

impl MuIRBuilder {
    pub fn new(mvm: *const MuVM) -> Box<MuIRBuilder> {
        Box::new(MuIRBuilder {
            mvm: mvm,
            c_struct: ptr::null_mut(),
            id_name_map: Default::default(),
            bundle: Default::default()
        })
    }

    #[inline(always)]
    fn get_mvm<'a, 'b>(&'a mut self) -> &'b MuVM {
        //self.mvm
        unsafe { &*self.mvm }
    }

    #[inline(always)]
    fn get_mvm_immutable<'a, 'b>(&'a self) -> &'b MuVM {
        unsafe { &*self.mvm }
    }

    #[inline(always)]
    fn get_vm<'a, 'b>(&'a mut self) -> &'b VM {
        &self.get_mvm().vm
    }

    #[inline(always)]
    fn next_id(&mut self) -> MuID {
        self.get_vm().next_id()
    }

    fn deallocate(&mut self) {
        let c_struct = self.c_struct;
        let b_ptr = self as *mut MuIRBuilder;
        debug!(
            "Deallocating MuIRBuilder {:?} and CMuIRBuilder {:?}...",
            b_ptr,
            c_struct
        );
        unsafe {
            Box::from_raw(c_struct);
            Box::from_raw(b_ptr);
        }
    }

    /// Get the Mu name of the `id`. This will consume the entry in the `id_name_map`. For this
    /// reason, this function is only called when the actual MuEntity that has this ID is created
    /// (such as `new_type_int`).
    fn consume_name_of(&mut self, id: MuID) -> Option<MuName> {
        self.id_name_map.remove(&id)
    }

    pub fn load(&mut self) {
        load_bundle(self);
        self.deallocate();
    }

    pub fn abort(&mut self) {
        info!("Aborting boot image building...");
        self.deallocate();
    }

    pub fn gen_sym(&mut self, name: Option<String>) -> MuID {
        let my_id = self.next_id();

        trace!("gen_sym({:?}) -> {}", name, my_id);

        match name {
            None => {}
            Some(the_name) => {
                let old = self.id_name_map.insert(my_id, the_name);
                debug_assert!(
                    old.is_none(),
                    "ID already exists: {}, new name: {}, old name: {}",
                    my_id,
                    self.id_name_map.get(&my_id).unwrap(),
                    old.unwrap()
                );
            }
        };

        my_id
    }

    pub fn new_type_int(&mut self, id: MuID, len: c_int) {
        self.bundle
            .types
            .insert(id, Box::new(NodeType::TypeInt { id: id, len: len }));
    }

    pub fn new_type_float(&mut self, id: MuID) {
        self.bundle
            .types
            .insert(id, Box::new(NodeType::TypeFloat { id: id }));
    }

    pub fn new_type_double(&mut self, id: MuID) {
        self.bundle
            .types
            .insert(id, Box::new(NodeType::TypeDouble { id: id }));
    }

    pub fn new_type_uptr(&mut self, id: MuID, ty: MuID) {
        self.bundle
            .types
            .insert(id, Box::new(NodeType::TypeUPtr { id: id, ty: ty }));
    }

    pub fn new_type_ufuncptr(&mut self, id: MuID, sig: MuID) {
        self.bundle
            .types
            .insert(id, Box::new(NodeType::TypeUFuncPtr { id: id, sig: sig }));
    }

    pub fn new_type_struct(&mut self, id: MuID, fieldtys: Vec<MuID>) {
        self.bundle.types.insert(
            id,
            Box::new(NodeType::TypeStruct {
                id: id,
                fieldtys: fieldtys
            })
        );
    }

    pub fn new_type_hybrid(&mut self, id: MuID, fixedtys: Vec<MuID>, varty: MuID) {
        self.bundle.types.insert(
            id,
            Box::new(NodeType::TypeHybrid {
                id: id,
                fixedtys: fixedtys,
                varty: varty
            })
        );
    }

    pub fn new_type_array(&mut self, id: MuID, elemty: MuID, len: u64) {
        self.bundle.types.insert(
            id,
            Box::new(NodeType::TypeArray {
                id: id,
                elemty: elemty,
                len: len as usize
            })
        );
    }

    pub fn new_type_vector(&mut self, id: MuID, elemty: MuID, len: u64) {
        self.bundle.types.insert(
            id,
            Box::new(NodeType::TypeVector {
                id: id,
                elemty: elemty,
                len: len as usize
            })
        );
    }

    pub fn new_type_void(&mut self, id: MuID) {
        self.bundle
            .types
            .insert(id, Box::new(NodeType::TypeVoid { id: id }));
    }

    pub fn new_type_ref(&mut self, id: MuID, ty: MuID) {
        self.bundle
            .types
            .insert(id, Box::new(NodeType::TypeRef { id: id, ty: ty }));
    }

    pub fn new_type_iref(&mut self, id: MuID, ty: MuID) {
        self.bundle
            .types
            .insert(id, Box::new(NodeType::TypeIRef { id: id, ty: ty }));
    }

    pub fn new_type_weakref(&mut self, id: MuID, ty: MuID) {
        self.bundle
            .types
            .insert(id, Box::new(NodeType::TypeWeakRef { id: id, ty: ty }));
    }

    pub fn new_type_funcref(&mut self, id: MuID, sig: MuID) {
        self.bundle
            .types
            .insert(id, Box::new(NodeType::TypeFuncRef { id: id, sig: sig }));
    }

    pub fn new_type_tagref64(&mut self, id: MuID) {
        self.bundle
            .types
            .insert(id, Box::new(NodeType::TypeTagRef64 { id: id }));
    }

    pub fn new_type_threadref(&mut self, id: MuID) {
        self.bundle
            .types
            .insert(id, Box::new(NodeType::TypeThreadRef { id: id }));
    }

    pub fn new_type_stackref(&mut self, id: MuID) {
        self.bundle
            .types
            .insert(id, Box::new(NodeType::TypeStackRef { id: id }));
    }

    pub fn new_type_framecursorref(&mut self, id: MuID) {
        self.bundle
            .types
            .insert(id, Box::new(NodeType::TypeFrameCursorRef { id: id }));
    }

    pub fn new_type_irbuilderref(&mut self, id: MuID) {
        self.bundle
            .types
            .insert(id, Box::new(NodeType::TypeIRBuilderRef { id: id }));
    }

    pub fn new_funcsig(&mut self, id: MuID, paramtys: Vec<MuID>, rettys: Vec<MuID>) {
        self.bundle.sigs.insert(
            id,
            Box::new(NodeFuncSig {
                id: id,
                paramtys: paramtys,
                rettys: rettys
            })
        );
    }

    pub fn new_const_int(&mut self, id: MuID, ty: MuID, value: u64) {
        self.bundle.consts.insert(
            id,
            Box::new(NodeConst::ConstInt {
                id: id,
                ty: ty,
                value: value
            })
        );
    }

    pub fn new_const_int_ex(&mut self, id: MuID, ty: MuID, values: &[u64]) {
        self.bundle.consts.insert(
            id,
            Box::new(NodeConst::ConstIntEx {
                id: id,
                ty: ty,
                value: values.to_vec()
            })
        );
    }

    pub fn new_const_float(&mut self, id: MuID, ty: MuID, value: f32) {
        self.bundle.consts.insert(
            id,
            Box::new(NodeConst::ConstFloat {
                id: id,
                ty: ty,
                value: value
            })
        );
    }

    pub fn new_const_double(&mut self, id: MuID, ty: MuID, value: f64) {
        self.bundle.consts.insert(
            id,
            Box::new(NodeConst::ConstDouble {
                id: id,
                ty: ty,
                value: value
            })
        );
    }

    pub fn new_const_null(&mut self, id: MuID, ty: MuID) {
        self.bundle
            .consts
            .insert(id, Box::new(NodeConst::ConstNull { id: id, ty: ty }));
    }

    pub fn new_const_seq(&mut self, id: MuID, ty: MuID, elems: Vec<MuID>) {
        self.bundle.consts.insert(
            id,
            Box::new(NodeConst::ConstSeq {
                id: id,
                ty: ty,
                elems: elems
            })
        );
    }

    pub fn new_const_extern(&mut self, id: MuID, ty: MuID, symbol: String) {
        self.bundle.consts.insert(
            id,
            Box::new(NodeConst::ConstExtern {
                id: id,
                ty: ty,
                symbol: symbol
            })
        );
    }

    pub fn new_global_cell(&mut self, id: MuID, ty: MuID) {
        self.bundle
            .globals
            .insert(id, Box::new(NodeGlobalCell { id: id, ty: ty }));
    }

    pub fn new_func(&mut self, id: MuID, sig: MuID) {
        self.bundle
            .funcs
            .insert(id, Box::new(NodeFunc { id: id, sig: sig }));
    }

    pub fn new_exp_func(&mut self, id: MuID, func: MuID, callconv: CMuCallConv, cookie: MuID) {
        panic!("Not implemented")
    }

    pub fn new_func_ver(&mut self, id: MuID, func: MuID, bbs: Vec<MuID>) {
        self.bundle.funcvers.insert(
            id,
            Box::new(NodeFuncVer {
                id: id,
                func: func,
                bbs: bbs
            })
        );
    }

    pub fn new_bb(
        &mut self,
        id: MuID,
        nor_param_ids: Vec<MuID>,
        nor_param_types: Vec<MuID>,
        exc_param_id: Option<MuID>,
        insts: Vec<MuID>
    ) {
        self.bundle.bbs.insert(
            id,
            Box::new(NodeBB {
                id: id,
                nor_param_ids: nor_param_ids,
                nor_param_types: nor_param_types,
                exc_param_id: exc_param_id,
                insts: insts
            })
        );
    }

    pub fn new_dest_clause(&mut self, id: MuID, dest: MuID, vars: Vec<MuID>) {
        self.bundle.dest_clauses.insert(
            id,
            Box::new(NodeDestClause {
                id: id,
                dest: dest,
                vars: vars
            })
        );
    }

    pub fn new_exc_clause(&mut self, id: MuID, nor: MuID, exc: MuID) {
        self.bundle.exc_clauses.insert(
            id,
            Box::new(NodeExcClause {
                id: id,
                nor: nor,
                exc: exc
            })
        );
    }

    pub fn new_keepalive_clause(&mut self, id: MuID, vars: Vec<MuID>) {
        self.bundle
            .ka_clauses
            .insert(id, Box::new(NodeKeepaliveClause { id: id, vars: vars }));
    }

    pub fn new_csc_ret_with(&mut self, id: MuID, rettys: Vec<MuID>) {
        panic!("Not implemented")
    }

    pub fn new_csc_kill_old(&mut self, id: MuID) {
        panic!("Not implemented")
    }

    pub fn new_nsc_pass_values(&mut self, id: MuID, tys: Vec<MuID>, vars: Vec<MuID>) {
        panic!("Not implemented")
    }

    pub fn new_nsc_throw_exc(&mut self, id: MuID, exc: MuID) {
        panic!("Not implemented")
    }

    #[inline(always)]
    fn add_inst(&mut self, id: MuID, inst: NodeInst) {
        self.bundle.insts.insert(id, Box::new(inst));
    }

    pub fn new_binop(
        &mut self,
        id: MuID,
        result_id: MuID,
        optr: CMuBinOptr,
        ty: MuID,
        opnd1: MuID,
        opnd2: MuID,
        exc_clause: Option<MuID>
    ) {
        self.add_inst(
            id,
            NodeInst::NodeBinOp {
                id: id,
                result_id: result_id,
                status_result_ids: vec![],
                optr: optr,
                flags: 0,
                ty: ty,
                opnd1: opnd1,
                opnd2: opnd2,
                exc_clause: exc_clause
            }
        );
    }

    pub fn new_binop_with_status(
        &mut self,
        id: MuID,
        result_id: MuID,
        status_result_ids: Vec<MuID>,
        optr: CMuBinOptr,
        status_flags: CMuBinOpStatus,
        ty: MuID,
        opnd1: MuID,
        opnd2: MuID,
        exc_clause: Option<MuID>
    ) {
        self.add_inst(
            id,
            NodeInst::NodeBinOp {
                id: id,
                result_id: result_id,
                status_result_ids: status_result_ids,
                optr: optr,
                flags: status_flags,
                ty: ty,
                opnd1: opnd1,
                opnd2: opnd2,
                exc_clause: exc_clause
            }
        )
    }

    pub fn new_cmp(
        &mut self,
        id: MuID,
        result_id: MuID,
        optr: CMuCmpOptr,
        ty: MuID,
        opnd1: MuID,
        opnd2: MuID
    ) {
        self.add_inst(
            id,
            NodeInst::NodeCmp {
                id: id,
                result_id: result_id,
                optr: optr,
                ty: ty,
                opnd1: opnd1,
                opnd2: opnd2
            }
        );
    }

    pub fn new_conv(
        &mut self,
        id: MuID,
        result_id: MuID,
        optr: CMuConvOptr,
        from_ty: MuID,
        to_ty: MuID,
        opnd: MuID
    ) {
        self.add_inst(
            id,
            NodeInst::NodeConv {
                id: id,
                result_id: result_id,
                optr: optr,
                from_ty: from_ty,
                to_ty: to_ty,
                opnd: opnd
            }
        );
    }

    pub fn new_select(
        &mut self,
        id: MuID,
        result_id: MuID,
        cond_ty: MuID,
        opnd_ty: MuID,
        cond: MuID,
        if_true: MuID,
        if_false: MuID
    ) {
        self.add_inst(
            id,
            NodeInst::NodeSelect {
                id: id,
                result_id: result_id,
                cond_ty: cond_ty,
                opnd_ty: opnd_ty,
                cond: cond,
                if_true: if_true,
                if_false: if_false
            }
        );
    }

    pub fn new_branch(&mut self, id: MuID, dest: MuID) {
        self.add_inst(id, NodeInst::NodeBranch { id: id, dest: dest });
    }

    pub fn new_branch2(&mut self, id: MuID, cond: MuID, if_true: MuID, if_false: MuID) {
        self.add_inst(
            id,
            NodeInst::NodeBranch2 {
                id: id,
                cond: cond,
                if_true: if_true,
                if_false: if_false
            }
        );
    }

    pub fn new_switch(
        &mut self,
        id: MuID,
        opnd_ty: MuID,
        opnd: MuID,
        default_dest: MuID,
        cases: Vec<MuID>,
        dests: Vec<MuID>
    ) {
        self.add_inst(
            id,
            NodeInst::NodeSwitch {
                id: id,
                opnd_ty: opnd_ty,
                opnd: opnd,
                default_dest: default_dest,
                cases: cases,
                dests: dests
            }
        );
    }

    pub fn new_call(
        &mut self,
        id: MuID,
        result_ids: Vec<MuID>,
        sig: MuID,
        callee: MuID,
        args: Vec<MuID>,
        exc_clause: Option<MuID>,
        keepalive_clause: Option<MuID>
    ) {
        self.add_inst(
            id,
            NodeInst::NodeCall {
                id: id,
                result_ids: result_ids,
                sig: sig,
                callee: callee,
                args: args,
                exc_clause: exc_clause,
                keepalive_clause: keepalive_clause
            }
        );
    }

    pub fn new_tailcall(&mut self, id: MuID, sig: MuID, callee: MuID, args: Vec<MuID>) {
        self.add_inst(
            id,
            NodeInst::NodeTailCall {
                id: id,
                sig: sig,
                callee: callee,
                args: args
            }
        );
    }

    pub fn new_ret(&mut self, id: MuID, rvs: Vec<MuID>) {
        self.add_inst(id, NodeInst::NodeRet { id: id, rvs: rvs });
    }

    pub fn new_throw(&mut self, id: MuID, exc: MuID) {
        self.add_inst(id, NodeInst::NodeThrow { id: id, exc: exc });
    }

    pub fn new_extractvalue(
        &mut self,
        id: MuID,
        result_id: MuID,
        strty: MuID,
        index: c_int,
        opnd: MuID
    ) {
        self.add_inst(
            id,
            NodeInst::NodeExtractValue {
                id: id,
                result_id: result_id,
                strty: strty,
                index: index,
                opnd: opnd
            }
        );
    }

    pub fn new_insertvalue(
        &mut self,
        id: MuID,
        result_id: MuID,
        strty: MuID,
        index: c_int,
        opnd: MuID,
        newval: MuID
    ) {
        self.add_inst(
            id,
            NodeInst::NodeInsertValue {
                id: id,
                result_id: result_id,
                strty: strty,
                index: index,
                opnd: opnd,
                newval: newval
            }
        );
    }

    pub fn new_extractelement(
        &mut self,
        id: MuID,
        result_id: MuID,
        seqty: MuID,
        indty: MuID,
        opnd: MuID,
        index: MuID
    ) {
        self.add_inst(
            id,
            NodeInst::NodeExtractElement {
                id: id,
                result_id: result_id,
                seqty: seqty,
                indty: indty,
                opnd: opnd,
                index: index
            }
        );
    }

    pub fn new_insertelement(
        &mut self,
        id: MuID,
        result_id: MuID,
        seqty: MuID,
        indty: MuID,
        opnd: MuID,
        index: MuID,
        newval: MuID
    ) {
        self.add_inst(
            id,
            NodeInst::NodeInsertElement {
                id: id,
                result_id: result_id,
                seqty: seqty,
                indty: indty,
                opnd: opnd,
                index: index,
                newval: newval
            }
        );
    }

    pub fn new_shufflevector(
        &mut self,
        id: MuID,
        result_id: MuID,
        vecty: MuID,
        maskty: MuID,
        vec1: MuID,
        vec2: MuID,
        mask: MuID
    ) {
        self.add_inst(
            id,
            NodeInst::NodeShuffleVector {
                id: id,
                result_id: result_id,
                vecty: vecty,
                maskty: maskty,
                vec1: vec1,
                vec2: vec2,
                mask: mask
            }
        );
    }

    pub fn new_new(&mut self, id: MuID, result_id: MuID, allocty: MuID, exc_clause: Option<MuID>) {
        self.add_inst(
            id,
            NodeInst::NodeNew {
                id: id,
                result_id: result_id,
                allocty: allocty,
                exc_clause: exc_clause
            }
        );
    }

    pub fn new_newhybrid(
        &mut self,
        id: MuID,
        result_id: MuID,
        allocty: MuID,
        lenty: MuID,
        length: MuID,
        exc_clause: Option<MuID>
    ) {
        self.add_inst(
            id,
            NodeInst::NodeNewHybrid {
                id: id,
                result_id: result_id,
                allocty: allocty,
                lenty: lenty,
                length: length,
                exc_clause: exc_clause
            }
        );
    }

    pub fn new_alloca(
        &mut self,
        id: MuID,
        result_id: MuID,
        allocty: MuID,
        exc_clause: Option<MuID>
    ) {
        self.add_inst(
            id,
            NodeInst::NodeAlloca {
                id: id,
                result_id: result_id,
                allocty: allocty,
                exc_clause: exc_clause
            }
        );
    }

    pub fn new_allocahybrid(
        &mut self,
        id: MuID,
        result_id: MuID,
        allocty: MuID,
        lenty: MuID,
        length: MuID,
        exc_clause: Option<MuID>
    ) {
        self.add_inst(
            id,
            NodeInst::NodeAllocaHybrid {
                id: id,
                result_id: result_id,
                allocty: allocty,
                lenty: lenty,
                length: length,
                exc_clause: exc_clause
            }
        );
    }

    pub fn new_getiref(&mut self, id: MuID, result_id: MuID, refty: MuID, opnd: MuID) {
        self.add_inst(
            id,
            NodeInst::NodeGetIRef {
                id: id,
                result_id: result_id,
                refty: refty,
                opnd: opnd
            }
        );
    }

    pub fn new_getfieldiref(
        &mut self,
        id: MuID,
        result_id: MuID,
        is_ptr: bool,
        refty: MuID,
        index: c_int,
        opnd: MuID
    ) {
        self.add_inst(
            id,
            NodeInst::NodeGetFieldIRef {
                id: id,
                result_id: result_id,
                is_ptr: is_ptr,
                refty: refty,
                index: index,
                opnd: opnd
            }
        );
    }

    pub fn new_getelemiref(
        &mut self,
        id: MuID,
        result_id: MuID,
        is_ptr: bool,
        refty: MuID,
        indty: MuID,
        opnd: MuID,
        index: MuID
    ) {
        self.add_inst(
            id,
            NodeInst::NodeGetElemIRef {
                id: id,
                result_id: result_id,
                is_ptr: is_ptr,
                refty: refty,
                indty: indty,
                opnd: opnd,
                index: index
            }
        );
    }

    pub fn new_shiftiref(
        &mut self,
        id: MuID,
        result_id: MuID,
        is_ptr: bool,
        refty: MuID,
        offty: MuID,
        opnd: MuID,
        offset: MuID
    ) {
        self.add_inst(
            id,
            NodeInst::NodeShiftIRef {
                id: id,
                result_id: result_id,
                is_ptr: is_ptr,
                refty: refty,
                offty: offty,
                opnd: opnd,
                offset: offset
            }
        );
    }

    pub fn new_getvarpartiref(
        &mut self,
        id: MuID,
        result_id: MuID,
        is_ptr: bool,
        refty: MuID,
        opnd: MuID
    ) {
        self.add_inst(
            id,
            NodeInst::NodeGetVarPartIRef {
                id: id,
                result_id: result_id,
                is_ptr: is_ptr,
                refty: refty,
                opnd: opnd
            }
        );
    }

    pub fn new_load(
        &mut self,
        id: MuID,
        result_id: MuID,
        is_ptr: bool,
        ord: CMuMemOrd,
        refty: MuID,
        loc: MuID,
        exc_clause: Option<MuID>
    ) {
        self.add_inst(
            id,
            NodeInst::NodeLoad {
                id: id,
                result_id: result_id,
                is_ptr: is_ptr,
                ord: ord,
                refty: refty,
                loc: loc,
                exc_clause: exc_clause
            }
        );
    }

    pub fn new_store(
        &mut self,
        id: MuID,
        is_ptr: bool,
        ord: CMuMemOrd,
        refty: MuID,
        loc: MuID,
        newval: MuID,
        exc_clause: Option<MuID>
    ) {
        self.add_inst(
            id,
            NodeInst::NodeStore {
                id: id,
                is_ptr: is_ptr,
                ord: ord,
                refty: refty,
                loc: loc,
                newval: newval,
                exc_clause: exc_clause
            }
        );
    }

    pub fn new_cmpxchg(
        &mut self,
        id: MuID,
        value_result_id: MuID,
        succ_result_id: MuID,
        is_ptr: bool,
        is_weak: bool,
        ord_succ: CMuMemOrd,
        ord_fail: CMuMemOrd,
        refty: MuID,
        loc: MuID,
        expected: MuID,
        desired: MuID,
        exc_clause: Option<MuID>
    ) {
        self.add_inst(
            id,
            NodeInst::NodeCmpXchg {
                id: id,
                value_result_id: value_result_id,
                succ_result_id: succ_result_id,
                is_ptr: is_ptr,
                is_weak: is_weak,
                ord_succ: ord_succ,
                ord_fail: ord_fail,
                refty: refty,
                loc: loc,
                expected: expected,
                desired: desired,
                exc_clause: exc_clause
            }
        );
    }

    pub fn new_atomicrmw(
        &mut self,
        id: MuID,
        result_id: MuID,
        is_ptr: bool,
        ord: CMuMemOrd,
        optr: CMuAtomicRMWOptr,
        ref_ty: MuID,
        loc: MuID,
        opnd: MuID,
        exc_clause: Option<MuID>
    ) {
        self.add_inst(
            id,
            NodeInst::NodeAtomicRMW {
                id: id,
                result_id: result_id,
                is_ptr: is_ptr,
                ord: ord,
                optr: optr,
                ref_ty: ref_ty,
                loc: loc,
                opnd: opnd,
                exc_clause: exc_clause
            }
        );
    }

    pub fn new_fence(&mut self, id: MuID, ord: CMuMemOrd) {
        self.add_inst(id, NodeInst::NodeFence { id: id, ord: ord });
    }

    pub fn new_trap(
        &mut self,
        id: MuID,
        result_ids: Vec<MuID>,
        rettys: Vec<MuID>,
        exc_clause: Option<MuID>,
        keepalive_clause: Option<MuID>
    ) {
        self.add_inst(
            id,
            NodeInst::NodeTrap {
                id: id,
                result_ids: result_ids,
                rettys: rettys,
                exc_clause: exc_clause,
                keepalive_clause: keepalive_clause
            }
        );
    }

    pub fn new_watchpoint(
        &mut self,
        id: MuID,
        wpid: CMuWPID,
        result_ids: Vec<MuID>,
        rettys: Vec<MuID>,
        dis: MuID,
        ena: MuID,
        exc: Option<MuID>,
        keepalive_clause: Option<MuID>
    ) {
        self.add_inst(
            id,
            NodeInst::NodeWatchPoint {
                id: id,
                wpid: wpid as MuID,
                result_ids: result_ids,
                rettys: rettys,
                dis: dis,
                ena: ena,
                exc: exc,
                keepalive_clause: keepalive_clause
            }
        );
    }

    pub fn new_wpbranch(&mut self, id: MuID, wpid: CMuWPID, dis: MuID, ena: MuID) {
        self.add_inst(
            id,
            NodeInst::NodeWPBranch {
                id: id,
                wpid: wpid as MuID,
                dis: dis,
                ena: ena
            }
        );
    }

    pub fn new_ccall(
        &mut self,
        id: MuID,
        result_ids: Vec<MuID>,
        callconv: CMuCallConv,
        callee_ty: MuID,
        sig: MuID,
        callee: MuID,
        args: Vec<MuID>,
        exc_clause: Option<MuID>,
        keepalive_clause: Option<MuID>
    ) {
        self.add_inst(
            id,
            NodeInst::NodeCCall {
                id: id,
                result_ids: result_ids,
                callconv: callconv,
                callee_ty: callee_ty,
                sig: sig,
                callee: callee,
                args: args,
                exc_clause: exc_clause,
                keepalive_clause: keepalive_clause
            }
        );
    }

    pub fn new_newthread(
        &mut self,
        id: MuID,
        result_id: MuID,
        stack: MuID,
        threadlocal: Option<MuID>,
        new_stack_clause: MuID,
        exc_clause: Option<MuID>
    ) {
        self.add_inst(
            id,
            NodeInst::NodeNewThread {
                id: id,
                result_id: result_id,
                stack: stack,
                threadlocal: threadlocal,
                new_stack_clause: new_stack_clause,
                exc_clause: exc_clause
            }
        );
    }

    pub fn new_swapstack(
        &mut self,
        id: MuID,
        result_ids: Vec<MuID>,
        swappee: MuID,
        cur_stack_clause: MuID,
        new_stack_clause: MuID,
        exc_clause: Option<MuID>,
        keepalive_clause: Option<MuID>
    ) {
        self.add_inst(
            id,
            NodeInst::NodeSwapStack {
                id: id,
                result_ids: result_ids,
                swappee: swappee,
                cur_stack_clause: cur_stack_clause,
                new_stack_clause: new_stack_clause,
                exc_clause: exc_clause,
                keepalive_clause: keepalive_clause
            }
        );
    }

    pub fn new_comminst(
        &mut self,
        id: MuID,
        result_ids: Vec<MuID>,
        opcode: CMuCommInst,
        flags: &[CMuFlag],
        tys: Vec<MuID>,
        sigs: Vec<MuID>,
        args: Vec<MuID>,
        exc_clause: Option<MuID>,
        keepalive_clause: Option<MuID>
    ) {
        self.add_inst(
            id,
            NodeInst::NodeCommInst {
                id: id,
                result_ids: result_ids,
                opcode: opcode,
                flags: vec![],
                tys: tys,
                sigs: sigs,
                args: args,
                exc_clause: exc_clause,
                keepalive_clause: keepalive_clause
            }
        );
    }
}

type IdPMap<T> = HashMap<MuID, P<T>>;

struct BundleLoader<'lb, 'lvm> {
    b: &'lb MuIRBuilder,
    vm: &'lvm VM,
    id_name_map: HashMap<MuID, MuName>,
    visited: HashSet<MuID>,
    built_types: IdPMap<MuType>,
    built_sigs: IdPMap<MuFuncSig>,
    built_constants: IdPMap<Value>,
    built_globals: IdPMap<Value>,
    built_funcs: IdBMap<MuFunction>,
    built_funcvers: IdBMap<MuFunctionVersion>,
    struct_hybrid_id_tags: Vec<(MuID, MuName)>,

    built_void: Option<P<MuType>>,
    built_refvoid: Option<P<MuType>>,
    built_refi64: Option<P<MuType>>,
    built_i1: Option<P<MuType>>,
    built_i64: Option<P<MuType>>,
    built_double: Option<P<MuType>>,
    built_i52: Option<P<MuType>>,
    built_i6: Option<P<MuType>>,
    built_ref_void: Option<P<MuType>>,
    built_tagref64: Option<P<MuType>>,

    built_funcref_of: IdPMap<MuType>,
    built_ref_of: IdPMap<MuType>,
    built_iref_of: IdPMap<MuType>,
    built_uptr_of: IdPMap<MuType>,

    built_constint_of: HashMap<u64, P<Value>>
}

fn load_bundle(b: &mut MuIRBuilder) {
    let vm = b.get_vm();

    let new_map = b.id_name_map.drain().collect::<HashMap<_, _>>();

    let mut bl = BundleLoader {
        b: b,
        vm: vm,
        id_name_map: new_map,
        visited: Default::default(),
        built_types: Default::default(),
        built_sigs: Default::default(),
        built_constants: Default::default(),
        built_globals: Default::default(),
        built_funcs: Default::default(),
        built_funcvers: Default::default(),
        struct_hybrid_id_tags: Default::default(),
        built_void: Default::default(),
        built_refvoid: Default::default(),
        built_refi64: Default::default(),
        built_i1: Default::default(),
        built_i64: Default::default(),
        built_double: Default::default(),
        built_i52: Default::default(),
        built_i6: Default::default(),
        built_ref_void: Default::default(),
        built_tagref64: Default::default(),
        built_funcref_of: Default::default(),
        built_ref_of: Default::default(),
        built_iref_of: Default::default(),
        built_uptr_of: Default::default(),
        built_constint_of: Default::default()
    };

    bl.load_bundle();
}

#[derive(Default)]
struct FuncCtxBuilder {
    ctx: FunctionContext,
    tree_nodes: IdPMap<TreeNode>
}

const DEFAULT_TRUE_PROB: f32 = 0.4f32;

impl<'lb, 'lvm> BundleLoader<'lb, 'lvm> {
    fn load_bundle(&mut self) {
        self.ensure_names();
        self.build_toplevels();
        self.add_everything_to_vm();
    }

    fn ensure_void(&mut self) -> P<MuType> {
        if let Some(ref void) = self.built_void {
            return void.clone();
        }

        let id_void = self.vm.next_id();

        let impl_void = P(MuType {
            hdr: MuEntityHeader::unnamed(id_void),
            v: MuType_::Void
        });

        trace!("Ensure void is defined: {} {:?}", id_void, impl_void);

        self.built_types.insert(id_void, impl_void.clone());
        self.built_void = Some(impl_void.clone());

        impl_void
    }

    fn ensure_refvoid(&mut self) -> P<MuType> {
        if let Some(ref refvoid) = self.built_refi64 {
            return refvoid.clone();
        }

        let id_refvoid = self.vm.next_id();

        let id_void = self.ensure_void().id();
        let impl_refvoid = self.ensure_ref(id_void);

        trace!(
            "Ensure refvoid is defined: {} {:?}",
            id_refvoid,
            impl_refvoid
        );

        self.built_types.insert(id_refvoid, impl_refvoid.clone());
        self.built_refvoid = Some(impl_refvoid.clone());

        impl_refvoid
    }

    fn ensure_refi64(&mut self) -> P<MuType> {
        if let Some(ref refi64) = self.built_refi64 {
            return refi64.clone();
        }

        let id_i64 = self.vm.next_id();
        let id_ref = self.vm.next_id();

        let impl_i64 = P(MuType {
            hdr: MuEntityHeader::unnamed(id_i64),
            v: MuType_::Int(64)
        });

        let impl_ref = P(MuType {
            hdr: MuEntityHeader::unnamed(id_ref),
            v: MuType_::Ref(impl_i64.clone())
        });

        trace!("Ensure i64 is defined: {} {:?}", id_i64, impl_i64);
        trace!("Ensure ref is defined: {} {:?}", id_ref, impl_ref);

        self.built_types.insert(id_i64, impl_i64);
        self.built_types.insert(id_ref, impl_ref.clone());

        self.built_refi64 = Some(impl_ref.clone());

        impl_ref
    }

    fn ensure_i1(&mut self) -> P<MuType> {
        if let Some(ref impl_ty) = self.built_i1 {
            return impl_ty.clone();
        }

        let id = self.vm.next_id();

        let impl_ty = P(MuType {
            hdr: MuEntityHeader::unnamed(id),
            v: MuType_::Int(1)
        });

        trace!("Ensure i1 is defined: {} {:?}", id, impl_ty);

        self.built_types.insert(id, impl_ty.clone());
        self.built_i1 = Some(impl_ty.clone());

        impl_ty
    }

    fn ensure_i6(&mut self) -> P<MuType> {
        if let Some(ref impl_ty) = self.built_i6 {
            return impl_ty.clone();
        }

        let id = self.vm.next_id();

        let impl_ty = P(MuType {
            hdr: MuEntityHeader::unnamed(id),
            v: MuType_::Int(6)
        });

        trace!("Ensure i6 is defined: {} {:?}", id, impl_ty);

        self.built_types.insert(id, impl_ty.clone());
        self.built_i6 = Some(impl_ty.clone());

        impl_ty
    }
    fn ensure_i64(&mut self) -> P<MuType> {
        if let Some(ref impl_ty) = self.built_i64 {
            return impl_ty.clone();
        }

        let id = self.vm.next_id();

        let impl_ty = P(MuType {
            hdr: MuEntityHeader::unnamed(id),
            v: MuType_::Int(64)
        });

        trace!("Ensure i64 is defined: {} {:?}", id, impl_ty);

        self.built_types.insert(id, impl_ty.clone());
        self.built_i64 = Some(impl_ty.clone());

        impl_ty
    }


    fn ensure_tagref64(&mut self) -> P<MuType> {
        if let Some(ref impl_ty) = self.built_tagref64 {
            return impl_ty.clone();
        }

        let id = self.vm.next_id();

        let impl_ty = P(MuType {
            hdr: MuEntityHeader::unnamed(id),
            v: MuType_::Tagref64
        });

        trace!("Ensure tagref64 is defined: {} {:?}", id, impl_ty);

        self.built_types.insert(id, impl_ty.clone());
        self.built_tagref64 = Some(impl_ty.clone());

        impl_ty
    }
    fn ensure_i52(&mut self) -> P<MuType> {
        if let Some(ref impl_ty) = self.built_i52 {
            return impl_ty.clone();
        }

        let id = self.vm.next_id();

        let impl_ty = P(MuType {
            hdr: MuEntityHeader::unnamed(id),
            v: MuType_::Int(52)
        });

        trace!("Ensure i52 is defined: {} {:?}", id, impl_ty);

        self.built_types.insert(id, impl_ty.clone());
        self.built_i52 = Some(impl_ty.clone());

        impl_ty
    }
    fn ensure_double(&mut self) -> P<MuType> {
        if let Some(ref impl_ty) = self.built_double {
            return impl_ty.clone();
        }

        let id = self.vm.next_id();

        let impl_ty = P(MuType {
            hdr: MuEntityHeader::unnamed(id),
            v: MuType_::Double
        });

        trace!("Ensure double is defined: {} {:?}", id, impl_ty);

        self.built_types.insert(id, impl_ty.clone());
        self.built_double = Some(impl_ty.clone());

        impl_ty
    }

    fn ensure_ref_void(&mut self) -> P<MuType> {
        if let Some(ref impl_ty) = self.built_ref_void {
            return impl_ty.clone();
        }

        let id = self.vm.next_id();

        let impl_void_ty = P(MuType {
            hdr: MuEntityHeader::unnamed(id),
            v: MuType_::Void
        });
        let impl_ty = P(MuType {
            hdr: MuEntityHeader::unnamed(id),
            v: MuType_::Ref(impl_void_ty.clone())
        });

        trace!("Ensure ref<void> is defined: {} {:?}", id, impl_ty);

        self.built_types.insert(id, impl_void_ty.clone());
        self.built_types.insert(id, impl_ty.clone());
        self.built_ref_void = Some(impl_ty.clone());

        impl_ty
    }

    fn ensure_constint_of(&mut self, value: u64) -> P<TreeNode> {
        if let Some(c) = self.built_constint_of.get(&value) {
            return self.new_global(c.clone());
        }

        let id = self.vm.next_id();

        let impl_ty = self.ensure_i64();

        let impl_val = P(Value {
            hdr: MuEntityHeader::unnamed(id),
            ty: impl_ty,
            v: Value_::Constant(Constant::Int(value))
        });

        trace!("Ensure const int is defined: {} {:?}", value, impl_val);

        self.built_constants.insert(id, impl_val.clone());
        self.built_constint_of.insert(value, impl_val.clone());

        self.new_global(impl_val)
    }

    fn ensure_funcref(&mut self, sig_id: MuID) -> P<MuType> {
        if let Some(funcref) = self.built_funcref_of.get(&sig_id) {
            return funcref.clone();
        }

        let sig = self.built_sigs.get(&sig_id).unwrap().clone();

        let id_funcref = self.vm.next_id();

        let impl_funcref = P(MuType {
            hdr: MuEntityHeader::unnamed(id_funcref),
            v: MuType_::FuncRef(sig)
        });

        trace!(
            "Ensure funcref of {} is defined: {} {:?}",
            sig_id,
            id_funcref,
            impl_funcref
        );

        self.built_types.insert(id_funcref, impl_funcref.clone());
        self.built_funcref_of.insert(sig_id, impl_funcref.clone());

        impl_funcref
    }

    fn ensure_type_generic<F>(
        id: MuID,
        hint: &str,
        vm: &VM,
        cache_map: &mut IdPMap<MuType>,
        storage_map: &mut IdPMap<MuType>,
        factory: F
    ) -> P<MuType>
    where
        F: Fn(P<MuType>) -> MuType_
    {
        if let Some(obj) = cache_map.get(&id) {
            return obj.clone();
        }

        let new_id = vm.next_id();

        let old_obj = storage_map.get(&id).unwrap().clone();

        let impl_type_ = factory(old_obj);

        let new_obj = P(MuType {
            hdr: MuEntityHeader::unnamed(new_id),
            v: impl_type_
        });

        storage_map.insert(new_id, new_obj.clone());

        trace!("Ensure {} of {} is defined: {:?}", hint, id, new_obj);

        cache_map.insert(new_id, new_obj.clone());

        new_obj
    }

    fn ensure_ref(&mut self, ty_id: MuID) -> P<MuType> {
        BundleLoader::ensure_type_generic(ty_id, "ref", &self.vm, &mut self.built_ref_of,
                                          &mut self.built_types, |impl_ty| {
            MuType_::Ref(impl_ty)
        })
    }

    fn ensure_iref(&mut self, ty_id: MuID) -> P<MuType> {
        BundleLoader::ensure_type_generic(ty_id, "iref", &self.vm, &mut self.built_iref_of,
                                          &mut self.built_types, |impl_ty| {
            MuType_::IRef(impl_ty)
        })
    }

    fn ensure_uptr(&mut self, ty_id: MuID) -> P<MuType> {
        BundleLoader::ensure_type_generic(ty_id, "uptr", &self.vm, &mut self.built_iref_of,
                                          &mut self.built_types, |impl_ty| {
            MuType_::UPtr(impl_ty)
        })
    }

    fn ensure_iref_or_uptr(&mut self, ty_id: MuID, is_ptr: bool) -> P<MuType> {
        if is_ptr {
            self.ensure_uptr(ty_id)
        } else {
            self.ensure_iref(ty_id)
        }
    }

    fn ensure_name(&mut self, id: MuID, parent_id: Option<MuID>) {
        let prefix = match parent_id {
            Some(parent_id) => self.get_name(parent_id) + ".",
            None => "".to_string()
        };
        self.id_name_map.entry(id).or_insert_with(|| {
            let name = format!("{}#{}", prefix, id);
            trace!("Making name for ID {} : {}", id, name);
            name
        });
    }

    fn ensure_names(&mut self) {
        // Make names for all unnamed entities that have parents, to be relative to their parents
        // name (this is not strictly neccesary, but will make reading stuff the compiler generates
        // easier)

        // Give each struct and hybrid type a name
        // (this is needed when structs/hybrids refer to themselves)
        for (id, ty) in &self.b.bundle.types {
            match **ty {
                NodeType::TypeHybrid { .. } | NodeType::TypeStruct { .. } => {
                    self.ensure_name(*id, None)
                }
                _ => {}
            }
        }

        // A func can be a parent of a function version, so make sure each one has a name
        for id in self.b.bundle.funcs.keys() {
            self.ensure_name(*id, None);
        }

        // Make each unnamed function version have a name relative to its function
        for (fv_id, fv) in &self.b.bundle.funcvers {
            self.ensure_name(*fv_id, Some(fv.func));

            // Make each unnamed basic block have a name relative to it's enclosing function version
            for bb_id in &fv.bbs {
                self.ensure_name(*bb_id, Some(*fv_id));
            }
        }

        for (bb_id, bb) in &self.b.bundle.bbs {
            // Make each of the basic blocks unnamed parameters have
            // names relative to the block itself
            for nor_id in &bb.nor_param_ids {
                self.ensure_name(*nor_id, Some(*bb_id));
            }
            if bb.exc_param_id.is_some() {
                self.ensure_name(bb.exc_param_id.unwrap(), Some(*bb_id));
            }

            // Make each of the blocks unnamed instructions have names relative to the block itself
            for inst_id in &bb.insts {
                self.ensure_name(*inst_id, Some(*bb_id));

                // Make each unnamed instruction result have a name relative to the basic block
                match self.b.bundle.insts.get(&inst_id) {
                    Some(inst) => {
                        match **inst {
                            // Instructions with a single result
                            NodeInst::NodeCmp { ref result_id, .. } |
                            NodeInst::NodeConv { ref result_id, .. } |
                            NodeInst::NodeSelect { ref result_id, .. } |
                            NodeInst::NodeExtractValue { ref result_id, .. } |
                            NodeInst::NodeInsertValue { ref result_id, .. } |
                            NodeInst::NodeExtractElement { ref result_id, .. } |
                            NodeInst::NodeInsertElement { ref result_id, .. } |
                            NodeInst::NodeShuffleVector { ref result_id, .. } |
                            NodeInst::NodeNew { ref result_id, .. } |
                            NodeInst::NodeNewHybrid { ref result_id, .. } |
                            NodeInst::NodeAlloca { ref result_id, .. } |
                            NodeInst::NodeAllocaHybrid { ref result_id, .. } |
                            NodeInst::NodeGetIRef { ref result_id, .. } |
                            NodeInst::NodeGetFieldIRef { ref result_id, .. } |
                            NodeInst::NodeGetElemIRef { ref result_id, .. } |
                            NodeInst::NodeShiftIRef { ref result_id, .. } |
                            NodeInst::NodeGetVarPartIRef { ref result_id, .. } |
                            NodeInst::NodeLoad { ref result_id, .. } |
                            NodeInst::NodeAtomicRMW { ref result_id, .. } |
                            NodeInst::NodeNewThread { ref result_id, .. } => {
                                self.ensure_name(*result_id, Some(*bb_id))
                            }

                            // Instructions with a variable list of results
                            NodeInst::NodeCall { ref result_ids, .. } |
                            NodeInst::NodeTrap { ref result_ids, .. } |
                            NodeInst::NodeWatchPoint { ref result_ids, .. } |
                            NodeInst::NodeCCall { ref result_ids, .. } |
                            NodeInst::NodeSwapStack { ref result_ids, .. } |
                            NodeInst::NodeCommInst { ref result_ids, .. } => {
                                for result_id in result_ids {
                                    self.ensure_name(*result_id, Some(*bb_id));
                                }
                            }

                            NodeInst::NodeBinOp {
                                ref result_id,
                                ref status_result_ids,
                                ..
                            } => {
                                self.ensure_name(*result_id, Some(*bb_id));
                                for status_result_id in status_result_ids {
                                    self.ensure_name(*status_result_id, Some(*bb_id));
                                }
                            }

                            NodeInst::NodeCmpXchg {
                                ref value_result_id,
                                ref succ_result_id,
                                ..
                            } => {
                                self.ensure_name(*value_result_id, Some(*bb_id));
                                self.ensure_name(*succ_result_id, Some(*bb_id));
                            }

                            // Instructions has no results
                            _ => {}
                        }
                    }
                    None => panic!("Referenced instruction {} does not exist", inst_id)
                }
            }
        }
    }

    fn get_name(&self, id: MuID) -> String {
        self.id_name_map.get(&id).unwrap().clone()
    }

    fn maybe_get_name(&self, id: MuID) -> Option<String> {
        self.id_name_map.get(&id).cloned()
    }

    fn make_mu_entity_header(&self, id: MuID) -> MuEntityHeader {
        match self.maybe_get_name(id) {
            None => MuEntityHeader::unnamed(id),
            Some(name) => MuEntityHeader::named(id, name)
        }
    }

    fn build_toplevels(&mut self) {
        for id in self.b.bundle.types.keys() {
            if !self.visited.contains(id) {
                self.build_type(*id)
            }
        }

        let struct_hybrid_id_tags = self.struct_hybrid_id_tags.drain(..).collect::<Vec<_>>();
        for (id, ref tag) in struct_hybrid_id_tags {
            self.fill_struct_hybrid(id, tag)
        }

        for id in self.b.bundle.sigs.keys() {
            if !self.visited.contains(id) {
                self.build_sig(*id)
            }
        }

        for id in self.b.bundle.consts.keys() {
            if !self.visited.contains(id) {
                self.build_const(*id)
            }
        }

        for id in self.b.bundle.globals.keys() {
            if !self.visited.contains(id) {
                self.build_global(*id)
            }
        }

        for id in self.b.bundle.funcs.keys() {
            if !self.visited.contains(id) {
                self.build_func(*id)
            }
        }

        for id in self.b.bundle.funcvers.keys() {
            self.build_funcver(*id)
        }
    }

    fn build_type(&mut self, id: MuID) {
        self.visited.insert(id);

        let ty = self.b.bundle.types.get(&id).unwrap();

        trace!("Building type {} {:?}", id, ty);

        let hdr = self.make_mu_entity_header(id);

        let impl_ty_ = match **ty {
            NodeType::TypeInt { id: _, len } => MuType_::Int(len as usize),
            NodeType::TypeFloat { id: _ } => MuType_::Float,
            NodeType::TypeDouble { id: _ } => MuType_::Double,
            NodeType::TypeUPtr { id: _, ty: toty } => {
                let impl_toty = self.ensure_type_rec(toty);
                MuType_::UPtr(impl_toty)
            }
            NodeType::TypeUFuncPtr { id: _, sig } => {
                let impl_sig = self.ensure_sig_rec(sig);
                MuType_::UFuncPtr(impl_sig)
            }
            NodeType::TypeStruct { id: _, fieldtys: _ } => {
                let tag = self.get_name(id);
                self.struct_hybrid_id_tags.push((id, tag.clone()));
                MuType_::mustruct_empty(tag)
                // MuType_::Struct(tag)
            }
            NodeType::TypeHybrid {
                id: _,
                fixedtys: _,
                varty: _
            } => {
                let tag = self.get_name(id);
                self.struct_hybrid_id_tags.push((id, tag.clone()));
                MuType_::hybrid_empty(tag)
<<<<<<< HEAD
                //                let impl_fixedtys = fixedtys.iter().map(|t| self.ensure_type_rec(*t)).collect::<Vec<_>>();
                //                let impl_varty = self.ensure_type_rec(varty);
                //                MuType_::Hybrid(impl_fixedtys, impl_varty)
=======
>>>>>>> 1d4c17be
            }
            NodeType::TypeArray { id: _, elemty, len } => {
                let impl_elemty = self.ensure_type_rec(elemty);
                MuType_::Array(impl_elemty, len)
            }
            NodeType::TypeVector { id: _, elemty, len } => {
                let impl_elemty = self.ensure_type_rec(elemty);
                MuType_::Vector(impl_elemty, len)
            }
            NodeType::TypeVoid { id: _ } => MuType_::Void,
            NodeType::TypeTagRef64 { id: _ } => MuType_::Tagref64,
            NodeType::TypeRef { id: _, ty: toty } => {
                let impl_toty = self.ensure_type_rec(toty);
                MuType_::Ref(impl_toty)
            }
            NodeType::TypeIRef { id: _, ty: toty } => {
                let impl_toty = self.ensure_type_rec(toty);
                MuType_::IRef(impl_toty)
            }
            NodeType::TypeWeakRef { id: _, ty: toty } => {
                let impl_toty = self.ensure_type_rec(toty);
                MuType_::WeakRef(impl_toty)
            }
            NodeType::TypeFuncRef { id: _, sig } => {
                let impl_sig = self.ensure_sig_rec(sig);
                MuType_::FuncRef(impl_sig)
            }
            NodeType::TypeThreadRef { id: _ } => MuType_::ThreadRef,
            NodeType::TypeStackRef { id: _ } => MuType_::StackRef,
            ref t => panic!("{:?} not implemented", t)
        };

        let impl_ty = MuType {
            hdr: hdr,
            v: impl_ty_
        };

        trace!("Type built: {} {:?}", id, impl_ty);

        self.built_types.insert(id, P(impl_ty));
    }

    fn ensure_type_rec(&mut self, id: MuID) -> P<MuType> {
        if self.b.bundle.types.contains_key(&id) {
            if self.visited.contains(&id) {
                match self.built_types.get(&id) {
                    Some(t) => t.clone(),
                    None => panic!("Cyclic types found. id: {}", id)
                }
            } else {
                self.build_type(id);
                self.built_types.get(&id).unwrap().clone()
            }
        } else {
            self.vm.get_type(id)
        }
    }

    fn get_built_type(&self, id: MuID) -> P<MuType> {
        match self.built_types.get(&id) {
            Some(t) => t.clone(),
            None => self.vm.get_type(id)
        }
    }

    fn fill_struct_hybrid(&mut self, id: MuID, tag: &MuName) {
        let ty = self.b.bundle.types.get(&id).unwrap();

        trace!("Filling struct or hybrid {} {:?}", id, ty);

        match **ty {
            NodeType::TypeStruct {
                id: _,
                ref fieldtys
            } => {
                let fieldtys_impl = fieldtys
                    .iter()
                    .map(|fid| self.ensure_type_rec(*fid))
                    .collect::<Vec<_>>();

                MuType_::mustruct_put(tag, fieldtys_impl);

                trace!(
                    "Struct {} filled: {:?}",
                    id,
                    STRUCT_TAG_MAP.read().unwrap().get(tag)
                );
            }
            NodeType::TypeHybrid {
                id: _,
                ref fixedtys,
                varty
            } => {
                let fixedtys_impl = fixedtys
                    .iter()
                    .map(|fid| self.ensure_type_rec(*fid))
                    .collect::<Vec<_>>();

                let varty_impl = self.ensure_type_rec(varty);

                MuType_::hybrid_put(tag, fixedtys_impl, varty_impl);

                trace!(
                    "Hybrid {} filled: {:?}",
                    id,
                    HYBRID_TAG_MAP.read().unwrap().get(tag)
                );
            }
            ref t => panic!("{} {:?} should be a Struct or Hybrid type", id, ty)
        }
    }

    fn build_sig(&mut self, id: MuID) {
        self.visited.insert(id);

        let sig = self.b.bundle.sigs.get(&id).unwrap();

        trace!("Building function signature {} {:?}", id, sig);

        let hdr = self.make_mu_entity_header(id);

        let impl_sig = MuFuncSig {
            hdr: hdr,
            ret_tys: sig.rettys
                .iter()
                .map(|i| self.ensure_type_rec(*i))
                .collect::<Vec<_>>(),
            arg_tys: sig.paramtys
                .iter()
                .map(|i| self.ensure_type_rec(*i))
                .collect::<Vec<_>>()
        };

        trace!("Function signature built: {} {:?}", id, impl_sig);

        self.built_sigs.insert(id, P(impl_sig));
    }

    fn ensure_sig_rec(&mut self, id: MuID) -> P<MuFuncSig> {
        if self.b.bundle.sigs.contains_key(&id) {
            if self.visited.contains(&id) {
                match self.built_sigs.get(&id) {
                    Some(t) => t.clone(),
                    None => panic!("Cyclic signature found. id: {}", id)
                }
            } else {
                self.build_sig(id);
                self.built_sigs.get(&id).unwrap().clone()
            }
        } else {
            self.vm.get_func_sig(id)
        }
    }

    fn build_const(&mut self, id: MuID) {
        self.visited.insert(id);

        let con = self.b.bundle.consts.get(&id).unwrap();

        trace!("Building constant {} {:?}", id, con);

        let hdr = self.make_mu_entity_header(id);

        let (impl_con, impl_ty) = match **con {
            NodeConst::ConstInt { id: _, ty, value } => {
                let t = self.ensure_type_rec(ty);
                let c = Constant::Int(value);
                (c, t)
            }
            NodeConst::ConstIntEx {
                id: _,
                ty,
                ref value
            } => {
                let t = self.ensure_type_rec(ty);
                let c = Constant::IntEx(value.clone());
                (c, t)
            }
            NodeConst::ConstFloat { id: _, ty, value } => {
                let t = self.ensure_type_rec(ty);
                let c = Constant::Float(value);
                (c, t)
            }
            NodeConst::ConstDouble { id: _, ty, value } => {
                let t = self.ensure_type_rec(ty);
                let c = Constant::Double(value);
                (c, t)
            }
            NodeConst::ConstNull { id: _, ty } => {
                let t = self.ensure_type_rec(ty);
                let c = Constant::NullRef;
                (c, t)
            }
            NodeConst::ConstExtern {
                id: _,
                ty,
                ref symbol
            } => {
                let t = self.ensure_type_rec(ty);
                let c = Constant::ExternSym(symbol.clone());
                (c, t)
            }
            ref c => panic!("{:?} not implemented", c)
        };

        let impl_val = Value {
            hdr: hdr,
            ty: impl_ty,
            v: Value_::Constant(impl_con)
        };

        trace!("Constant built: {} {:?}", id, impl_val);

        self.built_constants.insert(id, P(impl_val));
    }

    fn build_global(&mut self, id: MuID) {
        self.visited.insert(id);

        let global = self.b.bundle.globals.get(&id).unwrap();

        trace!("Building global {} {:?}", id, global);

        let hdr = self.make_mu_entity_header(id);
        let impl_ty = self.ensure_type_rec(global.ty); // global type

        let impl_val = Value {
            hdr: hdr,
            ty: self.ensure_iref(impl_ty.id()), // iref to global
            v: Value_::Global(impl_ty)
        };

        trace!("Global built: {} {:?}", id, impl_val);

        self.built_globals.insert(id, P(impl_val));
    }

    fn build_func(&mut self, id: MuID) {
        self.visited.insert(id);

        let fun = self.b.bundle.funcs.get(&id).unwrap();

        trace!("Building function {} {:?}", id, fun);

        let hdr = self.make_mu_entity_header(id);
        let impl_sig = self.ensure_sig_rec(fun.sig);

        let impl_fun = MuFunction {
            hdr: hdr.clone(),
            sig: impl_sig,
            cur_ver: None,
            all_vers: Default::default()
        };

        trace!("Function built: {} {:?}", id, impl_fun);

        self.built_funcs.insert(id, Box::new(impl_fun));

        let impl_ty = self.ensure_funcref(fun.sig);

        let impl_val = Value {
            hdr: hdr,
            ty: impl_ty,
            v: Value_::Constant(Constant::FuncRef(id))
        };

        trace!("Function value built: {} {:?}", id, impl_val);

        self.built_constants.insert(id, P(impl_val));
    }

    fn get_sig_for_func(&mut self, id: MuID) -> P<MuFuncSig> {
        if let Some(impl_func) = self.built_funcs.get(&id) {
            impl_func.sig.clone()
        } else {
            self.vm.get_sig_for_func(id)
        }
    }


    fn build_funcver(&mut self, id: MuID) {
        let fv = self.b.bundle.funcvers.get(&id).unwrap();

        trace!("Building function version {} {:?}", id, fv);

        let hdr = self.make_mu_entity_header(id);
        let func_id = fv.func;
        let impl_sig = self.get_sig_for_func(func_id);

        let mut fcb: FuncCtxBuilder = Default::default();

        let blocks = fv.bbs
            .iter()
            .map(|bbid| {
                let block = self.build_block(&mut fcb, *bbid);
                (*bbid, block)
            })
            .collect::<LinkedHashMap<MuID, Block>>();

        let entry_id = *fv.bbs.first().unwrap();
        let ctn = FunctionContent {
            entry: entry_id,
            blocks: blocks,
            exception_blocks: LinkedHashSet::new()
        };

        let impl_fv = MuFunctionVersion::new_(hdr, func_id, impl_sig, ctn, fcb.ctx);

        trace!("Function version built {} {:?}", id, impl_fv);

        self.built_funcvers.insert(id, Box::new(impl_fv));
    }

    /// Copied from ast::ir::*. That was implemented for the previous API which implies mutability.
    /// When we migrate later, we can assume the AST is almost fully immutable, and can be
    /// constructed in a functional recursive-descendent style.
    fn new_ssa(&self, fcb: &mut FuncCtxBuilder, id: MuID, ty: P<MuType>) -> P<TreeNode> {
        let hdr = self.make_mu_entity_header(id);
        let val = P(Value {
            hdr: hdr,
            ty: ty,
            v: Value_::SSAVar(id)
        });

        fcb.ctx.values.insert(id, SSAVarEntry::new(val.clone()));

        let tn = P(TreeNode {
            v: TreeNode_::Value(val)
        });

        fcb.tree_nodes.insert(id, tn.clone());

        tn
    }

    pub fn new_inst(&self, v: Instruction) -> Box<TreeNode> {
        Box::new(TreeNode {
            v: TreeNode_::Instruction(v)
        })
    }

    pub fn new_global(&self, v: P<Value>) -> P<TreeNode> {
        P(TreeNode {
            v: TreeNode_::Value(v)
        })
    }

    fn get_treenode(&self, fcb: &FuncCtxBuilder, id: MuID) -> P<TreeNode> {
        if let Some(tn) = fcb.tree_nodes.get(&id) {
            tn.clone()
        } else if let Some(v) = self.built_constants.get(&id) {
            self.new_global(v.clone())
        } else if let Some(v) = self.built_globals.get(&id) {
            self.new_global(v.clone())
        } else {
            panic!("Operand {} is neither a local var or a global var", id)
        }
    }

    fn build_block(&mut self, fcb: &mut FuncCtxBuilder, id: MuID) -> Block {
        let bb = self.b.bundle.bbs.get(&id).unwrap();

        trace!("Building basic block {} {:?}", id, bb);

        let nor_ids = &bb.nor_param_ids;
        let nor_tys = &bb.nor_param_types;

        let args = nor_ids
            .iter()
            .zip(nor_tys)
            .map(|(arg_id, arg_ty_id)| {
                let arg_ty = self.get_built_type(*arg_ty_id);
                self.new_ssa(fcb, *arg_id, arg_ty).clone_value()
            })
            .collect::<Vec<_>>();

        let exn_arg = bb.exc_param_id.map(|arg_id| {
            let arg_ty = self.ensure_refi64();
            self.new_ssa(fcb, arg_id, arg_ty).clone_value()
        });

        let hdr = self.make_mu_entity_header(id);

        let body = self.build_block_content(fcb, &bb.insts);

        let ctn = BlockContent {
            args: args,
            exn_arg: exn_arg,
            body: body,
            keepalives: None
        };

        Block {
            hdr: hdr,
            content: Some(ctn),
<<<<<<< HEAD
=======
            trace_hint: TraceHint::None,
>>>>>>> 1d4c17be
            control_flow: Default::default()
        }
    }

    fn build_block_content(
        &mut self,
        fcb: &mut FuncCtxBuilder,
        insts: &Vec<MuID>
    ) -> Vec<Box<TreeNode>> {
        insts
            .iter()
            .map(|iid| self.build_inst(fcb, *iid))
            .collect::<Vec<_>>()
    }

    fn build_inst(&mut self, fcb: &mut FuncCtxBuilder, id: MuID) -> Box<TreeNode> {
        let inst = self.b.bundle.insts.get(&id).unwrap();

        trace!("Building instruction {} {:?}", id, inst);

        let hdr = self.make_mu_entity_header(id);

        let impl_inst = match **inst {
            NodeInst::NodeBinOp {
                id: _,
                result_id,
                ref status_result_ids,
                optr,
                flags,
                ty,
                opnd1,
                opnd2,
                exc_clause: _
            } => {
                let impl_optr = match optr {
                    CMU_BINOP_ADD => BinOp::Add,
                    CMU_BINOP_SUB => BinOp::Sub,
                    CMU_BINOP_MUL => BinOp::Mul,
                    CMU_BINOP_SDIV => BinOp::Sdiv,
                    CMU_BINOP_SREM => BinOp::Srem,
                    CMU_BINOP_UDIV => BinOp::Udiv,
                    CMU_BINOP_UREM => BinOp::Urem,
                    CMU_BINOP_SHL => BinOp::Shl,
                    CMU_BINOP_LSHR => BinOp::Lshr,
                    CMU_BINOP_ASHR => BinOp::Ashr,
                    CMU_BINOP_AND => BinOp::And,
                    CMU_BINOP_OR => BinOp::Or,
                    CMU_BINOP_XOR => BinOp::Xor,
                    CMU_BINOP_FADD => BinOp::FAdd,
                    CMU_BINOP_FSUB => BinOp::FSub,
                    CMU_BINOP_FMUL => BinOp::FMul,
                    CMU_BINOP_FDIV => BinOp::FDiv,
                    CMU_BINOP_FREM => BinOp::FRem,
                    _ => panic!("Illegal binary operator {}", optr)
                };
                let impl_ty = self.get_built_type(ty);
                let impl_opnd1 = self.get_treenode(fcb, opnd1);
                let impl_opnd2 = self.get_treenode(fcb, opnd2);
                let impl_rv = self.new_ssa(fcb, result_id, impl_ty).clone_value();

                if flags == 0 {
                    // binop
                    Instruction {
                        hdr: hdr,
                        value: Some(vec![impl_rv]),
                        ops: vec![impl_opnd1, impl_opnd2],
                        v: Instruction_::BinOp(impl_optr, 0, 1)
                    }
                } else {
                    let mut values = vec![];

                    // result
                    values.push(impl_rv);

                    // status flags
                    let ty_i1 = self.ensure_i1();
                    let mut flags_count = 0;
                    let mut impl_flags = BinOpStatus::none();

                    if flags & CMU_BOS_N != 0 {
                        impl_flags.flag_n = true;

                        let flag_n =
                            self.new_ssa(fcb, status_result_ids[flags_count], ty_i1.clone())
                                .clone_value();
                        flags_count += 1;

                        values.push(flag_n);
                    }

                    if flags & CMU_BOS_Z != 0 {
                        impl_flags.flag_z = true;

                        let flag_z =
                            self.new_ssa(fcb, status_result_ids[flags_count], ty_i1.clone())
                                .clone_value();
                        flags_count += 1;

                        values.push(flag_z);
                    }

                    if flags & CMU_BOS_C != 0 {
                        impl_flags.flag_c = true;

                        let flag_c =
                            self.new_ssa(fcb, status_result_ids[flags_count], ty_i1.clone())
                                .clone_value();
                        flags_count += 1;

                        values.push(flag_c);
                    }

                    if flags & CMU_BOS_V != 0 {
                        impl_flags.flag_v = true;

                        let flag_v =
                            self.new_ssa(fcb, status_result_ids[flags_count], ty_i1.clone())
                                .clone_value();

                        values.push(flag_v);
                    }

                    Instruction {
                        hdr: hdr,
                        value: Some(values),
                        ops: vec![impl_opnd1, impl_opnd2],
                        v: Instruction_::BinOpWithStatus(impl_optr, impl_flags, 0, 1)
                    }
                }
            }
            NodeInst::NodeCmp {
                id: _,
                result_id,
                optr,
                ty,
                opnd1,
                opnd2
            } => {
                let impl_optr = match optr {
                    CMU_CMP_EQ => CmpOp::EQ,
                    CMU_CMP_NE => CmpOp::NE,
                    CMU_CMP_SGE => CmpOp::SGE,
                    CMU_CMP_SGT => CmpOp::SGT,
                    CMU_CMP_SLE => CmpOp::SLE,
                    CMU_CMP_SLT => CmpOp::SLT,
                    CMU_CMP_UGE => CmpOp::UGE,
                    CMU_CMP_UGT => CmpOp::UGT,
                    CMU_CMP_ULE => CmpOp::ULE,
                    CMU_CMP_ULT => CmpOp::ULT,
                    CMU_CMP_FFALSE => CmpOp::FFALSE,
                    CMU_CMP_FTRUE => CmpOp::FTRUE,
                    CMU_CMP_FUNO => CmpOp::FUNO,
                    CMU_CMP_FUEQ => CmpOp::FUEQ,
                    CMU_CMP_FUNE => CmpOp::FUNE,
                    CMU_CMP_FUGT => CmpOp::FUGT,
                    CMU_CMP_FUGE => CmpOp::FUGE,
                    CMU_CMP_FULT => CmpOp::FULT,
                    CMU_CMP_FULE => CmpOp::FULE,
                    CMU_CMP_FORD => CmpOp::FORD,
                    CMU_CMP_FOEQ => CmpOp::FOEQ,
                    CMU_CMP_FONE => CmpOp::FONE,
                    CMU_CMP_FOGT => CmpOp::FOGT,
                    CMU_CMP_FOGE => CmpOp::FOGE,
                    CMU_CMP_FOLT => CmpOp::FOLT,
                    CMU_CMP_FOLE => CmpOp::FOLE,
                    _ => panic!("Illegal comparing operator {}", optr)
                };
                // NOTE: vectors not implemented. Otherwise the result would be a vector of
                // int<1>
                let impl_i1 = self.ensure_i1();
                let impl_opnd1 = self.get_treenode(fcb, opnd1);
                let impl_opnd2 = self.get_treenode(fcb, opnd2);
                let impl_rv = self.new_ssa(fcb, result_id, impl_i1).clone_value();

                Instruction {
                    hdr: hdr,
                    value: Some(vec![impl_rv]),
                    ops: vec![impl_opnd1, impl_opnd2],
                    v: Instruction_::CmpOp(impl_optr, 0, 1)
                }
            }
            NodeInst::NodeConv {
                id: _,
                result_id,
                optr,
                from_ty,
                to_ty,
                opnd
            } => {
                let impl_optr = match optr {
                    CMU_CONV_TRUNC => ConvOp::TRUNC,
                    CMU_CONV_ZEXT => ConvOp::ZEXT,
                    CMU_CONV_SEXT => ConvOp::SEXT,
                    CMU_CONV_FPTRUNC => ConvOp::FPTRUNC,
                    CMU_CONV_FPEXT => ConvOp::FPEXT,
                    CMU_CONV_FPTOUI => ConvOp::FPTOUI,
                    CMU_CONV_FPTOSI => ConvOp::FPTOSI,
                    CMU_CONV_UITOFP => ConvOp::UITOFP,
                    CMU_CONV_SITOFP => ConvOp::SITOFP,
                    CMU_CONV_BITCAST => ConvOp::BITCAST,
                    CMU_CONV_REFCAST => ConvOp::REFCAST,
                    CMU_CONV_PTRCAST => ConvOp::PTRCAST,
                    _ => panic!("Illegal conversion operator {}", optr)
                };
                let impl_from_ty = self.get_built_type(from_ty);
                let impl_to_ty = self.get_built_type(to_ty);
                let impl_opnd = self.get_treenode(fcb, opnd);
                let impl_rv = self.new_ssa(fcb, result_id, impl_to_ty.clone())
                    .clone_value();

                Instruction {
                    hdr: hdr,
                    value: Some(vec![impl_rv]),
                    ops: vec![impl_opnd],
                    v: Instruction_::ConvOp {
                        operation: impl_optr,
                        from_ty: impl_from_ty,
                        to_ty: impl_to_ty,
                        operand: 0
                    }
                }
            }
            NodeInst::NodeSelect {
                id: _,
                result_id,
                cond_ty,
                opnd_ty,
                cond,
                if_true,
                if_false
            } => {
                let impl_cond_ty = self.get_built_type(cond_ty);
                let impl_opnd_ty = self.get_built_type(opnd_ty);
                let impl_cond = self.get_treenode(fcb, cond);
                let impl_if_true = self.get_treenode(fcb, if_true);
                let impl_if_false = self.get_treenode(fcb, if_false);

                // NOTE: only implemented scalar SELECT. Vector select is not implemented yet.
                let impl_rv = self.new_ssa(fcb, result_id, impl_opnd_ty.clone())
                    .clone_value();

                Instruction {
                    hdr: hdr,
                    value: Some(vec![impl_rv]),
                    ops: vec![impl_cond, impl_if_true, impl_if_false],
                    v: Instruction_::Select {
                        cond: 0,
                        true_val: 1,
                        false_val: 2
                    }
                }
            }
            NodeInst::NodeBranch { id: _, dest } => {
                let mut ops: Vec<P<TreeNode>> = Vec::new();

                let impl_dest = self.build_destination(fcb, dest, &mut ops, &[]);

                Instruction {
                    hdr: hdr,
                    value: None,
                    ops: ops,
                    v: Instruction_::Branch1(impl_dest)
                }
            }
            NodeInst::NodeBranch2 {
                id: _,
                cond,
                if_true,
                if_false
            } => {
                let mut ops: Vec<P<TreeNode>> = Vec::new();

                self.add_opnd(fcb, &mut ops, cond);

                let impl_dest_true = self.build_destination(fcb, if_true, &mut ops, &[]);

                let impl_dest_false = self.build_destination(fcb, if_false, &mut ops, &[]);

                Instruction {
                    hdr: hdr,
                    value: None,
                    ops: ops,
                    v: Instruction_::Branch2 {
                        cond: 0,
                        true_dest: impl_dest_true,
                        false_dest: impl_dest_false,
                        true_prob: DEFAULT_TRUE_PROB
                    }
                }
            }
            NodeInst::NodeSwitch {
                id: _,
                opnd_ty,
                opnd,
                default_dest,
                ref cases,
                ref dests
            } => {
                let mut ops: Vec<P<TreeNode>> = Vec::new();

                self.add_opnd(fcb, &mut ops, opnd);

                let impl_dest_def = self.build_destination(fcb, default_dest, &mut ops, &[]);

                let impl_branches = cases
                    .iter()
                    .zip(dests)
                    .map(|(cid, did)| {
                        let case_opindex = ops.len();
                        self.add_opnd(fcb, &mut ops, *cid);

                        let impl_dest = self.build_destination(fcb, *did, &mut ops, &[]);

                        (case_opindex, impl_dest)
                    })
                    .collect::<Vec<_>>();

                Instruction {
                    hdr: hdr,
                    value: None,
                    ops: ops,
                    v: Instruction_::Switch {
                        cond: 0,
                        default: impl_dest_def,
                        branches: impl_branches
                    }
                }
            }
            NodeInst::NodeCall {
                id: _,
                ref result_ids,
                sig,
                callee,
                ref args,
                exc_clause,
                keepalive_clause
            } => {
                self.build_call_or_ccall(
                    fcb,
                    hdr,
                    result_ids,
                    sig,
                    callee,
                    args,
                    exc_clause,
                    keepalive_clause,
                    false,
                    CallConvention::Mu
                )
            }
            NodeInst::NodeTailCall {
                id: _,
                sig,
                callee,
                ref args
            } => {
                let mut ops: Vec<P<TreeNode>> = Vec::new();

                let call_data =
                    self.build_call_data(fcb, &mut ops, callee, args, CallConvention::Mu);

                Instruction {
                    hdr: hdr,
                    value: None,
                    ops: ops,
                    v: Instruction_::TailCall(call_data)
                }
            }
            NodeInst::NodeRet { id: _, ref rvs } => {
                let ops = rvs.iter()
                    .map(|rvid| self.get_treenode(fcb, *rvid))
                    .collect::<Vec<_>>();
                let op_indexes = (0..(ops.len())).collect::<Vec<_>>();

                Instruction {
                    hdr: hdr,
                    value: None,
                    ops: ops,
                    v: Instruction_::Return(op_indexes)
                }
            }
            NodeInst::NodeThrow { id: _, exc } => {
                let impl_exc = self.get_treenode(fcb, exc);

                Instruction {
                    hdr: hdr,
                    value: None,
                    ops: vec![impl_exc],
                    v: Instruction_::Throw(0)
                }
            }
            NodeInst::NodeNew {
                id: _,
                result_id,
                allocty,
                exc_clause
            } => {
                assert!(
                    exc_clause.is_none(),
                    "exc_clause is not implemented for NEW"
                );
                let impl_allocty = self.get_built_type(allocty);
                let impl_rvtype = self.ensure_ref(allocty);
                let impl_rv = self.new_ssa(fcb, result_id, impl_rvtype).clone_value();
                Instruction {
                    hdr: hdr,
                    value: Some(vec![impl_rv]),
                    ops: vec![],
                    v: Instruction_::New(impl_allocty)
                }
            }
            NodeInst::NodeNewHybrid {
                id: _,
                result_id,
                allocty,
                lenty,
                length,
                exc_clause
            } => {
                assert!(
                    exc_clause.is_none(),
                    "exc_clause is not implemented for NEWHYBRID"
                );
                let impl_allocty = self.get_built_type(allocty);
                let impl_length = self.get_treenode(fcb, length);
                let impl_rvtype = self.ensure_ref(allocty);
                let impl_rv = self.new_ssa(fcb, result_id, impl_rvtype).clone_value();
                Instruction {
                    hdr: hdr,
                    value: Some(vec![impl_rv]),
                    ops: vec![impl_length],
                    v: Instruction_::NewHybrid(impl_allocty, 0)
                }
            }
            NodeInst::NodeAlloca {
                id: _,
                result_id,
                allocty,
                exc_clause
            } => {
                assert!(
                    exc_clause.is_none(),
                    "exc_clause is not implemented for ALLOCA"
                );
                let impl_allocty = self.get_built_type(allocty);
                let impl_rvtype = self.ensure_iref(allocty);
                let impl_rv = self.new_ssa(fcb, result_id, impl_rvtype).clone_value();
                Instruction {
                    hdr: hdr,
                    value: Some(vec![impl_rv]),
                    ops: vec![],
                    v: Instruction_::AllocA(impl_allocty)
                }
            }
            NodeInst::NodeAllocaHybrid {
                id: _,
                result_id,
                allocty,
                lenty,
                length,
                exc_clause
            } => {
                assert!(
                    exc_clause.is_none(),
                    "exc_clause is not implemented for ALLOCAHYBRID"
                );
                let impl_allocty = self.get_built_type(allocty);
                let impl_length = self.get_treenode(fcb, length);
                let impl_rvtype = self.ensure_iref(allocty);
                let impl_rv = self.new_ssa(fcb, result_id, impl_rvtype).clone_value();
                Instruction {
                    hdr: hdr,
                    value: Some(vec![impl_rv]),
                    ops: vec![impl_length],
                    v: Instruction_::AllocAHybrid(impl_allocty, 0)
                }
            }
            NodeInst::NodeGetIRef {
                id: _,
                result_id,
                refty,
                opnd
            } => {
                let impl_opnd = self.get_treenode(fcb, opnd);
                let impl_rvtype = self.ensure_iref(refty);
                let impl_rv = self.new_ssa(fcb, result_id, impl_rvtype).clone_value();
                Instruction {
                    hdr: hdr,
                    value: Some(vec![impl_rv]),
                    ops: vec![impl_opnd],
                    v: Instruction_::GetIRef(0)
                }
            }
            NodeInst::NodeGetFieldIRef {
                id: _,
                result_id,
                is_ptr,
                refty,
                index,
                opnd
            } => {
                let impl_opnd = self.get_treenode(fcb, opnd);
                let index = index as usize;
                let refty_node = self.b.bundle.types.get(&refty).unwrap();
                let field_ty_id = match **refty_node {
                    NodeType::TypeStruct {
                        id: _,
                        ref fieldtys
                    } => fieldtys[index],
                    NodeType::TypeHybrid {
                        id: _,
                        ref fixedtys,
                        varty: _
                    } => fixedtys[index],
                    ref t => {
                        panic!(
                            "GETFIELDIREF {}: Expected struct or hybrid type. actual: {:?}",
                            id,
                            t
                        )
                    }
                };
                let impl_rvtype = self.ensure_iref_or_uptr(field_ty_id, is_ptr);
                let impl_rv = self.new_ssa(fcb, result_id, impl_rvtype).clone_value();
                Instruction {
                    hdr: hdr,
                    value: Some(vec![impl_rv]),
                    ops: vec![impl_opnd],
                    v: Instruction_::GetFieldIRef {
                        is_ptr: is_ptr,
                        base: 0,
                        index: index
                    }
                }
            }
            NodeInst::NodeGetElemIRef {
                id: _,
                result_id,
                is_ptr,
                refty,
                indty: _,
                opnd,
                index
            } => {
                let impl_opnd = self.get_treenode(fcb, opnd);
                let impl_index = self.get_treenode(fcb, index);
                let refty_node = self.b.bundle.types.get(&refty).unwrap();
                let elem_ty_id = match **refty_node {
                    NodeType::TypeArray {
                        id: _,
                        elemty,
                        len: _
                    } => elemty,
                    NodeType::TypeVector {
                        id: _,
                        elemty,
                        len: _
                    } => elemty,
                    ref t => {
                        panic!(
                            "GETELEMIREF {}: Expected array or vector type. actual: {:?}",
                            id,
                            t
                        )
                    }
                };
                let impl_rvtype = self.ensure_iref_or_uptr(elem_ty_id, is_ptr);
                let impl_rv = self.new_ssa(fcb, result_id, impl_rvtype).clone_value();
                Instruction {
                    hdr: hdr,
                    value: Some(vec![impl_rv]),
                    ops: vec![impl_opnd, impl_index],
                    v: Instruction_::GetElementIRef {
                        is_ptr: is_ptr,
                        base: 0,
                        index: 1
                    }
                }
            }
            NodeInst::NodeShiftIRef {
                id: _,
                result_id,
                is_ptr,
                refty,
                offty: _,
                opnd,
                offset
            } => {
                let impl_opnd = self.get_treenode(fcb, opnd);
                let impl_offset = self.get_treenode(fcb, offset);
                let impl_rvtype = self.ensure_iref_or_uptr(refty, is_ptr);
                let impl_rv = self.new_ssa(fcb, result_id, impl_rvtype).clone_value();
                Instruction {
                    hdr: hdr,
                    value: Some(vec![impl_rv]),
                    ops: vec![impl_opnd, impl_offset],
                    v: Instruction_::ShiftIRef {
                        is_ptr: is_ptr,
                        base: 0,
                        offset: 1
                    }
                }
            }
            NodeInst::NodeGetVarPartIRef {
                id: _,
                result_id,
                is_ptr,
                refty,
                opnd
            } => {
                let impl_opnd = self.get_treenode(fcb, opnd);
                let refty_node = self.b.bundle.types.get(&refty).unwrap();
                let elem_ty_id = match **refty_node {
                    NodeType::TypeHybrid {
                        id: _,
                        fixedtys: _,
                        varty
                    } => varty,
                    ref t => {
                        panic!(
                            "GETVARPARTIREF {}: Expected hybrid type. actual: {:?}",
                            id,
                            t
                        )
                    }
                };
                let impl_rvtype = self.ensure_iref_or_uptr(elem_ty_id, is_ptr);
                let impl_rv = self.new_ssa(fcb, result_id, impl_rvtype).clone_value();
                Instruction {
                    hdr: hdr,
                    value: Some(vec![impl_rv]),
                    ops: vec![impl_opnd],
                    v: Instruction_::GetVarPartIRef {
                        is_ptr: is_ptr,
                        base: 0
                    }
                }
            }
            NodeInst::NodeLoad {
                id: _,
                result_id,
                is_ptr,
                ord,
                refty,
                loc,
                exc_clause
            } => {
                let impl_ord = self.build_mem_ord(ord);
                let impl_loc = self.get_treenode(fcb, loc);
                let impl_rvtype = self.get_built_type(refty);
                let impl_rv = self.new_ssa(fcb, result_id, impl_rvtype).clone_value();
                Instruction {
                    hdr: hdr,
                    value: Some(vec![impl_rv]),
                    ops: vec![impl_loc],
                    v: Instruction_::Load {
                        is_ptr: is_ptr,
                        order: impl_ord,
                        mem_loc: 0
                    }
                }
            }
            NodeInst::NodeStore {
                id: _,
                is_ptr,
                ord,
                refty,
                loc,
                newval,
                exc_clause
            } => {
                let impl_ord = self.build_mem_ord(ord);
                let impl_loc = self.get_treenode(fcb, loc);
                let impl_newval = self.get_treenode(fcb, newval);
                let impl_rvtype = self.get_built_type(refty);
                Instruction {
                    hdr: hdr,
                    value: None,
                    ops: vec![impl_loc, impl_newval],
                    v: Instruction_::Store {
                        is_ptr: is_ptr,
                        order: impl_ord,
                        mem_loc: 0,
                        value: 1
                    }
                }
            }
            NodeInst::NodeCCall {
                id: _,
                ref result_ids,
                callconv: _,
                callee_ty: _,
                sig,
                callee,
                ref args,
                exc_clause,
                keepalive_clause
            } => {
                self.build_call_or_ccall(
                    fcb,
                    hdr,
                    result_ids,
                    sig,
                    callee,
                    args,
                    exc_clause,
                    keepalive_clause,
                    true,
                    CallConvention::Foreign(ForeignFFI::C)
                )
            }
            NodeInst::NodeCommInst {
                id,
                ref result_ids,
                opcode,
                ref flags,
                ref tys,
                ref sigs,
                ref args,
                ref exc_clause,
                ref keepalive_clause
            } => {
                self.build_comm_inst(
                    fcb,
                    hdr,
                    result_ids,
                    opcode,
                    flags,
                    tys,
                    sigs,
                    args,
                    exc_clause,
                    keepalive_clause
                )
            }

            ref i => panic!("{:?} not implemented", i)
        };

        trace!("Instruction built {} {:?}", id, impl_inst);

        self.new_inst(impl_inst)
    }

    fn build_destination(
        &mut self,
        fcb: &mut FuncCtxBuilder,
        id: MuID,
        ops: &mut Vec<P<TreeNode>>,
        inst_result_ids: &[MuID]
    ) -> Destination {
        let dest_clause = self.b.bundle.dest_clauses.get(&id).unwrap();

        let target = dest_clause.dest;

        let dest_args = dest_clause.vars.iter().map(|vid| {
//            if let Some(ind) = inst_result_ids.iter().position(|rid| *rid == *vid) {
//                DestArg::Freshbound(ind)
//            } else {
//                let my_index = ops.len();
//                self.add_opnd(fcb, ops, *vid);
//                DestArg::Normal(my_index)
//            }
            let my_index = ops.len();
            self.add_opnd(fcb, ops, *vid);
            DestArg::Normal(my_index)
        }).collect::<Vec<_>>();

        let impl_dest = Destination {
            target: target,
            args: dest_args
        };

        impl_dest
    }

    fn add_opnd(&mut self, fcb: &mut FuncCtxBuilder, ops: &mut Vec<P<TreeNode>>, opnd: MuID) {
        let impl_opnd = self.get_treenode(fcb, opnd);
        ops.push(impl_opnd);
    }

    fn add_opnds(&mut self, fcb: &mut FuncCtxBuilder, ops: &mut Vec<P<TreeNode>>, opnds: &[MuID]) {
        for opnd in opnds {
            self.add_opnd(fcb, ops, *opnd)
        }
    }

    fn build_call_data(
        &mut self,
        fcb: &mut FuncCtxBuilder,
        ops: &mut Vec<P<TreeNode>>,
        callee: MuID,
        args: &[MuID],
        call_conv: CallConvention
    ) -> CallData {
        let func_index = ops.len();
        self.add_opnd(fcb, ops, callee);

        let args_begin_index = ops.len();
        self.add_opnds(fcb, ops, args);

        let args_opindexes = (args_begin_index..(args.len() + 1)).collect::<Vec<_>>();

        let call_data = CallData {
            func: func_index,
            args: args_opindexes,
            convention: call_conv
        };

        call_data
    }

    fn build_call_or_ccall(
        &mut self,
        fcb: &mut FuncCtxBuilder,
        hdr: MuEntityHeader,
        result_ids: &[MuID],
        sig: MuID,
        callee: MuID,
        args: &[MuID],
        exc_clause: Option<MuID>,
        keepalive_claue: Option<MuID>,
        is_ccall: bool,
        call_conv: CallConvention
    ) -> Instruction {
        let mut ops: Vec<P<TreeNode>> = Vec::new();

        let call_data = self.build_call_data(fcb, &mut ops, callee, args, CallConvention::Mu);

        let signode = self.b.bundle.sigs.get(&sig).unwrap();
        let rettys_ids = &signode.rettys;

        let rvs = result_ids
            .iter()
            .zip(rettys_ids)
            .map(|(rvid, rvty)| {
                let impl_rvty = self.get_built_type(*rvty);
                self.new_ssa(fcb, *rvid, impl_rvty).clone_value()
            })
            .collect::<Vec<_>>();

        if let Some(ecid) = exc_clause {
            // terminating inst
            let ecnode = self.b.bundle.exc_clauses.get(&ecid).unwrap();

            let impl_normal_dest =
                { self.build_destination(fcb, ecnode.nor, &mut ops, result_ids) };

            let impl_exn_dest = { self.build_destination(fcb, ecnode.exc, &mut ops, &[]) };

            let resumption_data = ResumptionData {
                normal_dest: impl_normal_dest,
                exn_dest: impl_exn_dest
            };

            let impl_inst_ = if is_ccall {
                Instruction_::CCall {
                    data: call_data,
                    resume: resumption_data
                }
            } else {
                Instruction_::Call {
                    data: call_data,
                    resume: resumption_data
                }
            };

            Instruction {
                hdr: hdr,
                value: Some(rvs),
                ops: ops,
                v: impl_inst_
            }
        } else {
            // non-terminating inst
            Instruction {
                hdr: hdr,
                value: Some(rvs),
                ops: ops,
                v: if is_ccall {
                    Instruction_::ExprCCall {
                        data: call_data,
                        is_abort: false
                    }
                } else {
                    Instruction_::ExprCall {
                        data: call_data,
                        is_abort: false
                    }
                }
            }
        }
    }

    #[allow(unused_variables)]
    fn build_comm_inst(
        &mut self,
        fcb: &mut FuncCtxBuilder,
        hdr: MuEntityHeader,
        result_ids: &Vec<MuID>,
        opcode: MuCommInst,
        flags: &Vec<Flag>,
        tys: &Vec<MuTypeNode>,
        sigs: &Vec<MuFuncSigNode>,
        args: &Vec<MuVarNode>,
        exc_clause: &Option<MuExcClause>,
        keepalives: &Option<MuKeepaliveClause>
    ) -> Instruction {
        match opcode {
            CMU_CI_UVM_GET_THREADLOCAL => {
                assert!(result_ids.len() == 1);

                let rv_ty = self.ensure_refvoid();
                let rv = self.new_ssa(fcb, result_ids[0], rv_ty).clone_value();

                Instruction {
                    hdr: hdr,
                    value: Some(vec![rv]),
                    ops: vec![],
                    v: Instruction_::CommonInst_GetThreadLocal
                }
            }
            CMU_CI_UVM_SET_THREADLOCAL => {
                assert!(args.len() == 1);

                let op = self.get_treenode(fcb, args[0]);

                Instruction {
                    hdr: hdr,
                    value: None,
                    ops: vec![op],
                    v: Instruction_::CommonInst_SetThreadLocal(0)
                }
            }
            CMU_CI_UVM_NATIVE_PIN => {
                assert!(result_ids.len() == 1);
                assert!(args.len() == 1);
                assert!(tys.len() == 1);

                let op_ty = self.ensure_type_rec(tys[0]);
                let op = self.get_treenode(fcb, args[0]);

                let referent_ty = match op_ty.get_referent_ty() {
                    Some(ty) => ty,
                    _ => panic!("expected ty in PIN to be ref/iref, found {}", op_ty)
                };

                let rv_ty = self.ensure_uptr(referent_ty.id());
                let rv = self.new_ssa(fcb, result_ids[0], rv_ty).clone_value();

                Instruction {
                    hdr: hdr,
                    value: Some(vec![rv]),
                    ops: vec![op],
                    v: Instruction_::CommonInst_Pin(0)
                }
            }
            CMU_CI_UVM_NATIVE_UNPIN => {
                assert!(args.len() == 1);
                assert!(tys.len() == 1);

                let op_ty = self.ensure_type_rec(tys[0]);
                let op = self.get_treenode(fcb, args[0]);

                Instruction {
                    hdr: hdr,
                    value: None,
                    ops: vec![op],
                    v: Instruction_::CommonInst_Unpin(0)
                }
            }
            CMU_CI_UVM_THREAD_EXIT => {
                Instruction {
                    hdr: hdr,
                    value: None,
                    ops: vec![],
                    v: Instruction_::ThreadExit
                }
            }
            CMU_CI_UVM_TR64_IS_FP => {
                assert!(result_ids.len() == 1);
                assert!(args.len() == 1);
                assert!(tys.len() == 0);

                // int<1>
                let impl_i1 = self.ensure_i1();
                let impl_opnd = self.get_treenode(fcb, args[0]);
                let impl_rv = self.new_ssa(fcb, result_ids[0], impl_i1).clone_value();

                Instruction {
                    hdr: hdr,
                    value: Some(vec![impl_rv]),
                    ops: vec![impl_opnd],
                    v: Instruction_::CommonInst_Tr64IsFp(0)
                }
            }
            CMU_CI_UVM_TR64_IS_INT => {
                assert!(result_ids.len() == 1);
                assert!(args.len() == 1);
                assert!(tys.len() == 0);

                // int<1>
                let impl_i1 = self.ensure_i1();
                let impl_opnd = self.get_treenode(fcb, args[0]);
                let impl_rv = self.new_ssa(fcb, result_ids[0], impl_i1).clone_value();

                Instruction {
                    hdr: hdr,
                    value: Some(vec![impl_rv]),
                    ops: vec![impl_opnd],
                    v: Instruction_::CommonInst_Tr64IsInt(0)
                }
            }
            CMU_CI_UVM_TR64_IS_REF => {
                assert!(result_ids.len() == 1);
                assert!(args.len() == 1);
                assert!(tys.len() == 0);

                // int<1>
                let impl_i1 = self.ensure_i1();
                let impl_opnd = self.get_treenode(fcb, args[0]);
                let impl_rv = self.new_ssa(fcb, result_ids[0], impl_i1).clone_value();

                Instruction {
                    hdr: hdr,
                    value: Some(vec![impl_rv]),
                    ops: vec![impl_opnd],
                    v: Instruction_::CommonInst_Tr64IsRef(0)
                }
            }
            CMU_CI_UVM_TR64_FROM_FP => {
                assert!(result_ids.len() == 1);
                assert!(args.len() == 1);
                assert!(tys.len() == 0);

                // tagref64
                let impl_tagref64 = self.ensure_tagref64();
                let impl_opnd = self.get_treenode(fcb, args[0]);
                let impl_rv = self.new_ssa(fcb, result_ids[0], impl_tagref64)
                    .clone_value();

                Instruction {
                    hdr: hdr,
                    value: Some(vec![impl_rv]),
                    ops: vec![impl_opnd],
                    v: Instruction_::CommonInst_Tr64FromFp(0)
                }
            }
            CMU_CI_UVM_TR64_FROM_INT => {
                assert!(result_ids.len() == 1);
                assert!(args.len() == 1);
                assert!(tys.len() == 0);

                // tagref64
                let impl_tagref64 = self.ensure_tagref64();
                let impl_opnd = self.get_treenode(fcb, args[0]);
                let impl_rv = self.new_ssa(fcb, result_ids[0], impl_tagref64)
                    .clone_value();

                Instruction {
                    hdr: hdr,
                    value: Some(vec![impl_rv]),
                    ops: vec![impl_opnd],
                    v: Instruction_::CommonInst_Tr64FromInt(0)
                }
            }
            CMU_CI_UVM_TR64_FROM_REF => {
                assert!(result_ids.len() == 1);
                assert!(args.len() == 2);
                assert!(tys.len() == 0);

                // tagref64
                let impl_tagref64 = self.ensure_tagref64();
                let impl_opnd1 = self.get_treenode(fcb, args[0]);
                let impl_opnd2 = self.get_treenode(fcb, args[1]);
                let impl_rv = self.new_ssa(fcb, result_ids[0], impl_tagref64)
                    .clone_value();

                Instruction {
                    hdr: hdr,
                    value: Some(vec![impl_rv]),
                    ops: vec![impl_opnd1, impl_opnd2],
                    v: Instruction_::CommonInst_Tr64FromRef(0, 1)
                }
            }
            CMU_CI_UVM_TR64_TO_FP => {
                assert!(result_ids.len() == 1);
                assert!(args.len() == 1);
                assert!(tys.len() == 0);

                // tagref64
                let impl_tagref64 = self.ensure_double();
                let impl_opnd = self.get_treenode(fcb, args[0]);
                let impl_rv = self.new_ssa(fcb, result_ids[0], impl_tagref64)
                    .clone_value();

                Instruction {
                    hdr: hdr,
                    value: Some(vec![impl_rv]),
                    ops: vec![impl_opnd],
                    v: Instruction_::CommonInst_Tr64ToFp(0)
                }
            }
            CMU_CI_UVM_TR64_TO_INT => {
                assert!(result_ids.len() == 1);
                assert!(args.len() == 1);
                assert!(tys.len() == 0);

                // tagref64
                let impl_tagref64 = self.ensure_i52();
                let impl_opnd = self.get_treenode(fcb, args[0]);
                let impl_rv = self.new_ssa(fcb, result_ids[0], impl_tagref64)
                    .clone_value();

                Instruction {
                    hdr: hdr,
                    value: Some(vec![impl_rv]),
                    ops: vec![impl_opnd],
                    v: Instruction_::CommonInst_Tr64ToInt(0)
                }
            }
            CMU_CI_UVM_TR64_TO_REF => {
                assert!(result_ids.len() == 1);
                assert!(args.len() == 1);
                assert!(tys.len() == 0);

                // tagref64
                let impl_tagref64 = self.ensure_ref_void();
                let impl_opnd = self.get_treenode(fcb, args[0]);
                let impl_rv = self.new_ssa(fcb, result_ids[0], impl_tagref64)
                    .clone_value();

                Instruction {
                    hdr: hdr,
                    value: Some(vec![impl_rv]),
                    ops: vec![impl_opnd],
                    v: Instruction_::CommonInst_Tr64ToRef(0)
                }
            }
            CMU_CI_UVM_TR64_TO_TAG => {
                assert!(result_ids.len() == 1);
                assert!(args.len() == 1);
                assert!(tys.len() == 0);

                // tagref64
                let impl_tagref64 = self.ensure_i6();
                let impl_opnd = self.get_treenode(fcb, args[0]);
                let impl_rv = self.new_ssa(fcb, result_ids[0], impl_tagref64)
                    .clone_value();

                Instruction {
                    hdr: hdr,
                    value: Some(vec![impl_rv]),
                    ops: vec![impl_opnd],
                    v: Instruction_::CommonInst_Tr64ToTag(0)
                }
            }
            _ => unimplemented!()
        }
    }

    fn build_mem_ord(&self, ord: MuMemoryOrder) -> MemoryOrder {
        match ord {
            CMU_ORD_NOT_ATOMIC => MemoryOrder::NotAtomic,
            CMU_ORD_RELAXED => MemoryOrder::Relaxed,
            CMU_ORD_CONSUME => MemoryOrder::Consume,
            CMU_ORD_ACQUIRE => MemoryOrder::Acquire,
            CMU_ORD_RELEASE => MemoryOrder::Release,
            CMU_ORD_ACQ_REL => MemoryOrder::AcqRel,
            CMU_ORD_SEQ_CST => MemoryOrder::SeqCst,
            o => panic!("Illegal memory order {}", o)
        }
    }

    fn add_everything_to_vm(&mut self) {
        let vm = self.b.get_mvm_immutable().vm.clone();
        let arc_vm = vm.clone();

        trace!("Loading bundle to the VM...");

        vm.declare_many(
            &mut self.id_name_map,
            &mut self.built_types,
            &mut self.built_sigs,
            &mut self.built_constants,
            &mut self.built_globals,
            &mut self.built_funcs,
            &mut self.built_funcvers,
            arc_vm
        );

        trace!("Bundle loaded to the VM!");
    }
}<|MERGE_RESOLUTION|>--- conflicted
+++ resolved
@@ -1848,12 +1848,6 @@
                 let tag = self.get_name(id);
                 self.struct_hybrid_id_tags.push((id, tag.clone()));
                 MuType_::hybrid_empty(tag)
-<<<<<<< HEAD
-                //                let impl_fixedtys = fixedtys.iter().map(|t| self.ensure_type_rec(*t)).collect::<Vec<_>>();
-                //                let impl_varty = self.ensure_type_rec(varty);
-                //                MuType_::Hybrid(impl_fixedtys, impl_varty)
-=======
->>>>>>> 1d4c17be
             }
             NodeType::TypeArray { id: _, elemty, len } => {
                 let impl_elemty = self.ensure_type_rec(elemty);
@@ -2249,10 +2243,7 @@
         Block {
             hdr: hdr,
             content: Some(ctn),
-<<<<<<< HEAD
-=======
             trace_hint: TraceHint::None,
->>>>>>> 1d4c17be
             control_flow: Default::default()
         }
     }
