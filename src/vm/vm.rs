// Copyright 2017 The Australian National University
// 
// Licensed under the Apache License, Version 2.0 (the "License");
// you may not use this file except in compliance with the License.
// You may obtain a copy of the License at
// 
//     http://www.apache.org/licenses/LICENSE-2.0
// 
// Unless required by applicable law or agreed to in writing, software
// distributed under the License is distributed on an "AS IS" BASIS,
// WITHOUT WARRANTIES OR CONDITIONS OF ANY KIND, either express or implied.
// See the License for the specific language governing permissions and
// limitations under the License.

use std::collections::HashMap;

use rodal;
use ast::ptr::*;
use ast::ir::*;
use ast::inst::*;
use ast::types;
use ast::types::*;
use compiler::{Compiler, CompilerPolicy};
use compiler::backend;
use compiler::backend::BackendType;
use compiler::machine_code::CompiledFunction;

use runtime::thread::*;
use runtime::*;
use utils::ByteSize;
use utils::BitSize;
use utils::Address;
use runtime::mm as gc;
use vm::handle::*;
use vm::vm_options::VMOptions;
use vm::vm_options::MuLogLevel;

use log::LogLevel;
use std::sync::Arc;
use std::sync::RwLock;
use std::sync::RwLockWriteGuard;
use std::sync::atomic::{AtomicUsize, ATOMIC_USIZE_INIT, Ordering};

use std;
use utils::bit_utils::{bits_ones, u64_asr};

/// The VM struct. This stores metadata for the currently running Zebu instance.
/// This struct gets persisted in the boot image, and when the boot image is loaded,
/// everything should be back to the same status as before persisting.
///
/// This struct is usually used as Arc<VM> so it can be shared among threads. The
/// Arc<VM> is stored in every thread local of a Mu thread, so that they can refer
/// to the VM easily.
///
/// We are using fine-grained lock on VM to allow mutability on different fields in VM.
/// Also we use two-level locks for some data structures such as MuFunction/
/// MuFunctionVersion/CompiledFunction so that we can mutate on two
/// different functions/funcvers/etc at the same time.

//  FIXME: However, there are problems with fine-grained lock design,
//  and we will need to rethink. See Issue #2.
//  TODO: besides fields in VM, there are some 'globals' we need to persist
//  such as STRUCT_TAG_MAP, INTERNAL_ID and internal types from ir crate. The point is
//  ir crate should be independent and self-contained. But when persisting the 'world',
//  besides persisting VM struct (containing most of the 'world'), we also need to
//  specifically persist those globals.
pub struct VM { // The comments are the offset into the struct
    // ---serialize---

<<<<<<< HEAD
    /// next MuID to assign
    next_id: AtomicUsize,                                       // +0
    /// a map from MuID to MuName (for client to query)
    id_name_map: RwLock<HashMap<MuID, MuName>>,                 // +8
    /// a map from MuName to ID (for client to query)
    name_id_map: RwLock<HashMap<MuName, MuID>>,                 // +64
    /// types declared to the VM
    types: RwLock<HashMap<MuID, P<MuType>>>,                    // +120
    /// types that are resolved as BackendType
    backend_type_info: RwLock<HashMap<MuID, Box<BackendType>>>, // +176
    /// constants declared to the VM
    constants: RwLock<HashMap<MuID, P<Value>>>,                 // +232
    /// globals declared to the VM
    globals: RwLock<HashMap<MuID, P<Value>>>,                   // +288
    /// function signatures declared
    func_sigs: RwLock<HashMap<MuID, P<MuFuncSig>>>,             // +400
    /// functions declared to the VM
    funcs: RwLock<HashMap<MuID, RwLock<MuFunction>>>,           // +456
    /// primordial function that is set to make boot image
    pub primordial: RwLock<Option<PrimordialThreadInfo>>,       // +568
    /// current options for this VM
    pub vm_options: VMOptions,                                  // +624

=======
>>>>>>> 0d2cb2eb
    // ---partially serialize---
    /// compiled functions
    /// (we are not persisting generated code with compiled function)
    compiled_funcs: RwLock<HashMap<MuID, RwLock<CompiledFunction>>>, // +728

    // Maps each callsite to a tuple of the corresponding catch blocks label (or ""_
    // and the id of the containing function-version
    exception_table: RwLock<HashMap<MuID, HashMap<MuName, MuName>>>, // +784

    // ---do not serialize---
    // WARNING: It will segfault if you try to acquire a lock, after loading a dump,
    // from one of the fields that aren't dumped
    pub global_locations: RwLock<HashMap<MuID, ValueLocation>>,
    func_vers: RwLock<HashMap<MuID, RwLock<MuFunctionVersion>>>,

    /// all the funcref that clients want to store for AOT which are pending stores
    /// For AOT scenario, when client tries to store funcref to the heap, the store
    /// happens before we have an actual address for the function so we store a fake
    /// funcref and when generating boot image, we fix the funcref with a relocatable symbol
    aot_pending_funcref_store: RwLock<HashMap<Address, ValueLocation>>,

    // TODO: What should the function version refer to? (It has to refer to something that has callee saved registers...)
    // TODO: probably we should remove the pointer (its unsafe), thats why we need Sync/Send for VM
    //       we can make a copy of callee_saved_register location
    pub compiled_exception_table: RwLock<HashMap<Address, (Address, *const CompiledFunction)>> // 896
}
unsafe impl rodal::Dump for VM {
    fn dump<D: ?Sized + rodal::Dumper>(&self, dumper: &mut D) {
        dumper.debug_record("VM", "dump");

        dumper.dump_object(&self.next_id);
        dumper.dump_object(&self.id_name_map);
        dumper.dump_object(&self.name_id_map);
        dumper.dump_object(&self.types);
        dumper.dump_object(&self.backend_type_info);
        dumper.dump_object(&self.constants);
        dumper.dump_object(&self.globals);
        dumper.dump_object(&self.func_sigs);
        dumper.dump_object(&self.funcs);
        dumper.dump_object(&self.primordial);
        dumper.dump_object(&self.vm_options);
        dumper.dump_object(&self.compiled_funcs);
        dumper.dump_object(&self.exception_table);

        // Dump empty maps so that we can safely read and modify them once loaded
        dumper.dump_padding(&self.global_locations);
        dumper.dump_object_here(&RwLock::new(rodal::EmptyHashMap::<MuID, ValueLocation>::new()));

        dumper.dump_padding(&self.func_vers);
        dumper.dump_object_here(&RwLock::new(rodal::EmptyHashMap::<MuID, RwLock<MuFunctionVersion>>::new()));

        dumper.dump_padding(&self.aot_pending_funcref_store);
        dumper.dump_object_here(&RwLock::new(rodal::EmptyHashMap::<Address, ValueLocation>::new()));

        // Dump an emepty hashmap for the other hashmaps
        dumper.dump_padding(&self.compiled_exception_table);
<<<<<<< HEAD
        dumper.dump_object_here(&RwLock::new(HashMap::<Address, (Address, *const CompiledFunction)>::new()));
=======
        dumper.dump_object_here(&RwLock::new(rodal::EmptyHashMap::<Address, (Address, *const CompiledFunction)>::new()));

        // This field is actually stored at the end of the struct, the others all have the same allignment so are not reordered
        dumper.dump_object(&self.is_running);
>>>>>>> 0d2cb2eb
    }
}

// *const CompiledFunction appears in compiled_exception_table makes
// the VM unsafe to Sync/Send. We explicitly mark it safe
unsafe impl Sync for VM {}
unsafe impl Send for VM {}

/// a fake funcref to store for AOT when client tries to store a funcref via API
//  For AOT scenario, when client tries to store funcref to the heap, the store
//  happens before we have an actual address for the function so we store a fake
//  funcref and when generating boot image, we fix the funcref with a relocatable symbol
const PENDING_FUNCREF : u64 = {
    use std::u64;
    u64::MAX
};

/// a macro to generate int8/16/32/64 from/to API calls
macro_rules! gen_handle_int {
    ($fn_from: ident, $fn_to: ident, $int_ty: ty) => {
        pub fn $fn_from (&self, num: $int_ty, len: BitSize) -> APIHandleResult {
            let handle_id = self.next_id();
            self.new_handle (APIHandle {
                id: handle_id,
                v: APIHandleValue::Int(num as u64, len)
            })
        }

        pub fn $fn_to (&self, handle: APIHandleArg) -> $int_ty {
            handle.v.as_int() as $int_ty
        }
    }
}

impl <'a> VM {
    /// creates a VM with default options
    pub fn new() -> VM {
        VM::new_internal(VMOptions::default())
    }

    /// creates a VM with specified options
    pub fn new_with_opts(str: &str) -> VM {
        VM::new_internal(VMOptions::init(str))
    }

    /// internal function to create a VM with options
    fn new_internal(options: VMOptions) -> VM {
        VM::start_logging(options.flag_log_level);

        let ret = VM {
            next_id: ATOMIC_USIZE_INIT,
            vm_options: options,
            id_name_map: RwLock::new(HashMap::new()),
            name_id_map: RwLock::new(HashMap::new()),
            constants: RwLock::new(HashMap::new()),
            types: RwLock::new(HashMap::new()),
            backend_type_info: RwLock::new(HashMap::new()),
            globals: RwLock::new(HashMap::new()),
            global_locations: RwLock::new(hashmap!{}),
            func_sigs: RwLock::new(HashMap::new()),
            func_vers: RwLock::new(HashMap::new()),
            funcs: RwLock::new(HashMap::new()),
            compiled_funcs: RwLock::new(HashMap::new()),
            exception_table: RwLock::new(HashMap::new()),
            primordial: RwLock::new(None),
            aot_pending_funcref_store: RwLock::new(HashMap::new()),
            compiled_exception_table: RwLock::new(HashMap::new()),
        };

        // insert all internal types
        {
            let mut types = ret.types.write().unwrap();
            for ty in INTERNAL_TYPES.iter() {
                types.insert(ty.id(), ty.clone());
            }
        }

        // starts allocating ID from USER_ID_START
        ret.next_id.store(USER_ID_START, Ordering::Relaxed);

        // init types
        types::init_types();

        // init runtime
        ret.init_runtime();

        ret
    }

    /// initializes runtime
    fn init_runtime(&self) {
        // init gc
        {
            let ref options = self.vm_options;
            gc::gc_init(options.flag_gc_immixspace_size,
                        options.flag_gc_lospace_size,
                        options.flag_gc_nthreads,
                        !options.flag_gc_disable_collection);
        }
    }

    /// starts logging based on MuLogLevel flag
    fn start_logging(level: MuLogLevel) {
        use std::env;
        match level {
            MuLogLevel::None  => {},
            MuLogLevel::Error => VM::start_logging_internal(LogLevel::Error),
            MuLogLevel::Warn  => VM::start_logging_internal(LogLevel::Warn),
            MuLogLevel::Info  => VM::start_logging_internal(LogLevel::Info),
            MuLogLevel::Debug => VM::start_logging_internal(LogLevel::Debug),
            MuLogLevel::Trace => VM::start_logging_internal(LogLevel::Trace),
            MuLogLevel::Env => {
                match env::var("MU_LOG_LEVEL") {
                    Ok(s) => VM::start_logging(MuLogLevel::from_string(s)),
                    _ => {} // Don't log
                }
            },
        }
    }

    /// starts trace-level logging
    pub fn start_logging_trace() {
        VM::start_logging_internal(LogLevel::Trace)
    }

    /// starts logging based on MU_LOG_LEVEL environment variable
    pub fn start_logging_env() {
        VM::start_logging(MuLogLevel::Env)
    }

    /// starts logging based on Rust's LogLevel
    /// (this function actually initializes logger and deals with error)
    fn start_logging_internal(level: LogLevel) {
        use stderrlog;

        let verbose = match level {
            LogLevel::Error => 0,
            LogLevel::Warn  => 1,
            LogLevel::Info  => 2,
            LogLevel::Debug => 3,
            LogLevel::Trace => 4,
        };

        match stderrlog::new().verbosity(verbose).init() {
            Ok(()) => info!("logger initialized"),
            Err(e) => error!("failed to init logger, probably already initialized: {:?}", e)
        }
    }

    /// adds an exception callsite and catch block
    /// (later we will use this info to build an exception table for unwinding use)
    pub fn add_exception_callsite(&self, callsite: MuName, catch: MuName, fv: MuID) {
        let mut table = self.exception_table.write().unwrap();

        if table.contains_key(&fv) {
            let mut map = table.get_mut(&fv).unwrap();
            map.insert(callsite, catch);
        } else {
            let mut new_map = HashMap::new();
            new_map.insert(callsite, catch);
            table.insert(fv, new_map);
        };
    }

    /// resumes persisted VM. Ideally the VM should be back to the status when we start
    /// persisting it except a few fields that we do not want to persist.
    pub fn resume_vm(dumped_vm: *mut Arc<VM>) -> Arc<VM> {
        // load the vm back
        let vm = unsafe{rodal::load_asm_pointer_move(dumped_vm)};

        // initialize runtime
        vm.init_runtime();

        // construct exception table
        vm.build_exception_table();

        // restore gc types
        {
            let type_info_guard = vm.backend_type_info.read().unwrap();
            let mut type_info_vec: Vec<Box<BackendType>> = type_info_guard.values().map(|x| x.clone()).collect();
            type_info_vec.sort_by(|a, b| a.gc_type.id.cmp(&b.gc_type.id));

            let mut expect_id = 0;
            for ty_info in type_info_vec.iter() {
                use runtime::mm;

                let ref gc_type = ty_info.gc_type;

                if gc_type.id != expect_id {
                    debug_assert!(expect_id < gc_type.id);

                    while expect_id < gc_type.id {
                        use runtime::mm::common::gctype::GCType;

                        mm::add_gc_type(GCType::new_noreftype(0, 8));
                        expect_id += 1;
                    }
                }

                // now expect_id == gc_type.id
                debug_assert!(expect_id == gc_type.id);

                mm::add_gc_type(gc_type.as_ref().clone());
                expect_id += 1;
            }
        }

        vm
    }

    /// builds a succinct exception table for fast query during exception unwinding
    /// We need this step because for AOT compilation, we do not know symbol address at compile,
    /// and resolving symbol address during exception handling is expensive. Thus when boot image
    /// gets executed, we first resolve symbols and store the results in another table for fast
    /// query.
    pub fn build_exception_table(&self) {
        let exception_table = self.exception_table.read().unwrap();
        let compiled_funcs = self.compiled_funcs.read().unwrap();
        let mut compiled_exception_table = self.compiled_exception_table.write().unwrap();

        for (fv, map) in exception_table.iter() {
            let ref compiled_func = *compiled_funcs.get(fv).unwrap().read().unwrap();

            for (callsite, catch_block) in map.iter() {
                let catch_addr = if catch_block.is_empty() {
                    unsafe {Address::zero()}
                } else {
                    resolve_symbol(catch_block.clone())
                };

                compiled_exception_table.insert(resolve_symbol(callsite.clone()), (catch_addr, &*compiled_func));
            }
        }
    }

    /// returns a valid ID for use next
    pub fn next_id(&self) -> MuID {
        // This only needs to be atomic, and does not need to be a synchronisation operation. The
        // only requirement for IDs is that all IDs obtained from `next_id()` are different. So
        // `Ordering::Relaxed` is sufficient.
        self.next_id.fetch_add(1, Ordering::Relaxed)
    }

    /// are we doing AOT compilation? (feature = aot when building Zebu)
    pub fn is_doing_aot(&self) -> bool {
        return cfg!(feature = "aot")
    }

    /// are we doing JIT compilation? (feature = jit when building Zebu)
    pub fn is_doing_jit(&self) -> bool {
        return cfg!(feature = "jit")
    }

    /// informs VM about a client-supplied name
    pub fn set_name(&self, entity: &MuEntity) {
        let id = entity.id();
        let name = entity.name().unwrap();
        
        let mut map = self.id_name_map.write().unwrap();
        map.insert(id, name.clone());
        
        let mut map2 = self.name_id_map.write().unwrap();
        map2.insert(name, id);
    }
    
    pub fn id_of_by_refstring(&self, name: &String) -> MuID {
        let map = self.name_id_map.read().unwrap();
        match map.get(name) {
            Some(id) => *id,
            None => panic!("cannot find id for name: {}", name)
        }
    }

    /// should only used by client
    /// 'name' used internally may be slightly different to remove some special symbols
    pub fn id_of(&self, name: &str) -> MuID {
        self.id_of_by_refstring(&name.to_string())
    }

    /// should only used by client
    /// 'name' used internally may be slightly different to remove some special symbols
    pub fn name_of(&self, id: MuID) -> MuName {
        let map = self.id_name_map.read().unwrap();
        map.get(&id).unwrap().clone()
    }
    
    pub fn declare_const(&self, entity: MuEntityHeader, ty: P<MuType>, val: Constant) -> P<Value> {
        let mut constants = self.constants.write().unwrap();
        let ret = P(Value{hdr: entity, ty: ty, v: Value_::Constant(val)});

        self.declare_const_internal(&mut constants, ret.id(), ret.clone());
        
        ret
    }

    fn declare_const_internal(&self, map: &mut RwLockWriteGuard<HashMap<MuID, P<Value>>>, id: MuID, val: P<Value>) {
        debug_assert!(!map.contains_key(&id));

        trace!("declare const #{} = {}", id, val);
        map.insert(id, val);
    }
    
    pub fn get_const(&self, id: MuID) -> P<Value> {
        let const_lock = self.constants.read().unwrap();
        match const_lock.get(&id) {
            Some(ret) => ret.clone(),
            None => panic!("cannot find const #{}", id)
        }
    }

    pub fn get_const_nocheck(&self, id: MuID) -> Option<P<Value>> {
        let const_lock = self.constants.read().unwrap();
        match const_lock.get(&id) {
            Some(ret) => Some(ret.clone()),
            None => None
        }
    }

    #[cfg(feature = "aot")]
    pub fn allocate_const(&self, val: P<Value>) -> ValueLocation {
        let id = val.id();
        let name = match val.name() {
            Some(name) => format!("CONST_{}_{}", id, name),
            None => format!("CONST_{}", id)
        };

        ValueLocation::Relocatable(backend::RegGroup::GPR, name)
    }
    
    pub fn declare_global(&self, entity: MuEntityHeader, ty: P<MuType>) -> P<Value> {
        let global = P(Value{
            hdr: entity,
            ty: self.declare_type(MuEntityHeader::unnamed(self.next_id()), MuType_::iref(ty.clone())),
            v: Value_::Global(ty)
        });
        
        let mut globals = self.globals.write().unwrap();
        let mut global_locs = self.global_locations.write().unwrap();

        self.declare_global_internal(&mut globals, &mut global_locs, global.id(), global.clone());
        
        global
    }

    fn declare_global_internal(
        &self,
        globals: &mut RwLockWriteGuard<HashMap<MuID, P<Value>>>,
        global_locs: &mut RwLockWriteGuard<HashMap<MuID, ValueLocation>>,
        id: MuID, val: P<Value>
    ) {
        self.declare_global_internal_no_alloc(globals, id, val.clone());
        self.alloc_global(global_locs, id, val);
    }

    // when bulk declaring, we hold locks for everything, we cannot resolve backend type, and do alloc
    fn declare_global_internal_no_alloc(
        &self,
        globals: &mut RwLockWriteGuard<HashMap<MuID, P<Value>>>,
        id: MuID, val: P<Value>
    ) {
        debug_assert!(!globals.contains_key(&id));

        info!("declare global #{} = {}", id, val);
        globals.insert(id, val.clone());
    }

    fn alloc_global(
        &self,
        global_locs: &mut RwLockWriteGuard<HashMap<MuID, ValueLocation>>,
        id: MuID, val: P<Value>
    ) {
        let backend_ty = self.get_backend_type_info(val.ty.get_referent_ty().unwrap().id());
        let loc = gc::allocate_global(val, backend_ty);
        info!("allocate global #{} as {}", id, loc);
        global_locs.insert(id, loc);
    }
    
    pub fn declare_type(&self, entity: MuEntityHeader, ty: MuType_) -> P<MuType> {
        let ty = P(MuType{hdr: entity, v: ty});
        
        let mut types = self.types.write().unwrap();

        self.declare_type_internal(&mut types, ty.id(), ty.clone());
        
        ty
    }

    fn declare_type_internal(&self, types: &mut RwLockWriteGuard<HashMap<MuID, P<MuType>>>, id: MuID, ty: P<MuType>) {
        debug_assert!(!types.contains_key(&id));

        types.insert(id, ty.clone());

        trace!("declare type #{} = {}", id, ty);
        if ty.is_struct() {
            let tag = ty.get_struct_hybrid_tag().unwrap();
            let struct_map_guard = STRUCT_TAG_MAP.read().unwrap();
            let struct_inner = struct_map_guard.get(&tag).unwrap();
            trace!("  {}", struct_inner);
        } else if ty.is_hybrid() {
            let tag = ty.get_struct_hybrid_tag().unwrap();
            let hybrid_map_guard = HYBRID_TAG_MAP.read().unwrap();
            let hybrid_inner = hybrid_map_guard.get(&tag).unwrap();
            trace!("  {}", hybrid_inner);
        }
    }
    
    pub fn get_type(&self, id: MuID) -> P<MuType> {
        let type_lock = self.types.read().unwrap();
        match type_lock.get(&id) {
            Some(ret) => ret.clone(),
            None => panic!("cannot find type #{}", id)
        }
    }    
    
    pub fn declare_func_sig(&self, entity: MuEntityHeader, ret_tys: Vec<P<MuType>>, arg_tys: Vec<P<MuType>>) -> P<MuFuncSig> {
        let ret = P(MuFuncSig{hdr: entity, ret_tys: ret_tys, arg_tys: arg_tys});

        let mut func_sigs = self.func_sigs.write().unwrap();
        self.declare_func_sig_internal(&mut func_sigs, ret.id(), ret.clone());
        
        ret
    }

    fn declare_func_sig_internal(&self, sigs: &mut RwLockWriteGuard<HashMap<MuID, P<MuFuncSig>>>, id: MuID, sig: P<MuFuncSig>) {
        debug_assert!(!sigs.contains_key(&id));

        info!("declare func sig #{} = {}", id, sig);
        sigs.insert(id, sig);
    }
    
    pub fn get_func_sig(&self, id: MuID) -> P<MuFuncSig> {
        let func_sig_lock = self.func_sigs.read().unwrap();
        match func_sig_lock.get(&id) {
            Some(ret) => ret.clone(),
            None => panic!("cannot find func sig #{}", id)
        }
    }
    
    pub fn declare_func (&self, func: MuFunction) {
        let mut funcs = self.funcs.write().unwrap();

        self.declare_func_internal(&mut funcs, func.id(), func);
    }

    fn declare_func_internal(&self, funcs: &mut RwLockWriteGuard<HashMap<MuID, RwLock<MuFunction>>>, id: MuID, func: MuFunction) {
        debug_assert!(!funcs.contains_key(&id));

        info!("declare func #{} = {}", id, func);
        funcs.insert(id, RwLock::new(func));
    }

    /// this is different than vm.name_of()
    pub fn get_func_name(&self, id: MuID) -> MuName {
        let funcs_lock = self.funcs.read().unwrap();
        match funcs_lock.get(&id) {
            Some(func) => func.read().unwrap().name().unwrap(),
            None => panic!("cannot find name for Mu function #{}")
        }
    }
    
    /// The IR builder needs to look-up the function signature from the existing function ID.
    pub fn get_func_sig_for_func(&self, id: MuID) -> P<MuFuncSig> {
        let funcs_lock = self.funcs.read().unwrap();
        match funcs_lock.get(&id) {
            Some(func) => func.read().unwrap().sig.clone(),
            None => panic!("cannot find Mu function #{}", id)
        }
    }    
    
    pub fn define_func_version (&self, func_ver: MuFunctionVersion) {
        info!("define function version {}", func_ver);
        // record this version
        let func_ver_id = func_ver.id();
        {
            let mut func_vers = self.func_vers.write().unwrap();
            func_vers.insert(func_ver_id, RwLock::new(func_ver));
        }
        
        // acquire a reference to the func_ver
        let func_vers = self.func_vers.read().unwrap();
        let func_ver = func_vers.get(&func_ver_id).unwrap().write().unwrap();
        
        // change current version to this (obsolete old versions)
        let funcs = self.funcs.read().unwrap();
        debug_assert!(funcs.contains_key(&func_ver.func_id)); // it should be declared before defining
        let mut func = funcs.get(&func_ver.func_id).unwrap().write().unwrap();
        
        func.new_version(func_ver.id());
        
        // redefinition happens here
        // do stuff        
    }

    /// Add a new bundle into VM.
    ///
    /// This function will drain the contents of all arguments.
    ///
    /// Ideally, this function should happen atomically. e.g. The client should not see a new type
    /// added without also seeing a new function added.
    pub fn declare_many(&self,
                        new_id_name_map: &mut HashMap<MuID, MuName>,
                        new_types: &mut HashMap<MuID, P<MuType>>,
                        new_func_sigs: &mut HashMap<MuID, P<MuFuncSig>>,
                        new_constants: &mut HashMap<MuID, P<Value>>,
                        new_globals: &mut HashMap<MuID, P<Value>>,
                        new_funcs: &mut HashMap<MuID, Box<MuFunction>>,
                        new_func_vers: &mut HashMap<MuID, Box<MuFunctionVersion>>,
                        arc_vm: Arc<VM>
                        ) {
        // Make sure other components, if ever acquiring multiple locks at the same time, acquire
        // them in this order, to prevent deadlock.
        {
            let mut id_name_map = self.id_name_map.write().unwrap();
            let mut name_id_map = self.name_id_map.write().unwrap();
            let mut types = self.types.write().unwrap();
            let mut constants = self.constants.write().unwrap();
            let mut globals = self.globals.write().unwrap();
            let mut func_sigs = self.func_sigs.write().unwrap();
            let mut funcs = self.funcs.write().unwrap();
            let mut func_vers = self.func_vers.write().unwrap();

            for (id, name) in new_id_name_map.drain() {
                id_name_map.insert(id, name.clone());
                name_id_map.insert(name, id);
            }

            for (id, obj) in new_types.drain() {
                self.declare_type_internal(&mut types, id, obj);
            }

            for (id, obj) in new_constants.drain() {
                self.declare_const_internal(&mut constants, id, obj);
            }

            for (id, obj) in new_globals.drain() {
                // we bulk allocate later (since we are holding all the locks, we cannot find ty info)
                self.declare_global_internal_no_alloc(&mut globals, id, obj);
            }

            for (id, obj) in new_func_sigs.drain() {
                self.declare_func_sig_internal(&mut func_sigs, id, obj);
            }

            for (id, obj) in new_funcs.drain() {
                self.declare_func_internal(&mut funcs, id, *obj);
            }

            for (id, obj) in new_func_vers.drain() {
                let func_id = obj.func_id;
                func_vers.insert(id, RwLock::new(*obj));

                {
                    trace!("Adding funcver {} as a version of {}...", id, func_id);
                    let func = funcs.get_mut(&func_id).unwrap();
                    func.write().unwrap().new_version(id);
                    trace!("Added funcver {} as a version of {} {:?}.", id, func_id, func);
                }
            }
        }
        // Locks released here

        // allocate all the globals defined
        {
            let globals = self.globals.read().unwrap();
            let mut global_locs = self.global_locations.write().unwrap();

            // make sure current thread has allocator
            let created = unsafe {MuThread::current_thread_as_mu_thread(Address::zero(), arc_vm.clone())};

            for (id, global) in globals.iter() {
                self.alloc_global(&mut global_locs, *id, global.clone());
            }

            if created {
                unsafe {MuThread::cleanup_current_mu_thread()};
            }
        }
    }
    
    pub fn add_compiled_func (&self, func: CompiledFunction) {
        debug_assert!(self.funcs.read().unwrap().contains_key(&func.func_id));
        debug_assert!(self.func_vers.read().unwrap().contains_key(&func.func_ver_id));

        self.compiled_funcs.write().unwrap().insert(func.func_ver_id, RwLock::new(func));
    }
    
    pub fn get_backend_type_info(&self, tyid: MuID) -> Box<BackendType> {
        {
            let read_lock = self.backend_type_info.read().unwrap();
        
            match read_lock.get(&tyid) {
                Some(info) => {return info.clone();},
                None => {}
            }
        }

        let types = self.types.read().unwrap();
        let ty = match types.get(&tyid) {
            Some(ty) => ty,
            None => panic!("invalid type id during get_backend_type_info(): {}", tyid)
        };
        let resolved = Box::new(backend::BackendType::resolve(ty, self));
        
        let mut write_lock = self.backend_type_info.write().unwrap();
        write_lock.insert(tyid, resolved.clone());
        
        resolved        
    }
    
    pub fn get_type_size(&self, tyid: MuID) -> ByteSize {
        self.get_backend_type_info(tyid).size
    }
    
    pub fn globals(&self) -> &RwLock<HashMap<MuID, P<Value>>> {
        &self.globals
    }
    
    pub fn funcs(&self) -> &RwLock<HashMap<MuID, RwLock<MuFunction>>> {
        &self.funcs
    }
    
    pub fn func_vers(&self) -> &RwLock<HashMap<MuID, RwLock<MuFunctionVersion>>> {
        &self.func_vers
    }

    pub fn get_cur_version_of(&self, fid: MuID) -> Option<MuID> {
        let funcs_guard = self.funcs.read().unwrap();
        match funcs_guard.get(&fid) {
            Some(rwlock_func) => {
                let func_guard = rwlock_func.read().unwrap();
                func_guard.cur_ver
            },
            None => None
        }
    }
    
    pub fn compiled_funcs(&self) -> &RwLock<HashMap<MuID, RwLock<CompiledFunction>>> {
        &self.compiled_funcs
    }
    
    pub fn types(&self) -> &RwLock<HashMap<MuID, P<MuType>>> {
        &self.types
    }
    
    pub fn func_sigs(&self) -> &RwLock<HashMap<MuID, P<MuFuncSig>>> {
        &self.func_sigs
    }
    
    pub fn resolve_function_address(&self, func_id: MuID) -> ValueLocation {
        let funcs = self.funcs.read().unwrap();
        let func : &MuFunction = &funcs.get(&func_id).unwrap().read().unwrap();

        if self.is_doing_jit() {
            unimplemented!()
        } else {
            ValueLocation::Relocatable(backend::RegGroup::GPR, func.name().unwrap())
        }
    }
    
    pub fn new_stack(&self, func_id: MuID) -> Box<MuStack> {
        let funcs = self.funcs.read().unwrap();
        let func : &MuFunction = &funcs.get(&func_id).unwrap().read().unwrap();
        
        Box::new(MuStack::new(self.next_id(), self.resolve_function_address(func_id), func))
    }
    
    pub fn set_primordial_thread(&self, func_id: MuID, has_const_args: bool, args: Vec<Constant>) {
        let mut guard = self.primordial.write().unwrap();
        *guard = Some(PrimordialThreadInfo {func_id: func_id, has_const_args: has_const_args, args: args});
    }

    pub fn make_boot_image(&self,
                            whitelist: Vec<MuID>,
                            primordial_func: Option<&APIHandle>, primordial_stack: Option<&APIHandle>,
                            primordial_threadlocal: Option<&APIHandle>,
                            sym_fields: Vec<&APIHandle>, sym_strings: Vec<String>,
                            reloc_fields: Vec<&APIHandle>, reloc_strings: Vec<String>,
                            output_file: String) {
        self.make_boot_image_internal(
            whitelist,
            primordial_func, primordial_stack,
            primordial_threadlocal,
            sym_fields, sym_strings,
            reloc_fields, reloc_strings,
            vec![],
            output_file
        )
    }
    
    #[allow(unused_variables)]
    pub fn make_boot_image_internal(&self,
                                   whitelist: Vec<MuID>,
                                   primordial_func: Option<&APIHandle>, primordial_stack: Option<&APIHandle>,
                                   primordial_threadlocal: Option<&APIHandle>,
                                   sym_fields: Vec<&APIHandle>, sym_strings: Vec<String>,
                                   reloc_fields: Vec<&APIHandle>, reloc_strings: Vec<String>,
                                   extra_sources_to_link: Vec<String>,
                                   output_file: String) {
        trace!("Making boot image...");

        let whitelist_funcs = {
            let compiler = Compiler::new(CompilerPolicy::default(), self);
            let funcs = self.funcs().read().unwrap();
            let func_vers = self.func_vers().read().unwrap();

            // make sure all functions in whitelist are compiled
            let mut whitelist_funcs: Vec<MuID> = vec![];
            for &id in whitelist.iter() {
                if let Some(f) = funcs.get(&id) {
                    whitelist_funcs.push(id);

                    let f: &MuFunction = &f.read().unwrap();
                    match f.cur_ver {
                        Some(fv_id) => {
                            let mut func_ver = func_vers.get(&fv_id).unwrap().write().unwrap();

                            if !func_ver.is_compiled() {
                                compiler.compile(&mut func_ver);
                            }
                        }
                        None => panic!("whitelist function {} has no version defined", f)
                    }
                }
            }

            whitelist_funcs
        };

        if primordial_threadlocal.is_some() {
            // we are going to need to persist this threadlocal
            unimplemented!()
        }

        // make sure only one of primordial_func or primoridial_stack is set
        let has_primordial_func  = primordial_func.is_some();
        let has_primordial_stack = primordial_stack.is_some();

        // we assume client will start with a function (instead of a stack)
        if has_primordial_stack {
            panic!("Zebu doesnt support creating primordial thread through a stack, name a entry function instead")
        } else {
            if has_primordial_func {
                // extract func id
                let func_id = primordial_func.unwrap().v.as_funcref();

                // make primordial thread in vm
                self.set_primordial_thread(func_id, false, vec![]);    // do not pass const args, use argc/argv
            } else {
                warn!("no entry function is passed");
            }

            // deal with relocation symbols
            assert_eq!(sym_fields.len(), sym_strings.len());
            let symbols = {
                let mut ret = hashmap!{};
                for i in 0..sym_fields.len() {
                    let addr = sym_fields[i].v.as_address();
                    ret.insert(addr, name_check(sym_strings[i].clone()));
                }
                ret
            };

            assert_eq!(reloc_fields.len(), reloc_strings.len());
            let fields = {
                let mut ret = hashmap!{};

                // client supplied relocation fields
                for i in 0..reloc_fields.len() {
                    let addr = reloc_fields[i].v.as_address();
                    ret.insert(addr, name_check(reloc_strings[i].clone()));
                }

                // pending funcrefs - we want to replace them as symbol
                {
                    let mut pending_funcref = self.aot_pending_funcref_store.write().unwrap();
                    for (addr, vl) in pending_funcref.drain() {
                        ret.insert(addr, name_check(vl.to_relocatable()));
                    }
                }

                ret
            };

            // emit context (serialized vm, etc)
            backend::emit_context_with_reloc(self, symbols, fields);

            // link
            self.link_boot_image(whitelist_funcs, extra_sources_to_link, output_file);
        }
    }

    #[cfg(feature = "aot")]
    fn link_boot_image(&self, funcs: Vec<MuID>, extra_srcs: Vec<String>, output_file: String) {
        use testutil;

        trace!("Linking boot image...");

        let func_names = {
            let funcs_guard = self.funcs().read().unwrap();
            funcs.iter().map(|x| funcs_guard.get(x).unwrap().read().unwrap().name().unwrap()).collect()
        };

        trace!("functions: {:?}", func_names);
        trace!("extern sources: {:?}", extra_srcs);
        trace!("output   : {}", output_file);

        if output_file.ends_with("dylib") || output_file.ends_with("so") {
            // compile as dynamic library
            testutil::aot::link_dylib_with_extra_srcs(func_names, extra_srcs, &output_file, self);
        } else {
            assert!(extra_srcs.len() == 0, "trying to create an executable with linking extern sources, unimplemented");
            // compile as executable
            testutil::aot::link_primordial(func_names, &output_file, self);
        }

        trace!("Done!");
    }

    // -- API ---
    fn new_handle(&self, handle: APIHandle) -> APIHandleResult {
        let ret = Box::new(handle);

        ret
    }

    pub fn new_fixed(&self, tyid: MuID) -> APIHandleResult {
        let ty = self.get_type(tyid);
        assert!(!ty.is_hybrid());

        let backend_ty = self.get_backend_type_info(tyid);
        let addr = gc::allocate_fixed(ty.clone(), backend_ty);
        trace!("API: allocated fixed type {} at {}", ty, addr);

        self.new_handle(APIHandle {
            id: self.next_id(),
            v : APIHandleValue::Ref(ty, addr)
        })
    }

    pub fn new_hybrid(&self, tyid: MuID, length: APIHandleArg) -> APIHandleResult {
        let ty  = self.get_type(tyid);
        assert!(ty.is_hybrid());

        let len = self.handle_to_uint64(length);

        let backend_ty = self.get_backend_type_info(tyid);
        let addr = gc::allocate_hybrid(ty.clone(), len, backend_ty);
        trace!("API: allocated hybrid type {} of length {} at {}", ty, len, addr);

        self.new_handle(APIHandle {
            id: self.next_id(),
            v: APIHandleValue::Ref(ty, addr)
        })
    }

    pub fn handle_refcast(&self, from_op: APIHandleArg, to_ty: MuID) -> APIHandleResult {
        let handle_id = self.next_id();
        let to_ty = self.get_type(to_ty);

        trace!("API: refcast {} into type {}", from_op, to_ty);

        match from_op.v {
            APIHandleValue::Ref(_, addr) => {
                assert!(to_ty.is_ref());
                let inner_ty = to_ty.get_referent_ty().unwrap();

                self.new_handle(APIHandle {
                    id: handle_id,
                    v: APIHandleValue::Ref(inner_ty, addr)
                })
            },
            APIHandleValue::IRef(_, addr) => {
                assert!(to_ty.is_iref());
                let inner_ty = to_ty.get_referent_ty().unwrap();

                self.new_handle(APIHandle {
                    id: handle_id,
                    v : APIHandleValue::IRef(inner_ty, addr)
                })
            },
            APIHandleValue::FuncRef(_) => unimplemented!(),

            _ => panic!("unexpected operand for refcast: {:?}", from_op)
        }
    }

    pub fn handle_get_iref(&self, handle_ref: APIHandleArg) -> APIHandleResult {
        let (ty, addr) = handle_ref.v.as_ref();

        /// FIXME: iref/ref share the same address - this actually depends on GC
        // iref has the same address as ref
        let ret = self.new_handle(APIHandle {
            id: self.next_id(),
            v : APIHandleValue::IRef(ty, addr)
        });

        trace!("API: get iref from {:?}", handle_ref);
        trace!("API: result {:?}", ret);

        ret
    }

    pub fn handle_shift_iref(&self, handle_iref: APIHandleArg, offset: APIHandleArg) -> APIHandleResult {
        let (ty, addr) = handle_iref.v.as_iref();
        let offset = self.handle_to_uint64(offset);

        let offset_addr = {
            let backend_ty = self.get_backend_type_info(ty.id());
            addr + (backend_ty.size * (offset as usize))
        };

        let ret = self.new_handle(APIHandle {
            id: self.next_id(),
            v : APIHandleValue::IRef(ty, offset_addr)
        });

        trace!("API: shift iref from {:?}", handle_iref);
        trace!("API: result {:?}", ret);

        ret
    }

    pub fn handle_get_elem_iref(&self, handle_iref: APIHandleArg, index: APIHandleArg) -> APIHandleResult {
        let (ty, addr) = handle_iref.v.as_iref();
        let index = self.handle_to_uint64(index);

        let ele_ty = match ty.get_elem_ty() {
            Some(ty) => ty,
            None => panic!("cannot get element ty from {}", ty)
        };
        let elem_addr = {
            let backend_ty = self.get_backend_type_info(ele_ty.id());
            addr + (backend_ty.size * (index as usize))
        };

        let ret = self.new_handle(APIHandle {
            id: self.next_id(),
            v : APIHandleValue::IRef(ele_ty, elem_addr)
        });

        trace!("API: get element iref from {:?} at index {:?}", handle_iref, index);
        trace!("API: result {:?}", ret);

        ret
    }

    pub fn handle_get_var_part_iref(&self, handle_iref: APIHandleArg) -> APIHandleResult {
        let (ty, addr) = handle_iref.v.as_iref();

        let varpart_addr = {
            let backend_ty = self.get_backend_type_info(ty.id());
            addr + backend_ty.size
        };

        let varpart_ty = match ty.get_hybrid_varpart_ty() {
            Some(ty) => ty,
            None => panic!("cannot get varpart ty from {}", ty)
        };

        let ret = self.new_handle(APIHandle {
            id: self.next_id(),
            v : APIHandleValue::IRef(varpart_ty, varpart_addr)
        });

        trace!("API: get var part iref from {:?}", handle_iref);
        trace!("API: result {:?}", ret);

        ret
    }

    pub fn handle_get_field_iref(&self, handle_iref: APIHandleArg, field: usize) -> APIHandleResult {
        trace!("API: get field iref from {:?}", handle_iref);

        let (ty, addr) = handle_iref.v.as_iref();

        let field_ty = match ty.get_field_ty(field) {
            Some(ty) => ty,
            None => panic!("ty is not struct ty: {}", ty)
        };

        let field_addr = {
            let backend_ty = self.get_backend_type_info(ty.id());
            let field_offset = backend_ty.get_field_offset(field);
            addr + field_offset
        };

        let ret = self.new_handle(APIHandle {
            id: self.next_id(),
            v : APIHandleValue::IRef(field_ty, field_addr)
        });

        trace!("API: get field iref from {:?}, field: {}", handle_iref, field);
        trace!("API: result {:?}", ret);

        ret
    }

    #[allow(unused_variables)]
    pub fn handle_load(&self, ord: MemoryOrder, loc: APIHandleArg) -> APIHandleResult {
        let (ty, addr) = loc.v.as_iref();

        let handle_id = self.next_id();
        let handle_value = {
            match ty.v {
                MuType_::Int(len)     => APIHandleValue::Int(unsafe {addr.load::<u64>()}, len),
                MuType_::Float        => APIHandleValue::Float(unsafe {addr.load::<f32>()}),
                MuType_::Double       => APIHandleValue::Double(unsafe {addr.load::<f64>()}),
                MuType_::Ref(ref ty)  => APIHandleValue::Ref(ty.clone(), unsafe {addr.load::<Address>()}),
                MuType_::IRef(ref ty) => APIHandleValue::IRef(ty.clone(), unsafe {addr.load::<Address>()}),
                MuType_::UPtr(ref ty) => APIHandleValue::UPtr(ty.clone(), unsafe {addr.load::<Address>()}),
                MuType_::Tagref64     => APIHandleValue::TagRef64(unsafe {addr.load::<u64>()}),

                _ => unimplemented!()
            }
        };

        let ret = self.new_handle(APIHandle {
            id: handle_id,
            v : handle_value
        });

        trace!("API: load from {:?}", loc);
        trace!("API: result {:?}", ret);

        ret
    }

    #[allow(unused_variables)]
    pub fn handle_store(&self, ord: MemoryOrder, loc: APIHandleArg, val: APIHandleArg) {
        // FIXME: take memory order into consideration

        // get address
        let (_, addr) = loc.v.as_iref();

        // get value and store
        // we will store here (its unsafe)
        unsafe {
            match val.v {
                APIHandleValue::Int(ival, bits) => {
                    let trunc: u64 = ival & bits_ones(bits);
                    match bits {
                        1  ... 8   => addr.store::<u8>(trunc as u8),
                        9  ... 16  => addr.store::<u16>(trunc as u16),
                        17 ... 32  => addr.store::<u32>(trunc as u32),
                        33 ... 64  => addr.store::<u64>(trunc as u64),
                        _  => panic!("unimplemented int length")
                    }
                },
                APIHandleValue::TagRef64(val) => addr.store::<u64>(val),
                APIHandleValue::Float(fval) => addr.store::<f32>(fval),
                APIHandleValue::Double(fval) => addr.store::<f64>(fval),
                APIHandleValue::UPtr(_, aval) => addr.store::<Address>(aval),
                APIHandleValue::UFP(_, aval) => addr.store::<Address>(aval),

                APIHandleValue::Struct(_)
                | APIHandleValue::Array(_)
                | APIHandleValue::Vector(_) => panic!("cannot store an aggregated value to an address"),

                APIHandleValue::Ref(_, aval)
                | APIHandleValue::IRef(_, aval) => addr.store::<Address>(aval),

                // if we are JITing, we can store the address of the function
                // but if we are doing AOT, we pend the store, and resolve the store when making boot image
                APIHandleValue::FuncRef(id) => self.store_funcref(addr, id),

                _ => panic!("unimplemented store for handle {}", val.v)
            }
        }

        trace!("API: store value {:?} to location {:?}", val, loc);
    }

    #[cfg(feature = "aot")]
    fn store_funcref(&self, addr: Address, func_id: MuID) {
        // put a pending funcref in the address
        unsafe {addr.store::<u64>(PENDING_FUNCREF)};

        // and record this funcref
        let symbol = self.name_of(func_id);

        let mut pending_funcref_guard = self.aot_pending_funcref_store.write().unwrap();
        pending_funcref_guard.insert(addr, ValueLocation::Relocatable(backend::RegGroup::GPR, symbol));
    }

    // this function and the following two make assumption that GC will not move object
    // they need to be reimplemented if we have a moving GC
    pub fn handle_pin_object(&self, loc: APIHandleArg) -> APIHandleResult {
        assert!(!gc::GC_MOVES_OBJECT);
        // gc will not move, so we just put ref into uptr

        let (ty, addr) = loc.v.as_ref_or_iref();
        self.new_handle(APIHandle {
            id: self.next_id(),
            v : APIHandleValue::UPtr(ty, addr)
        })
    }

    #[allow(unused_variables)]
    pub fn handle_unpin_object(&self, loc: APIHandleArg) {
        assert!(!gc::GC_MOVES_OBJECT);
        // gc will not move, do no need to unpin
        // do nothing
    }

    pub fn handle_get_addr(&self, loc: APIHandleArg) -> APIHandleResult {
        assert!(!gc::GC_MOVES_OBJECT);
        // loc needs to be already pinned - we don't check since we don't pin

        let (ty, addr) = loc.v.as_ref_or_iref();
        self.new_handle(APIHandle {
            id: self.next_id(),
            v : APIHandleValue::UPtr(ty, addr)
        })
    }

    pub fn handle_from_func(&self, id: MuID) -> APIHandleResult {
        let handle_id = self.next_id();

        self.new_handle(APIHandle {
            id: handle_id,
            v : APIHandleValue::FuncRef(id)
        })
    }

    pub fn handle_from_global(&self, id: MuID) -> APIHandleResult {
        let global_iref = {
            let global_locs = self.global_locations.read().unwrap();
            global_locs.get(&id).unwrap().to_address()
        };

        let global_inner_ty = {
            let global_lock = self.globals.read().unwrap();
            global_lock.get(&id).unwrap().ty.get_referent_ty().unwrap()
        };

        let handle_id = self.next_id();

        self.new_handle(APIHandle {
            id: handle_id,
            v : APIHandleValue::IRef(global_inner_ty, global_iref)
        })
    }

    pub fn handle_from_const(&self, id: MuID) -> APIHandleResult {
        let constant = {
            let lock = self.constants.read().unwrap();
            lock.get(&id).unwrap().clone()
        };

        let ref const_ty = constant.ty;

        let handle_id = self.next_id();
        let handle = match constant.v {
            Value_::Constant(Constant::Int(val)) => {
                let len = match const_ty.get_int_length() {
                    Some(len) => len,
                    None => panic!("expected ty to be Int for a Constant::Int, found {}", const_ty)
                };

                APIHandle {
                    id: handle_id,
                    v : APIHandleValue::Int(val, len)
                }
            }
            Value_::Constant(Constant::Float(val)) => {
                APIHandle {
                    id: handle_id,
                    v : APIHandleValue::Float(val)
                }
            }
            Value_::Constant(Constant::Double(val)) => {
                APIHandle {
                    id: handle_id,
                    v : APIHandleValue::Double(val)
                }
            }
            Value_::Constant(Constant::FuncRef(_)) => {
                unimplemented!()
            }
            Value_::Constant(Constant::NullRef) => {
                APIHandle {
                    id: handle_id,
                    v : APIHandleValue::Ref(types::VOID_TYPE.clone(), unsafe {Address::zero()})
                }
            }
            _ => unimplemented!()
        };

        self.new_handle(handle)
    }

    gen_handle_int!(handle_from_uint64, handle_to_uint64, u64);
    gen_handle_int!(handle_from_uint32, handle_to_uint32, u32);
    gen_handle_int!(handle_from_uint16, handle_to_uint16, u16);
    gen_handle_int!(handle_from_uint8 , handle_to_uint8 , u8 );
    gen_handle_int!(handle_from_sint64, handle_to_sint64, i64);
    gen_handle_int!(handle_from_sint32, handle_to_sint32, i32);
    gen_handle_int!(handle_from_sint16, handle_to_sint16, i16);
    gen_handle_int!(handle_from_sint8 , handle_to_sint8 , i8 );

    pub fn handle_from_float(&self, num: f32) -> APIHandleResult {
        let handle_id = self.next_id();
        self.new_handle (APIHandle {
            id: handle_id,
            v: APIHandleValue::Float(num)
        })
    }

    pub fn handle_to_float (&self, handle: APIHandleArg) -> f32 {
        handle.v.as_float()
    }

    pub fn handle_from_double(&self, num: f64) -> APIHandleResult {
        let handle_id = self.next_id();
        self.new_handle (APIHandle {
            id: handle_id,
            v: APIHandleValue::Double(num)
        })
    }

    pub fn handle_to_double (&self, handle: APIHandleArg) -> f64 {
        handle.v.as_double()
    }

    pub fn handle_from_uptr(&self, tyid: MuID, ptr: Address) -> APIHandleResult {
        let ty = self.get_type(tyid);

        let handle_id = self.next_id();
        self.new_handle (APIHandle {
            id: handle_id,
            v : APIHandleValue::UPtr(ty, ptr)
        })
    }

    pub fn handle_to_uptr(&self, handle: APIHandleArg) -> Address {
        handle.v.as_uptr().1
    }

    pub fn handle_from_ufp(&self, tyid: MuID, ptr: Address) -> APIHandleResult {
        let ty = self.get_type(tyid);

        let handle_id = self.next_id();
        self.new_handle (APIHandle {
            id: handle_id,
            v : APIHandleValue::UFP(ty, ptr)
        })
    }

    pub fn handle_to_ufp(&self, handle: APIHandleArg) -> Address {
        handle.v.as_ufp().1
    }
    
   /**
    * Functions for handling TagRef64-related API calls are taken from:
    * https://gitlab.anu.edu.au/mu/mu-impl-ref2/blob/master/src/main/scala/uvm/refimpl/itpr/operationHelpers.scala
    */
    
    // See: `tr64IsFP`
    pub fn handle_tr64_is_fp(&self, value:APIHandleArg) -> bool {
        (!self.handle_tr64_is_int(value)) && (!self.handle_tr64_is_ref(value))
    }

    // See: `tr64IsInt`
    pub fn handle_tr64_is_int(&self, value: APIHandleArg) -> bool {
        let opnd = value.v.as_tr64();
        (opnd & 0x7ff0000000000001u64) == 0x7ff0000000000001u64
    }

    // See: `tr64IsRef`
    pub fn handle_tr64_is_ref(&self, value: APIHandleArg) -> bool {
        let opnd = value.v.as_tr64();
        (opnd & 0x7ff0000000000003u64) == 0x7ff0000000000002u64
    }
    
    // See: `tr64ToFP`
    pub fn handle_tr64_to_fp(&self, value: APIHandleArg) -> APIHandleResult {
        let handle_id = self.next_id();
        self.new_handle(APIHandle {
            id: handle_id,
            v : APIHandleValue::Double(
                unsafe { std::mem::transmute(value.v.as_tr64()) }
            )
        })
    }

    // See: `tr64ToInt`
    pub fn handle_tr64_to_int(&self, value: APIHandleArg) -> APIHandleResult {
        let handle_id = self.next_id();
        let opnd = value.v.as_tr64();
        self.new_handle(APIHandle {
            id: handle_id,
            v : APIHandleValue::Int(
                (((opnd & 0xffffffffffffeu64) >> 1) | ((opnd & 0x8000000000000000u64) >> 12)),
                52
            )
        })
    }

    // See: `tr64ToRef`
    pub fn handle_tr64_to_ref(&self, value: APIHandleArg) -> APIHandleResult {
        let handle_id = self.next_id();
        let opnd = value.v.as_tr64();
        self.new_handle(APIHandle {
            id: handle_id,
            v : APIHandleValue::Ref(types::REF_VOID_TYPE.clone(),
                unsafe { Address::from_usize(
                    ((opnd & 0x7ffffffffff8u64) |
                        u64_asr((opnd & 0x8000000000000000u64), 16)) as usize
                ) })
        })
    }

    // See: `tr64ToTag`
    pub fn handle_tr64_to_tag(&self, value: APIHandleArg) -> APIHandleResult {
        let handle_id = self.next_id();
        let opnd = value.v.as_tr64();
        self.new_handle(APIHandle {
            id: handle_id,
            v : APIHandleValue::Int(
                    (u64_asr((opnd & 0x000f800000000000u64), 46) | (u64_asr((opnd & 0x4), 2))),
                6
            )
        })
    }

    // See: `fpToTr64`
    pub fn handle_tr64_from_fp(&self, value: APIHandleArg) -> APIHandleResult {
        let handle_id = self.next_id();
        let double_bits = unsafe { std::mem::transmute(value.v.as_double()) };

        let result_bits = if value.v.as_double().is_nan() {
            double_bits & 0xfff8000000000000u64 | 0x0000000000000008u64
        } else {
            double_bits
        };

        self.new_handle(APIHandle {
            id: handle_id,
            v : APIHandleValue::TagRef64(result_bits)
        })
    }

    // See: `intToTr64`
    pub fn handle_tr64_from_int(&self, value: APIHandleArg) -> APIHandleResult {
        let handle_id = self.next_id();
        let opnd = value.v.as_int();
        self.new_handle(APIHandle {
            id: handle_id,
            v : APIHandleValue::TagRef64(
                (0x7ff0000000000001u64 | ((opnd & 0x7ffffffffffffu64) << 1) |
                    ((opnd & 0x8000000000000u64) << 12))
            )
        })
    }
    
    // See: `refToTr64`
    pub fn handle_tr64_from_ref(&self, reff: APIHandleArg, tag: APIHandleArg) -> APIHandleResult {
        let handle_id = self.next_id();
        let (_, addr) = reff.v.as_ref();
        let addr_ = addr.as_usize() as u64;
        let tag_  = tag.v.as_int();
        self.new_handle (APIHandle {
            id: handle_id,
            v : APIHandleValue::TagRef64( 
                (0x7ff0000000000002u64 | (addr_ & 0x7ffffffffff8u64) | ((addr_ & 0x800000000000u64) << 16)
                    | ((tag_ & 0x3eu64) << 46) | ((tag_ & 0x1) << 2))
            )
        })
    }
}<|MERGE_RESOLUTION|>--- conflicted
+++ resolved
@@ -67,7 +67,6 @@
 pub struct VM { // The comments are the offset into the struct
     // ---serialize---
 
-<<<<<<< HEAD
     /// next MuID to assign
     next_id: AtomicUsize,                                       // +0
     /// a map from MuID to MuName (for client to query)
@@ -91,8 +90,6 @@
     /// current options for this VM
     pub vm_options: VMOptions,                                  // +624
 
-=======
->>>>>>> 0d2cb2eb
     // ---partially serialize---
     /// compiled functions
     /// (we are not persisting generated code with compiled function)
@@ -103,8 +100,6 @@
     exception_table: RwLock<HashMap<MuID, HashMap<MuName, MuName>>>, // +784
 
     // ---do not serialize---
-    // WARNING: It will segfault if you try to acquire a lock, after loading a dump,
-    // from one of the fields that aren't dumped
     pub global_locations: RwLock<HashMap<MuID, ValueLocation>>,
     func_vers: RwLock<HashMap<MuID, RwLock<MuFunctionVersion>>>,
 
@@ -149,14 +144,7 @@
 
         // Dump an emepty hashmap for the other hashmaps
         dumper.dump_padding(&self.compiled_exception_table);
-<<<<<<< HEAD
-        dumper.dump_object_here(&RwLock::new(HashMap::<Address, (Address, *const CompiledFunction)>::new()));
-=======
         dumper.dump_object_here(&RwLock::new(rodal::EmptyHashMap::<Address, (Address, *const CompiledFunction)>::new()));
-
-        // This field is actually stored at the end of the struct, the others all have the same allignment so are not reordered
-        dumper.dump_object(&self.is_running);
->>>>>>> 0d2cb2eb
     }
 }
 
