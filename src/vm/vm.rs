--- conflicted
+++ resolved
@@ -22,13 +22,8 @@
 use ast::types::*;
 use compiler::{Compiler, CompilerPolicy};
 use compiler::backend;
-<<<<<<< HEAD
 use compiler::backend::BackendType;
-use compiler::machine_code::CompiledFunction;
-=======
-use compiler::backend::BackendTypeInfo;
 use compiler::machine_code::{CompiledFunction, CompiledCallsite};
->>>>>>> c0089a9f
 
 use runtime::thread::*;
 use runtime::*;
@@ -100,15 +95,9 @@
     /// (we are not persisting generated code with compiled function)
     compiled_funcs: RwLock<HashMap<MuID, RwLock<CompiledFunction>>>, // +728
 
-<<<<<<< HEAD
-    /// (callsite, catch block) pair for function versions
-    exception_table: RwLock<HashMap<MuID, HashMap<MuName, MuName>>>, // +784
-=======
-    // Match each functions version to a map, mapping each of it's containing callsites
-    // to the name of the catch block
+    /// match each functions version to a map, mapping each of it's containing callsites
+    /// to the name of the catch block
     callsite_table: RwLock<HashMap<MuID, Vec<Callsite>>>, // +784
-    is_running: AtomicBool, // +952
->>>>>>> c0089a9f
 
     // ---do not serialize---
     /// global cell locations. We use this map to create handles for global cells,
@@ -123,15 +112,12 @@
     /// funcref and when generating boot image, we fix the funcref with a relocatable symbol
     aot_pending_funcref_store: RwLock<HashMap<Address, ValueLocation>>,
 
-<<<<<<< HEAD
-    /// runtime exception table for exception handling
-    /// a map from callsite address to (catch block address, CompiledFunction ptr) pair
-    //  TODO: probably we should remove the pointer (its unsafe), thats why we need Sync/Send for VM
-    pub compiled_exception_table: RwLock<HashMap<Address, (Address, *const CompiledFunction)>> // 896
-=======
+    /// runtime callsite table for exception handling
+    /// a map from callsite address to CompiledCallsite
     pub compiled_callsite_table: RwLock<HashMap<Address, CompiledCallsite>>, // 896
-    pub callsite_count: AtomicUsize, //Number of callsites in the callsite tables
->>>>>>> c0089a9f
+
+    /// Nnmber of callsites in the callsite tables
+    pub callsite_count: AtomicUsize,
 }
 
 unsafe impl rodal::Dump for VM {
@@ -163,16 +149,11 @@
         dumper.dump_object_here(&RwLock::new(rodal::EmptyHashMap::<Address, ValueLocation>::new()));
 
         // Dump an emepty hashmap for the other hashmaps
-<<<<<<< HEAD
-        dumper.dump_padding(&self.compiled_exception_table);
-        dumper.dump_object_here(&RwLock::new(rodal::EmptyHashMap::<Address, (Address, *const CompiledFunction)>::new()));
+        dumper.dump_padding(&self.compiled_callsite_table);
+        dumper.dump_object_here(&RwLock::new(rodal::EmptyHashMap::<Address, CompiledCallsite>::new()));
+        dumper.dump_object(&self.callsite_count);
     }
 }
-
-// *const CompiledFunction appears in compiled_exception_table makes
-// the VM unsafe to Sync/Send. We explicitly mark it safe
-unsafe impl Sync for VM {}
-unsafe impl Send for VM {}
 
 /// a fake funcref to store for AOT when client tries to store a funcref via API
 //  For AOT scenario, when client tries to store funcref to the heap, the store
@@ -182,19 +163,6 @@
     use std::u64;
     u64::MAX
 };
-=======
-        dumper.dump_padding(&self.compiled_callsite_table);
-        dumper.dump_object_here(&RwLock::new(rodal::EmptyHashMap::<Address, CompiledCallsite>::new()));
-        dumper.dump_object(&self.callsite_count);
-
-        // This field is actually stored at the end of the struct, the others all have the same allignment so are not reordered
-        dumper.dump_object(&self.is_running);
-    }
-}
-
-use std::u64;
-const PENDING_FUNCREF : u64 = u64::MAX;
->>>>>>> c0089a9f
 
 /// a macro to generate int8/16/32/64 from/to API calls
 macro_rules! gen_handle_int {
@@ -329,15 +297,10 @@
         }
     }
 
-<<<<<<< HEAD
     /// adds an exception callsite and catch block
     /// (later we will use this info to build an exception table for unwinding use)
-    pub fn add_exception_callsite(&self, callsite: MuName, catch: MuName, fv: MuID) {
-        let mut table = self.exception_table.write().unwrap();
-=======
     pub fn add_exception_callsite(&self, callsite: Callsite, fv: MuID) {
         let mut table = self.callsite_table.write().unwrap();
->>>>>>> c0089a9f
 
         if table.contains_key(&fv) {
             table.get_mut(&fv).unwrap().push(callsite);
@@ -358,7 +321,7 @@
         vm.init_runtime();
 
         // construct exception table
-        vm.build_exception_table();
+        vm.build_callsite_table();
 
         // restore gc types
         {
@@ -390,8 +353,8 @@
                 expect_id += 1;
             }
         }
-<<<<<<< HEAD
-
+        // construct exception table
+        vm.build_callsite_table();
         vm
     }
 
@@ -400,17 +363,8 @@
     /// and resolving symbol address during exception handling is expensive. Thus when boot image
     /// gets executed, we first resolve symbols and store the results in another table for fast
     /// query.
-    pub fn build_exception_table(&self) {
-        let exception_table = self.exception_table.read().unwrap();
-=======
-        // construct exception table
-        vm.build_callsite_table();
-        vm
-    }
-
     pub fn build_callsite_table(&self) {
         let callsite_table = self.callsite_table.read().unwrap();
->>>>>>> c0089a9f
         let compiled_funcs = self.compiled_funcs.read().unwrap();
         let mut compiled_callsite_table = self.compiled_callsite_table.write().unwrap();
         // TODO: Use a different ordering?
@@ -459,7 +413,7 @@
     /// due to removal of some special symbols in the MuName. See name_check() in ir.rs
     pub fn id_of(&self, name: &str) -> MuID {
         let map = self.name_id_map.read().unwrap();
-        match map.get(&name.clone()) {
+        match map.get(name) {
             Some(id) => *id,
             None => panic!("cannot find id for name: {}", name)
         }
@@ -686,7 +640,7 @@
         if self.is_doing_jit() {
             unimplemented!()
         } else {
-            ValueLocation::Relocatable(backend::RegGroup::GPR, func.name().unwrap())
+            ValueLocation::Relocatable(backend::RegGroup::GPR, func.name())
         }
     }
 
@@ -871,32 +825,17 @@
     pub fn func_sigs(&self) -> &RwLock<HashMap<MuID, P<MuFuncSig>>> {
         &self.func_sigs
     }
-<<<<<<< HEAD
-=======
     
     pub fn resolve_function_address(&self, func_id: MuID) -> ValueLocation {
         let funcs = self.funcs.read().unwrap();
         let func : &MuFunction = &funcs.get(&func_id).unwrap().read().unwrap();
                 
-        if self.is_running() {
+        if self.is_doing_jit() {
             unimplemented!()
         } else {
             ValueLocation::Relocatable(backend::RegGroup::GPR, func.name())
         }
     }
-    
-    pub fn new_stack(&self, func_id: MuID) -> Box<MuStack> {
-        let funcs = self.funcs.read().unwrap();
-        let func : &MuFunction = &funcs.get(&func_id).unwrap().read().unwrap();
-        
-        Box::new(MuStack::new(self.next_id(), self.resolve_function_address(func_id), func))
-    }
-    
-    pub fn make_primordial_thread(&self, func_id: MuID, has_const_args: bool, args: Vec<Constant>) {
-        let mut guard = self.primordial.write().unwrap();
-        *guard = Some(MuPrimordialThread{func_id: func_id, has_const_args: has_const_args, args: args});
-    }
->>>>>>> c0089a9f
 
     /// set info (entry function, arguments) for primordial thread for boot image
     pub fn set_primordial_thread(&self, func_id: MuID, has_const_args: bool, args: Vec<Constant>) {
@@ -1007,48 +946,23 @@
 
             // deal with relocation symbols, zip the two vectors into a hashmap
             assert_eq!(sym_fields.len(), sym_strings.len());
-<<<<<<< HEAD
             let symbols : HashMap<Address, MuName> = sym_fields.into_iter().map(|handle| handle.v.as_address())
-                .zip(sym_strings.into_iter().map(|name| name_check(name.clone()))).collect();
-=======
-            let symbols = {
-                let mut ret = hashmap!{};
-                for i in 0..sym_fields.len() {
-                    let addr = sym_fields[i].v.as_address();
-                    ret.insert(addr, sym_strings[i].clone());
-                }
-                ret
-            };
->>>>>>> c0089a9f
+                .zip(sym_strings.into_iter()).collect();
 
             // deal with relocation fields
             // zip the two vectors into a hashmap, and add fields for pending funcref stores
             assert_eq!(reloc_fields.len(), reloc_strings.len());
             let fields = {
-<<<<<<< HEAD
                 // init reloc fields with client-supplied field/symbol pair
                 let mut reloc_fields : HashMap<Address, MuName> = reloc_fields.into_iter()
                     .map(|handle| handle.v.as_address())
-                    .zip(reloc_strings.into_iter().map(|name| name_check(name.clone()))).collect();
-=======
-                let mut ret = hashmap!{};
-
-                // client supplied relocation fields
-                for i in 0..reloc_fields.len() {
-                    let addr = reloc_fields[i].v.as_address();
-                    ret.insert(addr, reloc_strings[i].clone());
-                }
->>>>>>> c0089a9f
+                    .zip(reloc_strings.into_iter()).collect();
 
                 // pending funcrefs - we want to replace them as symbol
                 {
                     let mut pending_funcref = self.aot_pending_funcref_store.write().unwrap();
                     for (addr, vl) in pending_funcref.drain() {
-<<<<<<< HEAD
-                        reloc_fields.insert(addr, name_check(vl.to_relocatable()));
-=======
-                        ret.insert(addr, vl.to_relocatable());
->>>>>>> c0089a9f
+                        reloc_fields.insert(addr, vl.to_relocatable());
                     }
                 }
 
