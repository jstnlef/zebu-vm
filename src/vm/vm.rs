// Copyright 2017 The Australian National University
//
// Licensed under the Apache License, Version 2.0 (the "License");
// you may not use this file except in compliance with the License.
// You may obtain a copy of the License at
//
//     http://www.apache.org/licenses/LICENSE-2.0
//
// Unless required by applicable law or agreed to in writing, software
// distributed under the License is distributed on an "AS IS" BASIS,
// WITHOUT WARRANTIES OR CONDITIONS OF ANY KIND, either express or implied.
// See the License for the specific language governing permissions and
// limitations under the License.

use std::collections::HashMap;

use rodal;
use ast::ptr::*;
use ast::ir::*;
use ast::inst::*;
use ast::types;
use ast::types::*;
use compiler::{Compiler, CompilerPolicy};
use compiler::backend;
use compiler::backend::BackendType;
use compiler::machine_code::{CompiledFunction, CompiledCallsite};

use runtime::thread::*;
use runtime::*;
use utils::ByteSize;
use utils::BitSize;
use utils::Address;
use runtime::mm as gc;
use vm::handle::*;
use vm::vm_options::VMOptions;
use vm::vm_options::MuLogLevel;

use log::LogLevel;
use std::sync::Arc;
use std::sync::RwLock;
use std::sync::RwLockWriteGuard;
use std::sync::atomic::{AtomicUsize, ATOMIC_USIZE_INIT, Ordering};

use std;
use utils::bit_utils::{bits_ones, u64_asr};

/// The VM struct. This stores metadata for the currently running Zebu instance.
/// This struct gets persisted in the boot image, and when the boot image is loaded,
/// everything should be back to the same status as before persisting.
///
/// This struct is usually used as Arc<VM> so it can be shared among threads. The
/// Arc<VM> is stored in every thread local of a Mu thread, so that they can refer
/// to the VM easily.
///
/// We are using fine-grained lock on VM to allow mutability on different fields in VM.
/// Also we use two-level locks for some data structures such as MuFunction/
/// MuFunctionVersion/CompiledFunction so that we can mutate on two
/// different functions/funcvers/etc at the same time.

//  FIXME: However, there are problems with fine-grained lock design,
//  and we will need to rethink. See Issue #2.
//  TODO: besides fields in VM, there are some 'globals' we need to persist
//  such as STRUCT_TAG_MAP, INTERNAL_ID and internal types from ir crate. The point is
//  ir crate should be independent and self-contained. But when persisting the 'world',
//  besides persisting VM struct (containing most of the 'world'), we also need to
//  specifically persist those globals.
pub struct VM {
    // The comments are the offset into the struct
    // ---serialize---
    /// next MuID to assign
    next_id: AtomicUsize, // +0
    /// a map from MuID to MuName (for client to query)
    id_name_map: RwLock<HashMap<MuID, MuName>>, // +8
    /// a map from MuName to ID (for client to query)
    name_id_map: RwLock<HashMap<MuName, MuID>>, // +64
    /// types declared to the VM
    types: RwLock<HashMap<MuID, P<MuType>>>, // +120
    /// types that are resolved as BackendType
    backend_type_info: RwLock<HashMap<MuID, Box<BackendType>>>, // +176
    /// constants declared to the VM
    constants: RwLock<HashMap<MuID, P<Value>>>, // +232
    /// globals declared to the VM
    globals: RwLock<HashMap<MuID, P<Value>>>, // +288
    /// function signatures declared
    func_sigs: RwLock<HashMap<MuID, P<MuFuncSig>>>, // +400
    /// functions declared to the VM
    funcs: RwLock<HashMap<MuID, RwLock<MuFunction>>>, // +456
    /// primordial function that is set to make boot image
<<<<<<< HEAD
    pub primordial: RwLock<Option<PrimordialThreadInfo>>, // +568
=======
    primordial: RwLock<Option<PrimordialThreadInfo>>, // +568
>>>>>>> 1d4c17be
    /// current options for this VM
    pub vm_options: VMOptions, // +624

    // ---partially serialize---
    /// compiled functions
    /// (we are not persisting generated code with compiled function)
    compiled_funcs: RwLock<HashMap<MuID, RwLock<CompiledFunction>>>, // +728

    /// match each functions version to a map, mapping each of it's containing callsites
    /// to the name of the catch block
    callsite_table: RwLock<HashMap<MuID, Vec<Callsite>>>, // +784

    // ---do not serialize---
    /// global cell locations. We use this map to create handles for global cells,
    /// or dump globals into boot image. (this map does not get persisted because
    /// the location is changed in different runs)
    global_locations: RwLock<HashMap<MuID, ValueLocation>>,
    func_vers: RwLock<HashMap<MuID, RwLock<MuFunctionVersion>>>,

    /// all the funcref that clients want to store for AOT which are pending stores
    /// For AOT scenario, when client tries to store funcref to the heap, the store
    /// happens before we have an actual address for the function so we store a fake
    /// funcref and when generating boot image, we fix the funcref with a relocatable symbol
    aot_pending_funcref_store: RwLock<HashMap<Address, ValueLocation>>,

    /// runtime callsite table for exception handling
    /// a map from callsite address to CompiledCallsite
    compiled_callsite_table: RwLock<HashMap<Address, CompiledCallsite>>, // 896

    /// Nnmber of callsites in the callsite tables
<<<<<<< HEAD
    pub callsite_count: AtomicUsize
=======
    callsite_count: AtomicUsize
>>>>>>> 1d4c17be
}

unsafe impl rodal::Dump for VM {
    fn dump<D: ?Sized + rodal::Dumper>(&self, dumper: &mut D) {
        dumper.debug_record("VM", "dump");

        dumper.dump_object(&self.next_id);
        dumper.dump_object(&self.id_name_map);
        dumper.dump_object(&self.name_id_map);
        dumper.dump_object(&self.types);
        dumper.dump_object(&self.backend_type_info);
        dumper.dump_object(&self.constants);
        dumper.dump_object(&self.globals);
        dumper.dump_object(&self.func_sigs);
        dumper.dump_object(&self.funcs);
        dumper.dump_object(&self.primordial);
        dumper.dump_object(&self.vm_options);
        dumper.dump_object(&self.compiled_funcs);
        dumper.dump_object(&self.callsite_table);

        // Dump empty maps so that we can safely read and modify them once loaded
        dumper.dump_padding(&self.global_locations);
        dumper.dump_object_here(&RwLock::new(
            rodal::EmptyHashMap::<MuID, ValueLocation>::new()
        ));

        dumper.dump_padding(&self.func_vers);
        dumper.dump_object_here(&RwLock::new(
            rodal::EmptyHashMap::<MuID, RwLock<MuFunctionVersion>>::new()
        ));

        dumper.dump_padding(&self.aot_pending_funcref_store);
        dumper.dump_object_here(&RwLock::new(
            rodal::EmptyHashMap::<Address, ValueLocation>::new()
        ));

        // Dump an emepty hashmap for the other hashmaps
        dumper.dump_padding(&self.compiled_callsite_table);
        dumper.dump_object_here(&RwLock::new(
            rodal::EmptyHashMap::<Address, CompiledCallsite>::new()
        ));
        dumper.dump_object(&self.callsite_count);
    }
}

/// a fake funcref to store for AOT when client tries to store a funcref via API
//  For AOT scenario, when client tries to store funcref to the heap, the store
//  happens before we have an actual address for the function so we store a fake
//  funcref and when generating boot image, we fix the funcref with a relocatable symbol
const PENDING_FUNCREF: u64 = {
    use std::u64;
    u64::MAX
};

/// a macro to generate int8/16/32/64 from/to API calls
macro_rules! gen_handle_int {
    ($fn_from: ident, $fn_to: ident, $int_ty: ty) => {
        pub fn $fn_from (&self, num: $int_ty, len: BitSize) -> APIHandleResult {
            let handle_id = self.next_id();
            self.new_handle (APIHandle {
                id: handle_id,
                v: APIHandleValue::Int(num as u64, len)
            })
        }

        pub fn $fn_to (&self, handle: APIHandleArg) -> $int_ty {
            handle.v.as_int() as $int_ty
        }
    }
}

impl<'a> VM {
    /// creates a VM with default options
    pub fn new() -> VM {
        VM::new_internal(VMOptions::default())
    }

    /// creates a VM with specified options
    pub fn new_with_opts(str: &str) -> VM {
        VM::new_internal(VMOptions::init(str))
    }

    /// internal function to create a VM with options
    fn new_internal(options: VMOptions) -> VM {
        VM::start_logging(options.flag_log_level);

        let ret = VM {
            next_id: ATOMIC_USIZE_INIT,
            vm_options: options,
            id_name_map: RwLock::new(HashMap::new()),
            name_id_map: RwLock::new(HashMap::new()),
            constants: RwLock::new(HashMap::new()),
            types: RwLock::new(HashMap::new()),
            backend_type_info: RwLock::new(HashMap::new()),
            globals: RwLock::new(HashMap::new()),
            global_locations: RwLock::new(hashmap!{}),
            func_sigs: RwLock::new(HashMap::new()),
            func_vers: RwLock::new(HashMap::new()),
            funcs: RwLock::new(HashMap::new()),
            compiled_funcs: RwLock::new(HashMap::new()),
            callsite_table: RwLock::new(HashMap::new()),
            primordial: RwLock::new(None),
            aot_pending_funcref_store: RwLock::new(HashMap::new()),
            compiled_callsite_table: RwLock::new(HashMap::new()),
            callsite_count: ATOMIC_USIZE_INIT
        };

        // insert all internal types
        {
            let mut types = ret.types.write().unwrap();
            for ty in INTERNAL_TYPES.iter() {
                types.insert(ty.id(), ty.clone());
            }
        }

        // starts allocating ID from USER_ID_START
        ret.next_id.store(USER_ID_START, Ordering::Relaxed);

        // init types
        types::init_types();

        // init runtime
        ret.init_runtime();

        ret
    }

    /// initializes runtime
    fn init_runtime(&self) {
        // init gc
        {
            let ref options = self.vm_options;
            gc::gc_init(
                options.flag_gc_immixspace_size,
                options.flag_gc_lospace_size,
                options.flag_gc_nthreads,
                !options.flag_gc_disable_collection
            );
        }
    }

    /// starts logging based on MuLogLevel flag
    fn start_logging(level: MuLogLevel) {
        use std::env;
        match level {
            MuLogLevel::None => {}
            MuLogLevel::Error => VM::start_logging_internal(LogLevel::Error),
            MuLogLevel::Warn => VM::start_logging_internal(LogLevel::Warn),
            MuLogLevel::Info => VM::start_logging_internal(LogLevel::Info),
            MuLogLevel::Debug => VM::start_logging_internal(LogLevel::Debug),
            MuLogLevel::Trace => VM::start_logging_internal(LogLevel::Trace),
            MuLogLevel::Env => {
                match env::var("MU_LOG_LEVEL") {
                    Ok(s) => VM::start_logging(MuLogLevel::from_string(s)),
                    _ => {} // Don't log
                }
            }
        }
    }

    /// starts trace-level logging
    pub fn start_logging_trace() {
        VM::start_logging_internal(LogLevel::Trace)
    }

    /// starts logging based on MU_LOG_LEVEL environment variable
    pub fn start_logging_env() {
        VM::start_logging(MuLogLevel::Env)
    }

    /// starts logging based on Rust's LogLevel
    /// (this function actually initializes logger and deals with error)
    fn start_logging_internal(level: LogLevel) {
        use stderrlog;

        let verbose = match level {
            LogLevel::Error => 0,
            LogLevel::Warn => 1,
            LogLevel::Info => 2,
            LogLevel::Debug => 3,
            LogLevel::Trace => 4
        };

        match stderrlog::new().verbosity(verbose).init() {
            Ok(()) => { info!("logger initialized") }
            Err(e) => {
                error!(
                    "failed to init logger, probably already initialized: {:?}",
                    e
                )
            }
        }
    }

    /// adds an exception callsite and catch block
    /// (later we will use this info to build an exception table for unwinding use)
    pub fn add_exception_callsite(&self, callsite: Callsite, fv: MuID) {
        let mut table = self.callsite_table.write().unwrap();

        if table.contains_key(&fv) {
            table.get_mut(&fv).unwrap().push(callsite);
        } else {
            table.insert(fv, vec![callsite]);
        };
        // TODO: do wee need a stronger ordering??
        self.callsite_count.fetch_add(1, Ordering::Relaxed);
    }

    /// resumes persisted VM. Ideally the VM should be back to the status when we start
    /// persisting it except a few fields that we do not want to persist.
    pub fn resume_vm(dumped_vm: *mut Arc<VM>) -> Arc<VM> {
        // load the vm back
        let vm = unsafe { rodal::load_asm_pointer_move(dumped_vm) };

        // initialize runtime
        vm.init_runtime();

        // construct exception table
        vm.build_callsite_table();

        // restore gc types
        {
            let type_info_guard = vm.backend_type_info.read().unwrap();
            let mut type_info_vec: Vec<Box<BackendType>> =
                type_info_guard.values().map(|x| x.clone()).collect();
            type_info_vec.sort_by(|a, b| a.gc_type.id.cmp(&b.gc_type.id));

            let mut expect_id = 0;
            for ty_info in type_info_vec.iter() {
                use runtime::mm;

                let ref gc_type = ty_info.gc_type;

                if gc_type.id != expect_id {
                    debug_assert!(expect_id < gc_type.id);

                    while expect_id < gc_type.id {
                        use runtime::mm::common::gctype::GCType;

                        mm::add_gc_type(GCType::new_noreftype(0, 8));
                        expect_id += 1;
                    }
                }

                // now expect_id == gc_type.id
                debug_assert!(expect_id == gc_type.id);

                mm::add_gc_type(gc_type.as_ref().clone());
                expect_id += 1;
            }
        }
        // construct exception table
        vm.build_callsite_table();
        vm
    }

    /// builds a succinct exception table for fast query during exception unwinding
    /// We need this step because for AOT compilation, we do not know symbol address at compile,
    /// and resolving symbol address during exception handling is expensive. Thus when boot image
    /// gets executed, we first resolve symbols and store the results in another table for fast
    /// query.
    pub fn build_callsite_table(&self) {
        let callsite_table = self.callsite_table.read().unwrap();
        let compiled_funcs = self.compiled_funcs.read().unwrap();
        let mut compiled_callsite_table = self.compiled_callsite_table.write().unwrap();
        // TODO: Use a different ordering?
        compiled_callsite_table.reserve(self.callsite_count.load(Ordering::Relaxed));
        for (fv, callsite_list) in callsite_table.iter() {
            let compiled_func = compiled_funcs.get(fv).unwrap().read().unwrap();
            let callee_saved_table = Arc::new(compiled_func.frame.callee_saved.clone());
            for callsite in callsite_list.iter() {
                compiled_callsite_table.insert(
                    resolve_symbol(callsite.name.clone()),
                    CompiledCallsite::new(
                        &callsite,
                        compiled_func.func_ver_id,
                        callee_saved_table.clone()
                    )
                );
            }
        }
    }

    /// returns a valid ID for use next
    pub fn next_id(&self) -> MuID {
        // This only needs to be atomic, and does not need to be a synchronisation operation. The
        // only requirement for IDs is that all IDs obtained from `next_id()` are different. So
        // `Ordering::Relaxed` is sufficient.
        self.next_id.fetch_add(1, Ordering::Relaxed)
    }

    /// are we doing AOT compilation? (feature = aot when building Zebu)
    pub fn is_doing_aot(&self) -> bool {
        return cfg!(feature = "aot");
    }

    /// are we doing JIT compilation? (feature = jit when building Zebu)
    pub fn is_doing_jit(&self) -> bool {
        return cfg!(feature = "jit");
    }

    /// informs VM about a client-supplied name
    pub fn set_name(&self, entity: &MuEntity) {
        let id = entity.id();
        let name = entity.name();

        let mut map = self.id_name_map.write().unwrap();
        map.insert(id, name.clone());

        let mut map2 = self.name_id_map.write().unwrap();
        map2.insert(name, id);
    }

    /// returns Mu ID for a client-supplied name
    /// This function should only used by client, 'name' used internally may be slightly different
    /// due to removal of some special symbols in the MuName. See name_check() in ir.rs
    pub fn id_of(&self, name: &str) -> MuID {
        let map = self.name_id_map.read().unwrap();
        match map.get(name) {
            Some(id) => *id,
            None => panic!("cannot find id for name: {}", name)
        }
    }

    /// returns the client-supplied Mu name for Mu ID
    /// This function should only used by client, 'name' used internally may be slightly different
    /// due to removal of some special symbols in the MuName. See name_check() in ir.rs
    pub fn name_of(&self, id: MuID) -> MuName {
        let map = self.id_name_map.read().unwrap();
        map.get(&id).unwrap().clone()
    }

    /// declares a constant
    pub fn declare_const(&self, entity: MuEntityHeader, ty: P<MuType>, val: Constant) -> P<Value> {
        let ret = P(Value {
            hdr: entity,
            ty: ty,
            v: Value_::Constant(val)
        });

        let mut constants = self.constants.write().unwrap();
        self.declare_const_internal(&mut constants, ret.id(), ret.clone());

        ret
    }

    /// adds a constant to the map (already acquired lock)
    fn declare_const_internal(
        &self,
        map: &mut RwLockWriteGuard<HashMap<MuID, P<Value>>>,
        id: MuID,
        val: P<Value>
    ) {
        debug_assert!(!map.contains_key(&id));

        info!("declare const #{} = {}", id, val);
        map.insert(id, val);
    }

    /// gets the constant P<Value> for a given Mu ID, panics if there is no type with the ID
    pub fn get_const(&self, id: MuID) -> P<Value> {
        let const_lock = self.constants.read().unwrap();
        match const_lock.get(&id) {
            Some(ret) => ret.clone(),
            None => panic!("cannot find const #{}", id)
        }
    }

    /// allocates memory for a constant that needs to be put in memory
    /// For AOT, we simply create a label for it, and let code emitter allocate the memory
    #[cfg(feature = "aot")]
    pub fn allocate_const(&self, val: P<Value>) -> ValueLocation {
        let id = val.id();
        let name = format!("CONST_{}_{}", id, val.name());

        ValueLocation::Relocatable(backend::RegGroup::GPR, name)
    }

    /// declares a global
    pub fn declare_global(&self, entity: MuEntityHeader, ty: P<MuType>) -> P<Value> {
        // create iref value for the global
        let global = P(Value {
            hdr: entity,
            ty: self.declare_type(
                MuEntityHeader::unnamed(self.next_id()),
                MuType_::iref(ty.clone())
            ),
            v: Value_::Global(ty)
        });

        let mut globals = self.globals.write().unwrap();
        let mut global_locs = self.global_locations.write().unwrap();
        self.declare_global_internal(&mut globals, &mut global_locs, global.id(), global.clone());

        global
    }

    /// adds the global to the map (already acquired lock), and allocates memory for it
    fn declare_global_internal(
        &self,
        globals: &mut RwLockWriteGuard<HashMap<MuID, P<Value>>>,
        global_locs: &mut RwLockWriteGuard<HashMap<MuID, ValueLocation>>,
        id: MuID,
        val: P<Value>
    ) {
        self.declare_global_internal_no_alloc(globals, id, val.clone());
        self.alloc_global(global_locs, id, val);
    }

    /// adds the global to the map (already acquired lock)
    /// when bulk declaring, we hold locks for everything, we cannot resolve backend type
    /// and do alloc so we add globals to the map, and then allocate them later
    fn declare_global_internal_no_alloc(
        &self,
        globals: &mut RwLockWriteGuard<HashMap<MuID, P<Value>>>,
        id: MuID,
        val: P<Value>
    ) {
        debug_assert!(!globals.contains_key(&id));

        info!("declare global #{} = {}", id, val);
        globals.insert(id, val.clone());
    }

    /// allocates memory for a global cell
    fn alloc_global(
        &self,
        global_locs: &mut RwLockWriteGuard<HashMap<MuID, ValueLocation>>,
        id: MuID,
        val: P<Value>
    ) {
        let backend_ty = self.get_backend_type_info(val.ty.get_referent_ty().unwrap().id());
        let loc = gc::allocate_global(val, backend_ty);
        trace!("allocate global #{} as {}", id, loc);
        global_locs.insert(id, loc);
    }

    /// declares a type
    pub fn declare_type(&self, entity: MuEntityHeader, ty: MuType_) -> P<MuType> {
        let ty = P(MuType { hdr: entity, v: ty });

        let mut types = self.types.write().unwrap();
        self.declare_type_internal(&mut types, ty.id(), ty.clone());

        ty
    }

    /// adds the type to the map (already acquired lock)
    fn declare_type_internal(
        &self,
        types: &mut RwLockWriteGuard<HashMap<MuID, P<MuType>>>,
        id: MuID,
        ty: P<MuType>
    ) {
        debug_assert!(!types.contains_key(&id));

        types.insert(id, ty.clone());
        info!("declare type #{} = {}", id, ty);

        // for struct/hybrid, also adds to struct/hybrid tag map
        if ty.is_struct() {
            let tag = ty.get_struct_hybrid_tag().unwrap();
            let struct_map_guard = STRUCT_TAG_MAP.read().unwrap();
            let struct_inner = struct_map_guard.get(&tag).unwrap();
            trace!("  {}", struct_inner);
        } else if ty.is_hybrid() {
            let tag = ty.get_struct_hybrid_tag().unwrap();
            let hybrid_map_guard = HYBRID_TAG_MAP.read().unwrap();
            let hybrid_inner = hybrid_map_guard.get(&tag).unwrap();
            trace!("  {}", hybrid_inner);
        }
    }

    /// gets the type for a given Mu ID, panics if there is no type with the ID
    pub fn get_type(&self, id: MuID) -> P<MuType> {
        let type_lock = self.types.read().unwrap();
        match type_lock.get(&id) {
            Some(ret) => ret.clone(),
            None => panic!("cannot find type #{}", id)
        }
    }

    /// declares a function signature
    pub fn declare_func_sig(
        &self,
        entity: MuEntityHeader,
        ret_tys: Vec<P<MuType>>,
        arg_tys: Vec<P<MuType>>
    ) -> P<MuFuncSig> {
        let ret = P(MuFuncSig {
            hdr: entity,
            ret_tys: ret_tys,
            arg_tys: arg_tys
        });

        let mut func_sigs = self.func_sigs.write().unwrap();
        self.declare_func_sig_internal(&mut func_sigs, ret.id(), ret.clone());

        ret
    }

    /// adds a function signature to the map (already acquired lock)
    fn declare_func_sig_internal(
        &self,
        sigs: &mut RwLockWriteGuard<HashMap<MuID, P<MuFuncSig>>>,
        id: MuID,
        sig: P<MuFuncSig>
    ) {
        debug_assert!(!sigs.contains_key(&id));

        info!("declare func sig #{} = {}", id, sig);
        sigs.insert(id, sig);
    }

    /// gets the function signature for a given ID, panics if there is no func sig with the ID
    pub fn get_func_sig(&self, id: MuID) -> P<MuFuncSig> {
        let func_sig_lock = self.func_sigs.read().unwrap();
        match func_sig_lock.get(&id) {
            Some(ret) => ret.clone(),
            None => panic!("cannot find func sig #{}", id)
        }
    }

    /// declares a Mu function
    pub fn declare_func(&self, func: MuFunction) {
        let mut funcs = self.funcs.write().unwrap();

        self.declare_func_internal(&mut funcs, func.id(), func);
    }

    /// adds a Mu function to the map (already acquired lock)
    fn declare_func_internal(
        &self,
        funcs: &mut RwLockWriteGuard<HashMap<MuID, RwLock<MuFunction>>>,
        id: MuID,
        func: MuFunction
    ) {
        debug_assert!(!funcs.contains_key(&id));

        info!("declare func #{} = {}", id, func);
        funcs.insert(id, RwLock::new(func));
    }

    /// gets the function name for a function (by ID), panics if there is no function with the ID
    /// Note this name is the internal name, which is different than
    /// the client-supplied name from vm.name_of()
    pub fn get_name_for_func(&self, id: MuID) -> MuName {
        let funcs_lock = self.funcs.read().unwrap();
        match funcs_lock.get(&id) {
            Some(func) => func.read().unwrap().name(),
            None => panic!("cannot find name for Mu function #{}")
        }
    }

    /// gets the function signature for a function (by ID),
    /// panics if there is no function with the ID
    pub fn get_sig_for_func(&self, id: MuID) -> P<MuFuncSig> {
        let funcs_lock = self.funcs.read().unwrap();
        match funcs_lock.get(&id) {
            Some(func) => func.read().unwrap().sig.clone(),
            None => panic!("cannot find Mu function #{}", id)
        }
    }

    /// gets the current function version for a Mu function (by ID)
    /// returns None if the function does not exist, or no version is defined for the function
    pub fn get_cur_version_for_func(&self, fid: MuID) -> Option<MuID> {
        let funcs_guard = self.funcs.read().unwrap();
        match funcs_guard.get(&fid) {
            Some(rwlock_func) => {
                let func_guard = rwlock_func.read().unwrap();
                func_guard.cur_ver
            }
            None => None
        }
    }

    /// gets the address as ValueLocation of a Mu function (by ID)
    pub fn get_address_for_func(&self, func_id: MuID) -> ValueLocation {
        let funcs = self.funcs.read().unwrap();
        let func: &MuFunction = &funcs.get(&func_id).unwrap().read().unwrap();

        if self.is_doing_jit() {
            unimplemented!()
        } else {
            ValueLocation::Relocatable(backend::RegGroup::GPR, func.name())
        }
    }

    /// defines a function version
    pub fn define_func_version(&self, func_ver: MuFunctionVersion) {
        info!("define function version {}", func_ver);
        // add this funcver to map
        let func_ver_id = func_ver.id();
        {
            let mut func_vers = self.func_vers.write().unwrap();
            func_vers.insert(func_ver_id, RwLock::new(func_ver));
        }

        // acquire a reference to the func_ver
        let func_vers = self.func_vers.read().unwrap();
        let func_ver = func_vers.get(&func_ver_id).unwrap().write().unwrap();

        // change current version of the function to new version (obsolete old versions)
        let funcs = self.funcs.read().unwrap();
        // it should be declared before defining
        debug_assert!(funcs.contains_key(&func_ver.func_id));
        let mut func = funcs.get(&func_ver.func_id).unwrap().write().unwrap();

        func.new_version(func_ver.id());

        if self.is_doing_jit() {
            // redefinition may happen, we need to check
            unimplemented!()
        }
    }

    /// adds a new bundle into VM.
    /// This function will drain the contents of all arguments. Ideally, this function should
    /// happen atomically. e.g. The client should not see a new type added without also seeing
    /// a new function added.
    pub fn declare_many(
        &self,
        new_id_name_map: &mut HashMap<MuID, MuName>,
        new_types: &mut HashMap<MuID, P<MuType>>,
        new_func_sigs: &mut HashMap<MuID, P<MuFuncSig>>,
        new_constants: &mut HashMap<MuID, P<Value>>,
        new_globals: &mut HashMap<MuID, P<Value>>,
        new_funcs: &mut HashMap<MuID, Box<MuFunction>>,
        new_func_vers: &mut HashMap<MuID, Box<MuFunctionVersion>>,
        arc_vm: Arc<VM>
    ) {
        // Make sure other components, if ever acquiring multiple locks at the same time, acquire
        // them in this order, to prevent deadlock.
        {
            let mut id_name_map = self.id_name_map.write().unwrap();
            let mut name_id_map = self.name_id_map.write().unwrap();
            let mut types = self.types.write().unwrap();
            let mut constants = self.constants.write().unwrap();
            let mut globals = self.globals.write().unwrap();
            let mut func_sigs = self.func_sigs.write().unwrap();
            let mut funcs = self.funcs.write().unwrap();
            let mut func_vers = self.func_vers.write().unwrap();

            for (id, name) in new_id_name_map.drain() {
                id_name_map.insert(id, name.clone());
                name_id_map.insert(name, id);
            }

            for (id, obj) in new_types.drain() {
                self.declare_type_internal(&mut types, id, obj);
            }

            for (id, obj) in new_constants.drain() {
                self.declare_const_internal(&mut constants, id, obj);
            }

            for (id, obj) in new_globals.drain() {
                // we bulk allocate later
                // (since we are holding all the locks, we cannot find ty info)
                self.declare_global_internal_no_alloc(&mut globals, id, obj);
            }

            for (id, obj) in new_func_sigs.drain() {
                self.declare_func_sig_internal(&mut func_sigs, id, obj);
            }

            for (id, obj) in new_funcs.drain() {
                self.declare_func_internal(&mut funcs, id, *obj);
            }

            for (id, obj) in new_func_vers.drain() {
                let func_id = obj.func_id;
                func_vers.insert(id, RwLock::new(*obj));

                {
                    trace!("Adding funcver {} as a version of {}...", id, func_id);
                    let func = funcs.get_mut(&func_id).unwrap();
                    func.write().unwrap().new_version(id);
                    trace!(
                        "Added funcver {} as a version of {} {:?}.",
                        id,
                        func_id,
                        func
                    );
                }
            }
        }
        // Locks released here

        // allocate all the globals defined
        {
            let globals = self.globals.read().unwrap();
            let mut global_locs = self.global_locations.write().unwrap();

            // make sure current thread has allocator
            let created =
                unsafe { MuThread::current_thread_as_mu_thread(Address::zero(), arc_vm.clone()) };

            for (id, global) in globals.iter() {
                self.alloc_global(&mut global_locs, *id, global.clone());
            }

            if created {
                unsafe { MuThread::cleanup_current_mu_thread() };
            }
        }
    }

<<<<<<< HEAD
    /// informs the VM of a newly compiled function (the function and funcver should already be declared before this call)
=======
    /// informs the VM of a newly compiled function
    /// (the function and funcver should already be declared before this call)
>>>>>>> 1d4c17be
    pub fn add_compiled_func(&self, func: CompiledFunction) {
        debug_assert!(self.funcs.read().unwrap().contains_key(&func.func_id));
        debug_assert!(
            self.func_vers
                .read()
                .unwrap()
                .contains_key(&func.func_ver_id)
        );

        self.compiled_funcs
            .write()
            .unwrap()
            .insert(func.func_ver_id, RwLock::new(func));
    }

    /// gets the backend/storage type for a given Mu type (by ID)
    pub fn get_backend_type_info(&self, tyid: MuID) -> Box<BackendType> {
        // if we already resolved this type, return the BackendType
        {
            let read_lock = self.backend_type_info.read().unwrap();

            match read_lock.get(&tyid) {
                Some(info) => {
                    return info.clone();
                }
                None => {}
            }
        }

        // otherwise, we need to resolve the type now
        let types = self.types.read().unwrap();
        let ty = match types.get(&tyid) {
            Some(ty) => ty,
            None => panic!("invalid type id during get_backend_type_info(): {}", tyid)
        };
        let resolved = Box::new(backend::BackendType::resolve(ty, self));

        // insert the type so later we do not need to resolve it again
        let mut write_lock = self.backend_type_info.write().unwrap();
        write_lock.insert(tyid, resolved.clone());

        resolved
    }

    /// gets the backend/storage type size for a given Mu type (by ID)
    /// This is equivalent to vm.get_backend_type_info(id).size
    pub fn get_backend_type_size(&self, tyid: MuID) -> ByteSize {
        self.get_backend_type_info(tyid).size
    }

    /// returns the lock for globals
    pub fn globals(&self) -> &RwLock<HashMap<MuID, P<Value>>> {
        &self.globals
    }

    /// returns the lock for functions
    pub fn funcs(&self) -> &RwLock<HashMap<MuID, RwLock<MuFunction>>> {
        &self.funcs
    }

    /// returns the lock for function versions
    pub fn func_vers(&self) -> &RwLock<HashMap<MuID, RwLock<MuFunctionVersion>>> {
        &self.func_vers
    }

    /// returns the lock for compiled functions
    pub fn compiled_funcs(&self) -> &RwLock<HashMap<MuID, RwLock<CompiledFunction>>> {
        &self.compiled_funcs
    }

    /// returns the lock for types
    pub fn types(&self) -> &RwLock<HashMap<MuID, P<MuType>>> {
        &self.types
    }

    /// returns the lock for function signatures
    pub fn func_sigs(&self) -> &RwLock<HashMap<MuID, P<MuFuncSig>>> {
        &self.func_sigs
    }

<<<<<<< HEAD
=======
    /// returns the lock for global locations
    pub fn global_locations(&self) -> &RwLock<HashMap<MuID, ValueLocation>> {
        &self.global_locations
    }

    /// returns the lock for primordial thread info
    pub fn primordial(&self) -> &RwLock<Option<PrimordialThreadInfo>> {
        &self.primordial
    }

    /// returns the lock for compiled callsite table
    pub fn compiled_callsite_table(&self) -> &RwLock<HashMap<Address, CompiledCallsite>> {
        &self.compiled_callsite_table
    }

>>>>>>> 1d4c17be
    pub fn resolve_function_address(&self, func_id: MuID) -> ValueLocation {
        let funcs = self.funcs.read().unwrap();
        let func: &MuFunction = &funcs.get(&func_id).unwrap().read().unwrap();

        if self.is_doing_jit() {
            unimplemented!()
        } else {
            ValueLocation::Relocatable(backend::RegGroup::GPR, func.name())
        }
    }

    /// set info (entry function, arguments) for primordial thread for boot image
    pub fn set_primordial_thread(&self, func_id: MuID, has_const_args: bool, args: Vec<Constant>) {
        let mut guard = self.primordial.write().unwrap();
        *guard = Some(PrimordialThreadInfo {
            func_id: func_id,
            has_const_args: has_const_args,
            args: args
        });
    }

    /// makes a boot image
    /// We are basically following the spec for this API calls.
    /// However, there are a few differences:
    /// 1. we are not doing 'automagic' relocation for unsafe pointers, relocation of
    ///    unsafe pointers needs to be done via explicit sym_fields/strings, reloc_fields/strings
    /// 2. if the output name for the boot image has extension name for dynamic libraries
    ///    (.so or .dylib), we generate a dynamic library as boot image. Otherwise, we generate
    ///    an executable.
    /// 3. we do not support primordial stack (as Kunshan pointed out, making boot image with a
    ///    primordial stack may get deprecated)
    ///
    /// args:
    /// whitelist               : functions to be put into the boot image
    /// primordial_func         : starting function for the boot image
    /// primordial_stack        : starting stack for the boot image
    ///                           (client should name either primordial_func or stack,
    ///                            currently Zebu only supports func)
    /// primordial_threadlocal  : thread local for the starting thread
    /// sym_fields/strings      : declare an address with symbol
    /// reloc_fields/strings    : declare an field pointing to a symbol
    /// output_file             : path for the boot image
    pub fn make_boot_image(
        &self,
        whitelist: Vec<MuID>,
        primordial_func: Option<&APIHandle>,
        primordial_stack: Option<&APIHandle>,
        primordial_threadlocal: Option<&APIHandle>,
        sym_fields: Vec<&APIHandle>,
        sym_strings: Vec<String>,
        reloc_fields: Vec<&APIHandle>,
        reloc_strings: Vec<String>,
        output_file: String
    ) {
        self.make_boot_image_internal(
            whitelist,
            primordial_func,
            primordial_stack,
            primordial_threadlocal,
            sym_fields,
            sym_strings,
            reloc_fields,
            reloc_strings,
            vec![],
            output_file
        )
    }

    /// the actual function to make boot image
    /// One difference from the public one is that we allow linking extra source code during
    /// generating the boot image.
    #[allow(unused_variables)]
    pub fn make_boot_image_internal(
        &self,
        whitelist: Vec<MuID>,
        primordial_func: Option<&APIHandle>,
        primordial_stack: Option<&APIHandle>,
        primordial_threadlocal: Option<&APIHandle>,
        sym_fields: Vec<&APIHandle>,
        sym_strings: Vec<String>,
        reloc_fields: Vec<&APIHandle>,
        reloc_strings: Vec<String>,
        extra_sources_to_link: Vec<String>,
        output_file: String
    ) {
        info!("Making boot image...");

        // compile the whitelist functions
        let whitelist_funcs = {
            let compiler = Compiler::new(CompilerPolicy::default(), self);
            let funcs = self.funcs().read().unwrap();
            let func_vers = self.func_vers().read().unwrap();

            // make sure all functions in whitelist are compiled
            let mut whitelist_funcs: Vec<MuID> = vec![];
            for &id in whitelist.iter() {
                if let Some(f) = funcs.get(&id) {
                    whitelist_funcs.push(id);

                    let f: &MuFunction = &f.read().unwrap();
                    match f.cur_ver {
                        Some(fv_id) => {
                            let mut func_ver = func_vers.get(&fv_id).unwrap().write().unwrap();
                            if !func_ver.is_compiled() {
                                compiler.compile(&mut func_ver);
                            }
                        }
                        None => panic!("whitelist function {} has no version defined", f)
                    }
                }
            }

            whitelist_funcs
        };

        if primordial_threadlocal.is_some() {
            // we are going to need to persist this threadlocal
            unimplemented!()
        }

        let has_primordial_func = primordial_func.is_some();
        let has_primordial_stack = primordial_stack.is_some();

        // we assume client will start with a function (instead of a stack)
        if has_primordial_stack {
            panic!(
<<<<<<< HEAD
                "Zebu doesnt support creating primordial thread from a stack, name a entry function instead"
=======
                "Zebu doesnt support creating primordial thread from a stack, \
                 name a entry function instead"
>>>>>>> 1d4c17be
            )
        } else {
            if has_primordial_func {
                // extract func id
                let func_id = primordial_func.unwrap().v.as_funcref();

                // make primordial thread in vm
<<<<<<< HEAD
                self.set_primordial_thread(func_id, false, vec![]); // do not pass const args, use argc/argv
=======
                // no const args are passed, we will use argc/argv
                self.set_primordial_thread(func_id, false, vec![]);
>>>>>>> 1d4c17be
            } else {
                warn!("no entry function is passed");
            }

            // deal with relocation symbols, zip the two vectors into a hashmap
            assert_eq!(sym_fields.len(), sym_strings.len());
            let symbols: HashMap<Address, MuName> = sym_fields
                .into_iter()
                .map(|handle| handle.v.as_address())
                .zip(sym_strings.into_iter())
                .collect();

            // deal with relocation fields
            // zip the two vectors into a hashmap, and add fields for pending funcref stores
            assert_eq!(reloc_fields.len(), reloc_strings.len());
            let fields = {
                // init reloc fields with client-supplied field/symbol pair
                let mut reloc_fields: HashMap<Address, MuName> = reloc_fields
                    .into_iter()
                    .map(|handle| handle.v.as_address())
                    .zip(reloc_strings.into_iter())
                    .collect();

                // pending funcrefs - we want to replace them as symbol
                {
                    let mut pending_funcref = self.aot_pending_funcref_store.write().unwrap();
                    for (addr, vl) in pending_funcref.drain() {
                        reloc_fields.insert(addr, vl.to_relocatable());
                    }
                }

                reloc_fields
            };

            // emit context (persist vm, etc)
            backend::emit_context_with_reloc(self, symbols, fields);

            // link
            self.link_boot_image(whitelist_funcs, extra_sources_to_link, output_file);
        }
    }

    /// links boot image (generates a dynamic library is the specified output file
    /// has dylib extension, otherwise generates an executable)
    #[cfg(feature = "aot")]
    fn link_boot_image(&self, funcs: Vec<MuID>, extra_srcs: Vec<String>, output_file: String) {
        use linkutils;

        info!("Linking boot image...");

        let func_names = {
            let funcs_guard = self.funcs().read().unwrap();
            funcs
                .iter()
                .map(|x| funcs_guard.get(x).unwrap().read().unwrap().name())
                .collect()
        };

        trace!("functions: {:?}", func_names);
        trace!("extern sources: {:?}", extra_srcs);
        trace!("output   : {}", output_file);

        if output_file.ends_with("dylib") || output_file.ends_with("so") {
            // compile as dynamic library
            linkutils::aot::link_dylib_with_extra_srcs(func_names, extra_srcs, &output_file, self);
        } else {
            if extra_srcs.len() != 0 {
                panic!("trying to create an executable with linking extern sources, unimplemented");
            }
            // compile as executable
            linkutils::aot::link_primordial(func_names, &output_file, self);
        }

        trace!("Done!");
    }

    // the following functions are implementing corresponding APIs

    /// creates a new stack with the given entry function
    pub fn new_stack(&self, func_id: MuID) -> Box<MuStack> {
        let funcs = self.funcs.read().unwrap();
        let func: &MuFunction = &funcs.get(&func_id).unwrap().read().unwrap();

        Box::new(MuStack::new(
            self.next_id(),
            self.get_address_for_func(func_id),
            func
        ))
    }

    /// creates a handle that we can return to the client
    fn new_handle(&self, handle: APIHandle) -> APIHandleResult {
        let ret = Box::new(handle);

        ret
    }

    /// creates a fix sized object in the heap, and returns a reference handle
    pub fn new_fixed(&self, tyid: MuID) -> APIHandleResult {
        let ty = self.get_type(tyid);
        assert!(!ty.is_hybrid());

        let backend_ty = self.get_backend_type_info(tyid);
        let addr = gc::allocate_fixed(ty.clone(), backend_ty);
        trace!("API: allocated fixed type {} at {}", ty, addr);

        self.new_handle(APIHandle {
            id: self.next_id(),
            v: APIHandleValue::Ref(ty, addr)
        })
    }

    /// creates a hybrid type object in the heap, and returns a reference handle
    pub fn new_hybrid(&self, tyid: MuID, length: APIHandleArg) -> APIHandleResult {
        let ty = self.get_type(tyid);
        assert!(ty.is_hybrid());

        let len = self.handle_to_uint64(length);

        let backend_ty = self.get_backend_type_info(tyid);
        let addr = gc::allocate_hybrid(ty.clone(), len, backend_ty);
        trace!(
            "API: allocated hybrid type {} of length {} at {}",
            ty,
            len,
            addr
        );

        self.new_handle(APIHandle {
            id: self.next_id(),
            v: APIHandleValue::Ref(ty, addr)
        })
    }

    /// performs REFCAST
    pub fn handle_refcast(&self, from_op: APIHandleArg, to_ty: MuID) -> APIHandleResult {
        let handle_id = self.next_id();
        let to_ty = self.get_type(to_ty);

        trace!("API: refcast {} into type {}", from_op, to_ty);

        match from_op.v {
            APIHandleValue::Ref(_, addr) => {
                assert!(to_ty.is_ref());
                let inner_ty = to_ty.get_referent_ty().unwrap();

                self.new_handle(APIHandle {
                    id: handle_id,
                    v: APIHandleValue::Ref(inner_ty, addr)
                })
            }
            APIHandleValue::IRef(_, addr) => {
                assert!(to_ty.is_iref());
                let inner_ty = to_ty.get_referent_ty().unwrap();

                self.new_handle(APIHandle {
                    id: handle_id,
                    v: APIHandleValue::IRef(inner_ty, addr)
                })
            }
            APIHandleValue::FuncRef(_) => unimplemented!(),

            _ => panic!("unexpected operand for refcast: {:?}", from_op)
        }
    }

    /// performs GETIREF
    pub fn handle_get_iref(&self, handle_ref: APIHandleArg) -> APIHandleResult {
        let (ty, addr) = handle_ref.v.as_ref();

        // assume iref has the same address as ref
        let ret = self.new_handle(APIHandle {
            id: self.next_id(),
            v: APIHandleValue::IRef(ty, addr)
        });

        trace!("API: get iref from {:?}", handle_ref);
        trace!("API: result {:?}", ret);

        ret
    }

    /// performs SHIFTIREF
    pub fn handle_shift_iref(
        &self,
        handle_iref: APIHandleArg,
        offset: APIHandleArg
    ) -> APIHandleResult {
        let (ty, addr) = handle_iref.v.as_iref();
        let offset = self.handle_to_uint64(offset);

        let offset_addr = {
            use utils::math::align_up;

            let backend_ty = self.get_backend_type_info(ty.id());
            let aligned_size = align_up(backend_ty.size, backend_ty.alignment);
            addr + (aligned_size * (offset as usize))
        };

        let ret = self.new_handle(APIHandle {
            id: self.next_id(),
            v: APIHandleValue::IRef(ty, offset_addr)
        });

        trace!("API: shift iref from {:?}", handle_iref);
        trace!("API: result {:?}", ret);

        ret
    }

    /// performs GETELEMIREF
    pub fn handle_get_elem_iref(
        &self,
        handle_iref: APIHandleArg,
        index: APIHandleArg
    ) -> APIHandleResult {
        let (ty, addr) = handle_iref.v.as_iref();
        let index = self.handle_to_uint64(index);

        let ele_ty = match ty.get_elem_ty() {
            Some(ty) => ty,
            None => panic!("cannot get element ty from {}", ty)
        };
        let elem_addr = {
            use utils::math::align_up;

            let backend_ty = self.get_backend_type_info(ele_ty.id());
            let aligned_size = align_up(backend_ty.size, backend_ty.alignment);
            addr + (aligned_size * (index as usize))
        };

        let ret = self.new_handle(APIHandle {
            id: self.next_id(),
            v: APIHandleValue::IRef(ele_ty, elem_addr)
        });

        trace!(
            "API: get element iref from {:?} at index {:?}",
            handle_iref,
            index
        );
        trace!("API: result {:?}", ret);

        ret
    }

    /// performs GETVARPARTIREF
    pub fn handle_get_var_part_iref(&self, handle_iref: APIHandleArg) -> APIHandleResult {
        let (ty, addr) = handle_iref.v.as_iref();

        let varpart_addr = {
            let backend_ty = self.get_backend_type_info(ty.id());
            addr + backend_ty.size
        };

        let varpart_ty = match ty.get_hybrid_varpart_ty() {
            Some(ty) => ty,
            None => panic!("cannot get varpart ty from {}", ty)
        };

        let ret = self.new_handle(APIHandle {
            id: self.next_id(),
            v: APIHandleValue::IRef(varpart_ty, varpart_addr)
        });

        trace!("API: get var part iref from {:?}", handle_iref);
        trace!("API: result {:?}", ret);

        ret
    }

    /// performs GETFIELDIREF
    pub fn handle_get_field_iref(
        &self,
        handle_iref: APIHandleArg,
        field: usize
    ) -> APIHandleResult {
        let (ty, addr) = handle_iref.v.as_iref();

        let field_ty = match ty.get_field_ty(field) {
            Some(ty) => ty,
            None => panic!("ty is not struct ty: {}", ty)
        };

        let field_addr = {
            let backend_ty = self.get_backend_type_info(ty.id());
            let field_offset = backend_ty.get_field_offset(field);
            addr + field_offset
        };

        let ret = self.new_handle(APIHandle {
            id: self.next_id(),
            v: APIHandleValue::IRef(field_ty, field_addr)
        });

        trace!(
            "API: get field iref from {:?}, field: {}",
            handle_iref,
            field
        );
        trace!("API: result {:?}", ret);

        ret
    }

    /// performs LOAD
    #[allow(unused_variables)]
    pub fn handle_load(&self, ord: MemoryOrder, loc: APIHandleArg) -> APIHandleResult {
        let (ty, addr) = loc.v.as_iref();

        // FIXME: not using memory order for load at the moment - See Issue #51
        let rust_memord = match ord {
            MemoryOrder::Relaxed => Ordering::Relaxed,
            MemoryOrder::Acquire => Ordering::Acquire,
            MemoryOrder::SeqCst => Ordering::SeqCst,
            MemoryOrder::NotAtomic => Ordering::Relaxed,    // use relax for not atomic
            MemoryOrder::Consume => Ordering::Acquire,    // use acquire for consume
            _ => panic!("unsupported order {:?} for LOAD", ord)
        };

        let handle_id = self.next_id();
        let handle_value = unsafe {
            match ty.v {
                MuType_::Int(len) => APIHandleValue::Int(addr.load::<u64>(), len),
                MuType_::Float => APIHandleValue::Float(addr.load::<f32>()),
                MuType_::Double => APIHandleValue::Double(addr.load::<f64>()),
                MuType_::Ref(ref ty) => APIHandleValue::Ref(ty.clone(), addr.load::<Address>()),
                MuType_::IRef(ref ty) => APIHandleValue::IRef(ty.clone(), addr.load::<Address>()),
                MuType_::UPtr(ref ty) => APIHandleValue::UPtr(ty.clone(), addr.load::<Address>()),
                MuType_::Tagref64 => APIHandleValue::TagRef64(addr.load::<u64>()),

                _ => unimplemented!()
            }
        };

        let ret = self.new_handle(APIHandle {
            id: handle_id,
            v: handle_value
        });

        trace!("API: load from {:?}", loc);
        trace!("API: result {:?}", ret);

        ret
    }

    /// performs STORE
    #[allow(unused_variables)]
    pub fn handle_store(&self, ord: MemoryOrder, loc: APIHandleArg, val: APIHandleArg) {
        // get address
        let (_, addr) = loc.v.as_iref();

        // FIXME: not using memory order for store at the moment - See Issue #51
        let rust_memord = match ord {
            MemoryOrder::Relaxed => Ordering::Relaxed,
            MemoryOrder::Release => Ordering::Release,
            MemoryOrder::SeqCst => Ordering::SeqCst,
            MemoryOrder::NotAtomic => Ordering::Relaxed,    // use relaxed for not atomic
            _ => panic!("unsupported order {:?} for STORE", ord)
        };

        // get value and store
        // we will store here (its unsafe)
        unsafe {
            match val.v {
                APIHandleValue::Int(ival, bits) => {
                    let trunc: u64 = ival & bits_ones(bits);
                    match bits {
                        1...8 => addr.store::<u8>(trunc as u8),
                        9...16 => addr.store::<u16>(trunc as u16),
                        17...32 => addr.store::<u32>(trunc as u32),
                        33...64 => addr.store::<u64>(trunc as u64),
                        _ => panic!("unimplemented int length")
                    }
                }
                APIHandleValue::TagRef64(val) => addr.store::<u64>(val),
                APIHandleValue::Float(fval) => addr.store::<f32>(fval),
                APIHandleValue::Double(fval) => addr.store::<f64>(fval),
                APIHandleValue::UPtr(_, aval) => addr.store::<Address>(aval),
                APIHandleValue::UFP(_, aval) => addr.store::<Address>(aval),

                APIHandleValue::Struct(_) | APIHandleValue::Array(_) |
                APIHandleValue::Vector(_) => unimplemented!(),

                APIHandleValue::Ref(_, aval) | APIHandleValue::IRef(_, aval) => {
                    addr.store::<Address>(aval)
                }

                // if we are JITing, we can store the address of the function
<<<<<<< HEAD
                // but if we are doing AOT, we pend the store, and resolve the store when making boot image
=======
                // but if we are doing AOT, we pend the store, and resolve the store
                // when making boot image
>>>>>>> 1d4c17be
                APIHandleValue::FuncRef(id) => {
                    if self.is_doing_jit() {
                        unimplemented!()
                    } else {
                        self.store_funcref(addr, id)
                    }
                }

                _ => unimplemented!()
            }
        }

        trace!("API: store value {:?} to location {:?}", val, loc);
    }

    #[cfg(feature = "aot")]
    fn store_funcref(&self, addr: Address, func_id: MuID) {
        // put a pending funcref in the address
        unsafe { addr.store::<u64>(PENDING_FUNCREF) };

        // and record this funcref
        let symbol = self.name_of(func_id);

        let mut pending_funcref_guard = self.aot_pending_funcref_store.write().unwrap();
        pending_funcref_guard.insert(
            addr,
            ValueLocation::Relocatable(backend::RegGroup::GPR, symbol)
        );
    }

    /// performs CommonInst_Pin
    //  This function and the following two make assumption that GC will not move object.
    //  They need to be reimplemented if we have a moving GC
    //  FIXME: The pin/unpin semantic (here and in instruction selection) is different from Mu spec
    //  See Issue #33
    pub fn handle_pin_object(&self, loc: APIHandleArg) -> APIHandleResult {
        debug_assert!(!gc::GC_MOVES_OBJECT);
        // gc will not move, so we just put ref into uptr

        let (ty, addr) = loc.v.as_ref_or_iref();
        self.new_handle(APIHandle {
            id: self.next_id(),
            v: APIHandleValue::UPtr(ty, addr)
        })
    }

    /// performs CommonInst_Unpin
    #[allow(unused_variables)]
    pub fn handle_unpin_object(&self, loc: APIHandleArg) {
        debug_assert!(!gc::GC_MOVES_OBJECT);
        // gc will not move, do no need to unpin
        // do nothing
    }

    /// performs CommonInst_GetAddr
    pub fn handle_get_addr(&self, loc: APIHandleArg) -> APIHandleResult {
        assert!(!gc::GC_MOVES_OBJECT);
        // loc needs to be already pinned - we don't check since we don't pin

        let (ty, addr) = loc.v.as_ref_or_iref();
        self.new_handle(APIHandle {
            id: self.next_id(),
            v: APIHandleValue::UPtr(ty, addr)
        })
    }

    /// creates a handle for a function (by ID)
    pub fn handle_from_func(&self, id: MuID) -> APIHandleResult {
        let handle_id = self.next_id();

        self.new_handle(APIHandle {
            id: handle_id,
            v: APIHandleValue::FuncRef(id)
        })
    }

    /// creates a handle for a global (by ID)
    pub fn handle_from_global(&self, id: MuID) -> APIHandleResult {
        let global_iref = {
            let global_locs = self.global_locations.read().unwrap();
            global_locs.get(&id).unwrap().to_address()
        };

        let global_inner_ty = {
            let global_lock = self.globals.read().unwrap();
            global_lock.get(&id).unwrap().ty.get_referent_ty().unwrap()
        };

        let handle_id = self.next_id();

        self.new_handle(APIHandle {
            id: handle_id,
            v: APIHandleValue::IRef(global_inner_ty, global_iref)
        })
    }

    /// creates a handle for a constant (by ID)
    pub fn handle_from_const(&self, id: MuID) -> APIHandleResult {
        let constant = {
            let lock = self.constants.read().unwrap();
            lock.get(&id).unwrap().clone()
        };

        let ref const_ty = constant.ty;

        let handle_id = self.next_id();
        let handle = match constant.v {
            Value_::Constant(Constant::Int(val)) => {
                let len = match const_ty.get_int_length() {
                    Some(len) => len,
                    None => {
                        panic!(
                            "expected ty to be Int for a Constant::Int, found {}",
                            const_ty
                        )
                    }
                };

                APIHandle {
                    id: handle_id,
                    v: APIHandleValue::Int(val, len)
                }
            }
            Value_::Constant(Constant::Float(val)) => {
                APIHandle {
                    id: handle_id,
                    v: APIHandleValue::Float(val)
                }
            }
            Value_::Constant(Constant::Double(val)) => {
                APIHandle {
                    id: handle_id,
                    v: APIHandleValue::Double(val)
                }
            }
            Value_::Constant(Constant::FuncRef(_)) => unimplemented!(),
            Value_::Constant(Constant::NullRef) => {
                APIHandle {
                    id: handle_id,
                    v: APIHandleValue::Ref(types::VOID_TYPE.clone(), unsafe { Address::zero() })
                }
            }
            _ => unimplemented!()
        };

        self.new_handle(handle)
    }

    /// creates a handle for unsigned int 64
    gen_handle_int!(handle_from_uint64, handle_to_uint64, u64);
    /// creates a handle for unsigned int 32
    gen_handle_int!(handle_from_uint32, handle_to_uint32, u32);
    /// creates a handle for unsigned int 16
    gen_handle_int!(handle_from_uint16, handle_to_uint16, u16);
    /// creates a handle for unsigned int 8
    gen_handle_int!(handle_from_uint8, handle_to_uint8, u8);
    /// creates a handle for signed int 64
    gen_handle_int!(handle_from_sint64, handle_to_sint64, i64);
    /// creates a handle for signed int 32
    gen_handle_int!(handle_from_sint32, handle_to_sint32, i32);
    /// creates a handle for signed int 16
    gen_handle_int!(handle_from_sint16, handle_to_sint16, i16);
    /// creates a handle for signed int 8
    gen_handle_int!(handle_from_sint8, handle_to_sint8, i8);

    /// creates a handle for float
    pub fn handle_from_float(&self, num: f32) -> APIHandleResult {
        let handle_id = self.next_id();
        self.new_handle(APIHandle {
            id: handle_id,
            v: APIHandleValue::Float(num)
        })
    }

    /// unwraps a handle to float
    pub fn handle_to_float(&self, handle: APIHandleArg) -> f32 {
        handle.v.as_float()
    }

    /// creates a handle for double
    pub fn handle_from_double(&self, num: f64) -> APIHandleResult {
        let handle_id = self.next_id();
        self.new_handle(APIHandle {
            id: handle_id,
            v: APIHandleValue::Double(num)
        })
    }

    /// unwraps a handle to double
    pub fn handle_to_double(&self, handle: APIHandleArg) -> f64 {
        handle.v.as_double()
    }

    /// creates a handle for unsafe pointer
    pub fn handle_from_uptr(&self, tyid: MuID, ptr: Address) -> APIHandleResult {
        let ty = self.get_type(tyid);

        let handle_id = self.next_id();
        self.new_handle(APIHandle {
            id: handle_id,
            v: APIHandleValue::UPtr(ty, ptr)
        })
    }

    /// unwraps a handle to unsafe pointer
    pub fn handle_to_uptr(&self, handle: APIHandleArg) -> Address {
        handle.v.as_uptr().1
    }

    /// creates a handle for unsafe function pointer
    pub fn handle_from_ufp(&self, tyid: MuID, ptr: Address) -> APIHandleResult {
        let ty = self.get_type(tyid);

        let handle_id = self.next_id();
        self.new_handle(APIHandle {
            id: handle_id,
            v: APIHandleValue::UFP(ty, ptr)
        })
    }

    /// unwraps a handle to unsafe function pointer
    pub fn handle_to_ufp(&self, handle: APIHandleArg) -> Address {
        handle.v.as_ufp().1
    }

    // Functions for handling TagRef64-related API calls are taken from:
<<<<<<< HEAD
    // https://gitlab.anu.edu.au/mu/mu-impl-ref2/blob/master/src/main/scala/uvm/refimpl/itpr/operationHelpers.scala
=======
    // https://gitlab.anu.edu.au/mu/mu-impl-ref2/blob/master/src/main/scala/uvm/refimpl/
    // itpr/operationHelpers.scala
>>>>>>> 1d4c17be

    /// checks if a Tagref64 is a floating point value
    pub fn handle_tr64_is_fp(&self, value: APIHandleArg) -> bool {
        (!self.handle_tr64_is_int(value)) && (!self.handle_tr64_is_ref(value))
    }

    /// checks if a Tagref64 is an integer value
    pub fn handle_tr64_is_int(&self, value: APIHandleArg) -> bool {
        let opnd = value.v.as_tr64();
        (opnd & 0x7ff0000000000001u64) == 0x7ff0000000000001u64
    }

    /// checks if a Tagref64 is a reference value
    pub fn handle_tr64_is_ref(&self, value: APIHandleArg) -> bool {
        let opnd = value.v.as_tr64();
        (opnd & 0x7ff0000000000003u64) == 0x7ff0000000000002u64
    }

    /// unwraps a Tagref64 to a floating point value
    pub fn handle_tr64_to_fp(&self, value: APIHandleArg) -> APIHandleResult {
        let handle_id = self.next_id();
        self.new_handle(APIHandle {
            id: handle_id,
            v: APIHandleValue::Double(unsafe { std::mem::transmute(value.v.as_tr64()) })
        })
    }

    /// unwraps a Tagref64 to an integer value
    pub fn handle_tr64_to_int(&self, value: APIHandleArg) -> APIHandleResult {
        let handle_id = self.next_id();
        let opnd = value.v.as_tr64();
        self.new_handle(APIHandle {
            id: handle_id,
            v: APIHandleValue::Int(
                ((opnd & 0xffffffffffffeu64) >> 1) | ((opnd & 0x8000000000000000u64) >> 12),
                52
            )
        })
    }

    /// unwraps a Tagref64 to a reference value
    pub fn handle_tr64_to_ref(&self, value: APIHandleArg) -> APIHandleResult {
        let handle_id = self.next_id();
        let opnd = value.v.as_tr64();
        self.new_handle(APIHandle {
            id: handle_id,
            v: APIHandleValue::Ref(types::REF_VOID_TYPE.clone(), unsafe {
                Address::from_usize(
                    ((opnd & 0x7ffffffffff8u64) | u64_asr((opnd & 0x8000000000000000u64), 16)) as
                        usize
                )
            })
        })
    }

    /// unwraps a Tagref64 to its reference tag value
    pub fn handle_tr64_to_tag(&self, value: APIHandleArg) -> APIHandleResult {
        let handle_id = self.next_id();
        let opnd = value.v.as_tr64();
        self.new_handle(APIHandle {
            id: handle_id,
            v: APIHandleValue::Int(
                u64_asr((opnd & 0x000f800000000000u64), 46) | (u64_asr((opnd & 0x4), 2)),
                6
            )
        })
    }

    /// creates a Tagref64 handle from a floating point value
    pub fn handle_tr64_from_fp(&self, value: APIHandleArg) -> APIHandleResult {
        let handle_id = self.next_id();
        let double_bits = unsafe { std::mem::transmute(value.v.as_double()) };

        let result_bits = if value.v.as_double().is_nan() {
            double_bits & 0xfff8000000000000u64 | 0x0000000000000008u64
        } else {
            double_bits
        };

        self.new_handle(APIHandle {
            id: handle_id,
            v: APIHandleValue::TagRef64(result_bits)
        })
    }

    /// creates a Tagref64 handle from an integer value
    pub fn handle_tr64_from_int(&self, value: APIHandleArg) -> APIHandleResult {
        let handle_id = self.next_id();
        let opnd = value.v.as_int();
        self.new_handle(APIHandle {
            id: handle_id,
            v: APIHandleValue::TagRef64(
                0x7ff0000000000001u64 | ((opnd & 0x7ffffffffffffu64) << 1) |
                    ((opnd & 0x8000000000000u64) << 12)
            )
        })
    }

    /// creates a Tagref64 handle from a reference value and a tag
    pub fn handle_tr64_from_ref(&self, reff: APIHandleArg, tag: APIHandleArg) -> APIHandleResult {
        let handle_id = self.next_id();
        let (_, addr) = reff.v.as_ref();
        let addr_ = addr.as_usize() as u64;
        let tag_ = tag.v.as_int();
        self.new_handle(APIHandle {
            id: handle_id,
            v: APIHandleValue::TagRef64(
                0x7ff0000000000002u64 | (addr_ & 0x7ffffffffff8u64) |
                    ((addr_ & 0x800000000000u64) << 16) |
                    ((tag_ & 0x3eu64) << 46) | ((tag_ & 0x1) << 2)
            )
        })
    }
}<|MERGE_RESOLUTION|>--- conflicted
+++ resolved
@@ -86,11 +86,8 @@
     /// functions declared to the VM
     funcs: RwLock<HashMap<MuID, RwLock<MuFunction>>>, // +456
     /// primordial function that is set to make boot image
-<<<<<<< HEAD
-    pub primordial: RwLock<Option<PrimordialThreadInfo>>, // +568
-=======
     primordial: RwLock<Option<PrimordialThreadInfo>>, // +568
->>>>>>> 1d4c17be
+
     /// current options for this VM
     pub vm_options: VMOptions, // +624
 
@@ -121,11 +118,7 @@
     compiled_callsite_table: RwLock<HashMap<Address, CompiledCallsite>>, // 896
 
     /// Nnmber of callsites in the callsite tables
-<<<<<<< HEAD
-    pub callsite_count: AtomicUsize
-=======
     callsite_count: AtomicUsize
->>>>>>> 1d4c17be
 }
 
 unsafe impl rodal::Dump for VM {
@@ -835,12 +828,8 @@
         }
     }
 
-<<<<<<< HEAD
-    /// informs the VM of a newly compiled function (the function and funcver should already be declared before this call)
-=======
     /// informs the VM of a newly compiled function
     /// (the function and funcver should already be declared before this call)
->>>>>>> 1d4c17be
     pub fn add_compiled_func(&self, func: CompiledFunction) {
         debug_assert!(self.funcs.read().unwrap().contains_key(&func.func_id));
         debug_assert!(
@@ -921,8 +910,6 @@
         &self.func_sigs
     }
 
-<<<<<<< HEAD
-=======
     /// returns the lock for global locations
     pub fn global_locations(&self) -> &RwLock<HashMap<MuID, ValueLocation>> {
         &self.global_locations
@@ -938,7 +925,6 @@
         &self.compiled_callsite_table
     }
 
->>>>>>> 1d4c17be
     pub fn resolve_function_address(&self, func_id: MuID) -> ValueLocation {
         let funcs = self.funcs.read().unwrap();
         let func: &MuFunction = &funcs.get(&func_id).unwrap().read().unwrap();
@@ -1065,12 +1051,8 @@
         // we assume client will start with a function (instead of a stack)
         if has_primordial_stack {
             panic!(
-<<<<<<< HEAD
-                "Zebu doesnt support creating primordial thread from a stack, name a entry function instead"
-=======
                 "Zebu doesnt support creating primordial thread from a stack, \
                  name a entry function instead"
->>>>>>> 1d4c17be
             )
         } else {
             if has_primordial_func {
@@ -1078,12 +1060,8 @@
                 let func_id = primordial_func.unwrap().v.as_funcref();
 
                 // make primordial thread in vm
-<<<<<<< HEAD
-                self.set_primordial_thread(func_id, false, vec![]); // do not pass const args, use argc/argv
-=======
                 // no const args are passed, we will use argc/argv
                 self.set_primordial_thread(func_id, false, vec![]);
->>>>>>> 1d4c17be
             } else {
                 warn!("no entry function is passed");
             }
@@ -1473,12 +1451,8 @@
                 }
 
                 // if we are JITing, we can store the address of the function
-<<<<<<< HEAD
-                // but if we are doing AOT, we pend the store, and resolve the store when making boot image
-=======
                 // but if we are doing AOT, we pend the store, and resolve the store
                 // when making boot image
->>>>>>> 1d4c17be
                 APIHandleValue::FuncRef(id) => {
                     if self.is_doing_jit() {
                         unimplemented!()
@@ -1705,12 +1679,8 @@
     }
 
     // Functions for handling TagRef64-related API calls are taken from:
-<<<<<<< HEAD
-    // https://gitlab.anu.edu.au/mu/mu-impl-ref2/blob/master/src/main/scala/uvm/refimpl/itpr/operationHelpers.scala
-=======
     // https://gitlab.anu.edu.au/mu/mu-impl-ref2/blob/master/src/main/scala/uvm/refimpl/
     // itpr/operationHelpers.scala
->>>>>>> 1d4c17be
 
     /// checks if a Tagref64 is a floating point value
     pub fn handle_tr64_is_fp(&self, value: APIHandleArg) -> bool {
