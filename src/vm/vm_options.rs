// Copyright 2017 The Australian National University
//
// Licensed under the Apache License, Version 2.0 (the "License");
// you may not use this file except in compliance with the License.
// You may obtain a copy of the License at
//
//     http://www.apache.org/licenses/LICENSE-2.0
//
// Unless required by applicable law or agreed to in writing, software
// distributed under the License is distributed on an "AS IS" BASIS,
// WITHOUT WARRANTIES OR CONDITIONS OF ANY KIND, either express or implied.
// See the License for the specific language governing permissions and
// limitations under the License.

#![cfg_attr(rustfmt, rustfmt_skip)]

extern crate docopt;

use self::docopt::Docopt;
use std;
use std::default::Default;

const USAGE: &'static str = "
zebu (mu implementation). Pass arguments as a strings to init it.

Usage:
  init_mu [options]

VM:
  --log-level=<level>                   logging level: none, error, warn, info, debug, trace, env
                                        [default: env]

Compiler:
  --disable-inline                      disable compiler function inlining
  --disable-regalloc-validate           disable register allocation validation
  --disable-ir-validate                 disable IR validation
  --emit-debug-info                     emit debugging information

AOT Compiler:
  --aot-emit-dir=<dir>                  the emit directory for ahead-of-time compiling
                                        [default: emit]
<<<<<<< HEAD
  --link-statically                     link boot image to libmu statically (defaults to dynamic)
=======
  --aot-link-static                     link boot image to libmu statically (defaults to dynamic)
>>>>>>> 15066724
  --bootimage-external-lib=<lib> ...       library that will be linked against when making bootimage
                                           [default: ]
  --bootimage-external-libpath=<path> ...  path for the libraries during bootimage generation
                                           [default: ]

Garbage Collection:
  --gc-disable-collection               disable collection
  --gc-immixspace-size=<kb>             immix space size (default 65536kb = 64mb)
                                        [default: 67108864]
  --gc-lospace-size=<kb>                large object space size (default 65536kb = 64mb)
                                        [default: 67108864]
  --gc-nthreads=<n>                     number of threads for parallel gc [default: 8]
";

#[derive(Debug, Deserialize)]
pub struct VMOptions {
    // The comments here indicate the offset into the struct
    // VM
    pub flag_log_level: MuLogLevel,

    // Compiler
    pub flag_disable_inline: bool,
    pub flag_disable_regalloc_validate: bool,
    pub flag_disable_ir_validate: bool,
    pub flag_emit_debug_info: bool,

    // AOT compiler
<<<<<<< HEAD
    pub flag_aot_emit_dir: String,                    // +0
    pub flag_link_statically: bool,                   // +100
    pub flag_bootimage_external_lib: Vec<String>,     // +24
    pub flag_bootimage_external_libpath: Vec<String>, // +48

    // GC
    pub flag_gc_disable_collection: bool, // +101
    pub flag_gc_immixspace_size: usize,   // +72
    pub flag_gc_lospace_size: usize,      // +80
    pub flag_gc_nthreads: usize           // +88
=======
    pub flag_aot_emit_dir: String,
    pub flag_aot_link_static: bool,
    pub flag_bootimage_external_lib: Vec<String>,
    pub flag_bootimage_external_libpath: Vec<String>,

    // GC
    pub flag_gc_disable_collection: bool,
    pub flag_gc_immixspace_size: usize,
    pub flag_gc_lospace_size: usize,
    pub flag_gc_nthreads: usize
>>>>>>> 15066724
}

// The fields need to be listed here in the order rust stores them in
rodal_struct!(VMOptions {
    flag_aot_emit_dir,
    flag_bootimage_external_lib,
    flag_bootimage_external_libpath,
    flag_gc_immixspace_size,
    flag_gc_lospace_size,
    flag_gc_nthreads,
    flag_log_level,
    flag_disable_inline,
    flag_disable_regalloc_validate,
    flag_disable_ir_validate,
    flag_emit_debug_info,
    flag_aot_link_static,
    flag_gc_disable_collection
});

#[derive(Debug, Clone, Copy, Deserialize)]
pub enum MuLogLevel {
    None,
    Error,
    Warn,
    Info,
    Debug,
    Trace,
    Env
}

rodal_value!(MuLogLevel); // This enum has no fields with pointers, so just dump a strait value

impl MuLogLevel {
    pub fn from_string(s: String) -> MuLogLevel {
        match s.as_str() {
            "none" => MuLogLevel::None,
            "error" => MuLogLevel::Error,
            "warn" => MuLogLevel::Warn,
            "info" => MuLogLevel::Info,
            "debug" => MuLogLevel::Debug,
            "trace" => MuLogLevel::Trace,
            _ => panic!("Unrecognised log level {}", s)
        }
    }
}

impl VMOptions {
    pub fn init(str: &str) -> VMOptions {
        info!("init vm options with: {:?}", str);

        let mut ret: VMOptions = Docopt::new(USAGE)
            .and_then(|d| d.argv(str.split_whitespace().into_iter()).parse())
            .unwrap_or_else(|e| e.exit())
            .deserialize()
            .unwrap();

        info!("parsed as {:?}", ret);

        // at the moment disable collection for debugging
        // also because currently GC is buggy, and we are going to rewrite the GC
        // See Issue #12
        if !ret.flag_gc_disable_collection {
            warn!("gc-disabled-collection is forced to true (opposite to user setting)");
            ret.flag_gc_disable_collection = true;
        }

        // at the moment always emit debug info
        if !ret.flag_emit_debug_info {
            warn!("emit-debug-info is forced to true (opposite to user setting)");
            ret.flag_emit_debug_info = true;
        }

        // always disable register validation
        // register validation is buggy. See Issue #19
        if !ret.flag_disable_regalloc_validate {
            warn!("disable-regalloc-validate is forced to true (opposite to user setting)");
            ret.flag_disable_regalloc_validate = true;
        }

        if cfg!(target_os = "macos") {
<<<<<<< HEAD
            if !ret.flag_link_statically {
                warn!("link-statically is forced to true (opposite to user setting)");
                ret.flag_link_statically = true;
=======
            if !ret.flag_aot_link_static {
                warn!("link-statically is forced to true (opposite to user setting)");
                ret.flag_aot_link_static = true;
>>>>>>> 15066724
            }
        }

        unsafe { super::api::VALIDATE_IR = !ret.flag_disable_ir_validate };
        ret
    }
}

impl Default for VMOptions {
    fn default() -> VMOptions {
        VMOptions::init("")
    }
}<|MERGE_RESOLUTION|>--- conflicted
+++ resolved
@@ -39,11 +39,7 @@
 AOT Compiler:
   --aot-emit-dir=<dir>                  the emit directory for ahead-of-time compiling
                                         [default: emit]
-<<<<<<< HEAD
-  --link-statically                     link boot image to libmu statically (defaults to dynamic)
-=======
   --aot-link-static                     link boot image to libmu statically (defaults to dynamic)
->>>>>>> 15066724
   --bootimage-external-lib=<lib> ...       library that will be linked against when making bootimage
                                            [default: ]
   --bootimage-external-libpath=<path> ...  path for the libraries during bootimage generation
@@ -71,18 +67,6 @@
     pub flag_emit_debug_info: bool,
 
     // AOT compiler
-<<<<<<< HEAD
-    pub flag_aot_emit_dir: String,                    // +0
-    pub flag_link_statically: bool,                   // +100
-    pub flag_bootimage_external_lib: Vec<String>,     // +24
-    pub flag_bootimage_external_libpath: Vec<String>, // +48
-
-    // GC
-    pub flag_gc_disable_collection: bool, // +101
-    pub flag_gc_immixspace_size: usize,   // +72
-    pub flag_gc_lospace_size: usize,      // +80
-    pub flag_gc_nthreads: usize           // +88
-=======
     pub flag_aot_emit_dir: String,
     pub flag_aot_link_static: bool,
     pub flag_bootimage_external_lib: Vec<String>,
@@ -93,7 +77,6 @@
     pub flag_gc_immixspace_size: usize,
     pub flag_gc_lospace_size: usize,
     pub flag_gc_nthreads: usize
->>>>>>> 15066724
 }
 
 // The fields need to be listed here in the order rust stores them in
@@ -174,15 +157,9 @@
         }
 
         if cfg!(target_os = "macos") {
-<<<<<<< HEAD
-            if !ret.flag_link_statically {
-                warn!("link-statically is forced to true (opposite to user setting)");
-                ret.flag_link_statically = true;
-=======
             if !ret.flag_aot_link_static {
                 warn!("link-statically is forced to true (opposite to user setting)");
                 ret.flag_aot_link_static = true;
->>>>>>> 15066724
             }
         }
 
