--- conflicted
+++ resolved
@@ -12,12 +12,7 @@
 // See the License for the specific language governing permissions and
 // limitations under the License.
 
-<<<<<<< HEAD
-=======
-#![allow(dead_code)]
-
 use std;
->>>>>>> e9d49a43
 use std::cmp;
 use std::fmt;
 use std::mem;
@@ -26,18 +21,16 @@
 
 use {ByteOffset, ByteSize};
 
-<<<<<<< HEAD
 /// Address represents an arbitrary address. This is designed to represent
 /// address and do address arithmetic mostly in a safe way, and to allow
 /// mark some operations as unsafe. This type needs to be zero overhead
 /// (memory wise and time wise). The idea is from the paper
 /// High-level Low-level Programming (VEE09) and JikesRVM.
-=======
-rodal_struct!(Address{0});
->>>>>>> e9d49a43
 #[repr(C)]
 #[derive(Copy, Clone, Eq, Hash)]
 pub struct Address(usize);
+
+rodal_struct!(Address{0});
 
 /// Address + ByteSize (positive)
 impl Add<ByteSize> for Address {
