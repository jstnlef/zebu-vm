// Copyright 2017 The Australian National University
//
// Licensed under the Apache License, Version 2.0 (the "License");
// you may not use this file except in compliance with the License.
// You may obtain a copy of the License at
//
//     http://www.apache.org/licenses/LICENSE-2.0
//
// Unless required by applicable law or agreed to in writing, software
// distributed under the License is distributed on an "AS IS" BASIS,
// WITHOUT WARRANTIES OR CONDITIONS OF ANY KIND, either express or implied.
// See the License for the specific language governing permissions and
// limitations under the License.

/// returns the exponent if the given number is power of two, otherwise return None
pub fn is_power_of_two(x: usize) -> Option<u8> {
    use std::u8;

    let mut power_of_two = 1;
    let mut i: u8 = 0;
    while power_of_two < x && i < u8::MAX {
        power_of_two *= 2;
        i += 1;
    }

    if power_of_two == x {
        Some(i)
    } else {
        None
    }
}

/// aligns up a number
/// (returns the nearest multiply of the align value that is larger than the given value)
#[inline(always)]
pub fn align_up(x: usize, align: usize) -> usize {
<<<<<<< HEAD
    //use ((x + align - 1)/align)*align if align is not a power of two
    debug_assert!(align.is_power_of_two());
    (x + align - 1) & !(align  - 1)
=======
    (x + align - 1) & !(align - 1)
>>>>>>> 1d4c17be
}<|MERGE_RESOLUTION|>--- conflicted
+++ resolved
@@ -34,11 +34,7 @@
 /// (returns the nearest multiply of the align value that is larger than the given value)
 #[inline(always)]
 pub fn align_up(x: usize, align: usize) -> usize {
-<<<<<<< HEAD
     //use ((x + align - 1)/align)*align if align is not a power of two
     debug_assert!(align.is_power_of_two());
     (x + align - 1) & !(align  - 1)
-=======
-    (x + align - 1) & !(align - 1)
->>>>>>> 1d4c17be
 }