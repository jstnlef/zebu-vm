# Copyright 2017 The Australian National University
# 
# Licensed under the Apache License, Version 2.0 (the "License");
# you may not use this file except in compliance with the License.
# You may obtain a copy of the License at
# 
#     http://www.apache.org/licenses/LICENSE-2.0
# 
# Unless required by applicable law or agreed to in writing, software
# distributed under the License is distributed on an "AS IS" BASIS,
# WITHOUT WARRANTIES OR CONDITIONS OF ANY KIND, either express or implied.
# See the License for the specific language governing permissions and
# limitations under the License.

[package]
name = "utils"
version = "0.0.1"
authors = ["qinsoon <qinsoon@gmail.com>"]

[lib]
crate-type = ["rlib"]

[dependencies]
memmap = "*"
memsec = "0.1.9"
byteorder = "*"
<<<<<<< HEAD
rodal = { git = "https://gitlab.anu.edu.au/mu/rodal" }
log = "*"
doubly = "1.1.3"
=======
rodal = { git = "https://gitlab.anu.edu.au/mu/rodal", version = "0.0.2" }
log = "*"
>>>>>>> 0d2cb2eb
<|MERGE_RESOLUTION|>--- conflicted
+++ resolved
@@ -24,11 +24,6 @@
 memmap = "*"
 memsec = "0.1.9"
 byteorder = "*"
-<<<<<<< HEAD
-rodal = { git = "https://gitlab.anu.edu.au/mu/rodal" }
-log = "*"
-doubly = "1.1.3"
-=======
 rodal = { git = "https://gitlab.anu.edu.au/mu/rodal", version = "0.0.2" }
 log = "*"
->>>>>>> 0d2cb2eb
+doubly = "1.1.3"