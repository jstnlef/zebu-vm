--- conflicted
+++ resolved
@@ -87,12 +87,9 @@
         FLOAT_TYPE.clone(),
         VOID_TYPE.clone(),
         REF_VOID_TYPE.clone(),
-<<<<<<< HEAD
         IREF_VOID_TYPE.clone(),
     ];    
-=======
     ];
->>>>>>> 5aad05d0
 }
 
 /// clear struct/hybrid maps, called when creating new VM
