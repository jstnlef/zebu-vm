<<<<<<< HEAD
=======
// Copyright 2017 The Australian National University
// 
// Licensed under the Apache License, Version 2.0 (the "License");
// you may not use this file except in compliance with the License.
// You may obtain a copy of the License at
// 
//     http://www.apache.org/licenses/LICENSE-2.0
// 
// Unless required by applicable law or agreed to in writing, software
// distributed under the License is distributed on an "AS IS" BASIS,
// WITHOUT WARRANTIES OR CONDITIONS OF ANY KIND, either express or implied.
// See the License for the specific language governing permissions and
// limitations under the License.

// Copyright 2014 The Rust Project Developers. See the COPYRIGHT
// file at the top-level directory of this distribution and at
// http://rust-lang.org/COPYRIGHT.
//
// Licensed under the Apache License, Version 2.0 <LICENSE-APACHE or
// http://www.apache.org/licenses/LICENSE-2.0> or the MIT license
// <LICENSE-MIT or http://opensource.org/licenses/MIT>, at your
// option. This file may not be copied, modified, or distributed
// except according to those terms.

//! The AST pointer
//!
//! Provides `P<T>`, a frozen owned smart pointer, as a replacement for `@T` in
//! the AST.
//!
//! # Motivations and benefits
//!
//! * **Identity**: sharing AST nodes is problematic for the various analysis
//!   passes (e.g. one may be able to bypass the borrow checker with a shared
//!   `ExprAddrOf` node taking a mutable borrow). The only reason `@T` in the
//!   AST hasn't caused issues is because of inefficient folding passes which
//!   would always deduplicate any such shared nodes. Even if the AST were to
//!   switch to an arena, this would still hold, i.e. it couldn't use `&'a T`,
//!   but rather a wrapper like `P<'a, T>`.
//!
//! * **Immutability**: `P<T>` disallows mutating its inner `T`, unlike `Box<T>`
//!   (unless it contains an `Unsafe` interior, but that may be denied later).
//!   This mainly prevents mistakes, but can also enforces a kind of "purity".
//!
//! * **Efficiency**: folding can reuse allocation space for `P<T>` and `Vec<T>`,
//!   the latter even when the input and output types differ (as it would be the
//!   case with arenas or a GADT AST using type parameters to toggle features).
//!
//! * **Maintainability**: `P<T>` provides a fixed interface - `Deref`,
//!   `and_then` and `map` - which can remain fully functional even if the
//!   implementation changes (using a special thread-local heap, for example).
//!   Moreover, a switch to, e.g. `P<'a, T>` would be easy and mostly automated.

//use std::fmt::{self, Display, Debug};
//use std::hash::{Hash, Hasher};
//use std::ops::Deref;
//use rustc_serialize::{Encodable, Encoder, Decodable, Decoder};

>>>>>>> ca642057
use std::sync::Arc;

/// P<T> is alias type for sharable Mu AST components (such as Value, MuFuncSig, MuType, etc)
// This design is similar to P<T> in rustc compiler.
// However, instead of using Box<T>, we use Arc<T> to encourage sharing
pub type P<T> = Arc<T>;

#[allow(non_snake_case)]
/// Construct a `P<T>` from a `T` value.
pub fn P<T>(value: T) -> P<T> {
    Arc::new(value)
}<|MERGE_RESOLUTION|>--- conflicted
+++ resolved
@@ -1,13 +1,11 @@
-<<<<<<< HEAD
-=======
 // Copyright 2017 The Australian National University
-// 
+//
 // Licensed under the Apache License, Version 2.0 (the "License");
 // you may not use this file except in compliance with the License.
 // You may obtain a copy of the License at
-// 
+//
 //     http://www.apache.org/licenses/LICENSE-2.0
-// 
+//
 // Unless required by applicable law or agreed to in writing, software
 // distributed under the License is distributed on an "AS IS" BASIS,
 // WITHOUT WARRANTIES OR CONDITIONS OF ANY KIND, either express or implied.
@@ -24,40 +22,6 @@
 // option. This file may not be copied, modified, or distributed
 // except according to those terms.
 
-//! The AST pointer
-//!
-//! Provides `P<T>`, a frozen owned smart pointer, as a replacement for `@T` in
-//! the AST.
-//!
-//! # Motivations and benefits
-//!
-//! * **Identity**: sharing AST nodes is problematic for the various analysis
-//!   passes (e.g. one may be able to bypass the borrow checker with a shared
-//!   `ExprAddrOf` node taking a mutable borrow). The only reason `@T` in the
-//!   AST hasn't caused issues is because of inefficient folding passes which
-//!   would always deduplicate any such shared nodes. Even if the AST were to
-//!   switch to an arena, this would still hold, i.e. it couldn't use `&'a T`,
-//!   but rather a wrapper like `P<'a, T>`.
-//!
-//! * **Immutability**: `P<T>` disallows mutating its inner `T`, unlike `Box<T>`
-//!   (unless it contains an `Unsafe` interior, but that may be denied later).
-//!   This mainly prevents mistakes, but can also enforces a kind of "purity".
-//!
-//! * **Efficiency**: folding can reuse allocation space for `P<T>` and `Vec<T>`,
-//!   the latter even when the input and output types differ (as it would be the
-//!   case with arenas or a GADT AST using type parameters to toggle features).
-//!
-//! * **Maintainability**: `P<T>` provides a fixed interface - `Deref`,
-//!   `and_then` and `map` - which can remain fully functional even if the
-//!   implementation changes (using a special thread-local heap, for example).
-//!   Moreover, a switch to, e.g. `P<'a, T>` would be easy and mostly automated.
-
-//use std::fmt::{self, Display, Debug};
-//use std::hash::{Hash, Hasher};
-//use std::ops::Deref;
-//use rustc_serialize::{Encodable, Encoder, Decodable, Decoder};
-
->>>>>>> ca642057
 use std::sync::Arc;
 
 /// P<T> is alias type for sharable Mu AST components (such as Value, MuFuncSig, MuType, etc)
