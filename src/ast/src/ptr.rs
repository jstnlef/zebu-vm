--- conflicted
+++ resolved
@@ -1,4 +1,3 @@
-<<<<<<< HEAD
 // Copyright 2017 The Australian National University
 //
 // Licensed under the Apache License, Version 2.0 (the "License");
@@ -13,53 +12,6 @@
 // See the License for the specific language governing permissions and
 // limitations under the License.
 
-=======
->>>>>>> e9d49a43
-// Copyright 2014 The Rust Project Developers. See the COPYRIGHT
-// file at the top-level directory of this distribution and at
-// http://rust-lang.org/COPYRIGHT.
-//
-// Licensed under the Apache License, Version 2.0 <LICENSE-APACHE or
-// http://www.apache.org/licenses/LICENSE-2.0> or the MIT license
-// <LICENSE-MIT or http://opensource.org/licenses/MIT>, at your
-// option. This file may not be copied, modified, or distributed
-// except according to those terms.
-
-<<<<<<< HEAD
-=======
-//! The AST pointer
-//!
-//! Provides `P<T>`, a frozen owned smart pointer, as a replacement for `@T` in
-//! the AST.
-//!
-//! # Motivations and benefits
-//!
-//! * **Identity**: sharing AST nodes is problematic for the various analysis
-//!   passes (e.g. one may be able to bypass the borrow checker with a shared
-//!   `ExprAddrOf` node taking a mutable borrow). The only reason `@T` in the
-//!   AST hasn't caused issues is because of inefficient folding passes which
-//!   would always deduplicate any such shared nodes. Even if the AST were to
-//!   switch to an arena, this would still hold, i.e. it couldn't use `&'a T`,
-//!   but rather a wrapper like `P<'a, T>`.
-//!
-//! * **Immutability**: `P<T>` disallows mutating its inner `T`, unlike `Box<T>`
-//!   (unless it contains an `Unsafe` interior, but that may be denied later).
-//!   This mainly prevents mistakes, but can also enforces a kind of "purity".
-//!
-//! * **Efficiency**: folding can reuse allocation space for `P<T>` and `Vec<T>`,
-//!   the latter even when the input and output types differ (as it would be the
-//!   case with arenas or a GADT AST using type parameters to toggle features).
-//!
-//! * **Maintainability**: `P<T>` provides a fixed interface - `Deref`,
-//!   `and_then` and `map` - which can remain fully functional even if the
-//!   implementation changes (using a special thread-local heap, for example).
-//!   Moreover, a switch to, e.g. `P<'a, T>` would be easy and mostly automated.
-
-//use std::fmt::{self, Display, Debug};
-//use std::hash::{Hash, Hasher};
-//use std::ops::Deref;
-
->>>>>>> e9d49a43
 use std::sync::Arc;
 
 /// P<T> is alias type for sharable Mu AST components (such as Value, MuFuncSig, MuType, etc)
@@ -71,53 +23,4 @@
 /// Construct a `P<T>` from a `T` value.
 pub fn P<T>(value: T) -> P<T> {
     Arc::new(value)
-<<<<<<< HEAD
-}
-=======
-}
-
-//impl<T: MuEntity> Deref for P<T> {
-//    type Target = T;
-//
-//    fn deref<'a>(&'a self) -> &'a T {
-//        &*self.ptr
-//    }
-//}
-//
-//impl<T: MuEntity> Clone for P<T> {
-//    fn clone(&self) -> P<T> {
-//        P {ptr: self.ptr.clone()}
-//    }
-//}
-//
-//impl<T: MuEntity + PartialEq> PartialEq for P<T> {
-//    fn eq(&self, other: &P<T>) -> bool {
-//        **self == **other
-//    }
-//}
-//
-//impl<T: MuEntity + Eq> Eq for P<T> {}
-//
-//impl<T: MuEntity + Debug> Debug for P<T> {
-//    fn fmt(&self, f: &mut fmt::Formatter) -> fmt::Result {
-//        Debug::fmt(&**self, f)
-//    }
-//}
-//impl<T: MuEntity + Display> Display for P<T> {
-//    fn fmt(&self, f: &mut fmt::Formatter) -> fmt::Result {
-//        Display::fmt(&**self, f)
-//    }
-//}
-//
-//impl<T: MuEntity> fmt::Pointer for P<T> {
-//    fn fmt(&self, f: &mut fmt::Formatter) -> fmt::Result {
-//        fmt::Pointer::fmt(&self.ptr, f)
-//    }
-//}
-//
-//impl<T: MuEntity + Hash> Hash for P<T> {
-//    fn hash<H: Hasher>(&self, state: &mut H) {
-//        (**self).hash(state);
-//    }
-//}
->>>>>>> e9d49a43
+}