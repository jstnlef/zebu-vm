// Copyright 2017 The Australian National University
// 
// Licensed under the Apache License, Version 2.0 (the "License");
// you may not use this file except in compliance with the License.
// You may obtain a copy of the License at
// 
//     http://www.apache.org/licenses/LICENSE-2.0
// 
// Unless required by applicable law or agreed to in writing, software
// distributed under the License is distributed on an "AS IS" BASIS,
// WITHOUT WARRANTIES OR CONDITIONS OF ANY KIND, either express or implied.
// See the License for the specific language governing permissions and
// limitations under the License.

use ir::*;
use ptr::*;
use types::*;
use op::*;

use utils::vec_utils;

use std::fmt;

/// Instruction represents a Mu instruction
#[derive(Debug)] // RustcEncodable, RustcDecodable, Clone and Display
pub struct Instruction {
    pub hdr: MuEntityHeader,
    /// the values this instruction holds
    pub value : Option<Vec<P<Value>>>,
    /// ops field list all the children nodes,
    /// and in Instruction_, the children nodes are referred by indices
    /// This design makes it easy for the compiler to iterate through all the children
    pub ops : Vec<P<TreeNode>>,
    /// used for pattern matching
    pub v: Instruction_
}

// Instruction implements MuEntity
impl_mu_entity!(Instruction);

use rustc_serialize::{Encodable, Encoder, Decodable, Decoder};
impl Encodable for Instruction {
    fn encode<S: Encoder> (&self, s: &mut S) -> Result<(), S::Error> {
        s.emit_struct("Instruction", 4, |s| {
            try!(s.emit_struct_field("hdr", 0, |s| self.hdr.encode(s)));
            try!(s.emit_struct_field("value", 1, |s| self.value.encode(s)));
            
            let ref ops = self.ops;
            try!(s.emit_struct_field("ops", 2, |s| ops.encode(s)));
            
            try!(s.emit_struct_field("v", 3, |s| self.v.encode(s)));
            
            Ok(()) 
        })        
    }
}

impl Decodable for Instruction {
    fn decode<D: Decoder>(d: &mut D) -> Result<Instruction, D::Error> {
        d.read_struct("Instruction", 4, |d| {
            let hdr = try!(d.read_struct_field("hdr", 0, |d| Decodable::decode(d)));
            let value = try!(d.read_struct_field("value", 1, |d| Decodable::decode(d)));
            
            let ops = try!(d.read_struct_field("ops", 2, |d| Decodable::decode(d)));
            
            let v = try!(d.read_struct_field("v", 3, |d| Decodable::decode(d)));
            
            Ok(Instruction{
                hdr: hdr,
                value: value,
                ops: ops,
                v: v
            })
        })
    }
}

impl Clone for Instruction {
    fn clone(&self) -> Self {
        Instruction {
            hdr: self.hdr.clone(),
            value: self.value.clone(),
            ops: self.ops.clone(),
            v: self.v.clone()
        }
    }
}

impl Instruction {
    pub fn clone_with_id(&self, new_id: MuID) -> Instruction {
        let mut clone = self.clone();
        clone.hdr = self.hdr.clone_with_id(new_id);

        clone
    }

    /// is this instruction the terminal inst of its block?
    /// Terminal instructions end Mu blocks, and Mu block ends with a terminal instruction.
    pub fn is_terminal_inst(&self) -> bool {
        use inst::Instruction_::*;

        match self.v {
            BinOp(_, _, _)
            | BinOpWithStatus(_, _, _, _)
            | CmpOp(_, _, _)
            | ConvOp{..}
            | ExprCall{..}
            | ExprCCall{..}
            | Load{..}
            | Store{..}
            | CmpXchg{..}
            | AtomicRMW{..}
            | New(_)
            | AllocA(_)
            | NewHybrid(_, _)
            | AllocAHybrid(_, _)
            | NewStack(_)
            | NewThread(_, _)
            | NewThreadExn(_, _)
            | NewFrameCursor(_)
            | GetIRef(_)
            | GetFieldIRef{..}
            | GetElementIRef{..}
            | ShiftIRef{..}
            | GetVarPartIRef{..}
            | Select{..}
            | Fence(_)
            | CommonInst_GetThreadLocal
            | CommonInst_SetThreadLocal(_)
            | CommonInst_Pin(_)
            | CommonInst_Unpin(_)
            | Move(_)
            | PrintHex(_) => false,
            Return(_)
            | ThreadExit
            | Throw(_)
            | TailCall(_)
            | Branch1(_)
            | Branch2{..}
            | Watchpoint{..}
            | WPBranch{..}
            | Call{..}
            | CCall{..}
            | SwapStack{..}
            | Switch{..}
            | ExnInstruction{..} => true
        }
    }

    /// is this instruction a non-terminal instruction of its block?
    pub fn is_non_terminal_inst(&self) -> bool {
        !self.is_terminal_inst()
    }

    /// does this instruction has side effect?
    /// An instruction has side effect if it affects something other than its result operands.
    /// e.g. affecting memory, stack, thread, etc.
    // FIXME: need to check correctness
    pub fn has_side_effect(&self) -> bool {
        use inst::Instruction_::*;

        match self.v {
            BinOp(_, _, _) => false,
            BinOpWithStatus(_, _, _, _) => false,
            CmpOp(_, _, _) => false,
            ConvOp{..} => false,
            ExprCall{..} => true,
            ExprCCall{..} => true,
            Load{..} => true,
            Store{..} => true,
            CmpXchg{..} => true,
            AtomicRMW{..} => true,
            New(_) => true,
            AllocA(_) => true,
            NewHybrid(_, _) => true,
            AllocAHybrid(_, _) => true,
            NewStack(_) => true,
            NewThread(_, _) => true,
            NewThreadExn(_, _) => true,
            NewFrameCursor(_) => true,
            GetIRef(_) => false,
            GetFieldIRef{..} => false,
            GetElementIRef{..} => false,
            ShiftIRef{..} => false,
            GetVarPartIRef{..} => false,
            Fence(_) => true,
            Return(_) => true,
            ThreadExit => true,
            Throw(_) => true,
            TailCall(_) => true,
            Branch1(_) => true,
            Branch2{..} => true,
            Select{..} => false,
            Watchpoint{..} => true,
            WPBranch{..} => true,
            Call{..} => true,
            CCall{..} => true,
            SwapStack{..} => true,
            Switch{..} => true,
            ExnInstruction{..} => true,
            CommonInst_GetThreadLocal => true,
            CommonInst_SetThreadLocal(_) => true,
            CommonInst_Pin(_) => true,
            CommonInst_Unpin(_) => true,
            Move(_) => false,
            PrintHex(_) => true
        }
    }

    /// can this instruction throw exception?
    /// an instruction with an exceptional branch can throw exception
    pub fn is_potentially_excepting_instruction(&self) -> bool {
        use inst::Instruction_::*;

        match self.v {
            Watchpoint{..}
            | Call{..}
            | CCall{..}
            | SwapStack{..}
            | ExnInstruction{..} => true,

            BinOp(_, _, _)
            | BinOpWithStatus(_, _, _, _)
            | CmpOp(_, _, _)
            | ConvOp{..}
            | ExprCall{..}
            | ExprCCall{..}
            | Load{..}
            | Store{..}
            | CmpXchg{..}
            | AtomicRMW{..}
            | New(_)
            | AllocA(_)
            | NewHybrid(_, _)
            | AllocAHybrid(_, _)
            | NewStack(_)
            | NewThread(_, _)
            | NewThreadExn(_, _)
            | NewFrameCursor(_)
            | GetIRef(_)
            | GetFieldIRef{..}
            | GetElementIRef{..}
            | ShiftIRef{..}
            | GetVarPartIRef{..}
            | Fence(_)
            | Return(_)
            | ThreadExit
            | Throw(_)
            | TailCall(_)
            | Branch1(_)
            | Branch2{..}
            | Select{..}
            | WPBranch{..}
            | Switch{..}
            | CommonInst_GetThreadLocal
            | CommonInst_SetThreadLocal(_)
            | CommonInst_Pin(_)
            | CommonInst_Unpin(_)
            | Move(_)
            | PrintHex(_) => false
        }
    }

    /// does this instruction have an exceptional clause/branch?
    pub fn has_exception_clause(&self) -> bool {
        self.is_potentially_excepting_instruction()
    }

    /// returns exception target(block ID), returns None if this instruction does not have exceptional branch
    pub fn get_exception_target(&self) -> Option<MuID> {
        use inst::Instruction_::*;
        match self.v {
            Watchpoint {ref resume, ..}
            | Call {ref resume, ..}
            | CCall {ref resume, ..}
            | SwapStack {ref resume, ..}
            | ExnInstruction {ref resume, ..} => {
                Some(resume.exn_dest.target)
            },

            BinOp(_, _, _)
            | BinOpWithStatus(_, _, _, _)
            | CmpOp(_, _, _)
            | ConvOp{..}
            | ExprCall{..}
            | ExprCCall{..}
            | Load{..}
            | Store{..}
            | CmpXchg{..}
            | AtomicRMW{..}
            | New(_)
            | AllocA(_)
            | NewHybrid(_, _)
            | AllocAHybrid(_, _)
            | NewStack(_)
            | NewThread(_, _)
            | NewThreadExn(_, _)
            | NewFrameCursor(_)
            | GetIRef(_)
            | GetFieldIRef{..}
            | GetElementIRef{..}
            | ShiftIRef{..}
            | GetVarPartIRef{..}
            | Fence(_)
            | Return(_)
            | ThreadExit
            | Throw(_)
            | TailCall(_)
            | Branch1(_)
            | Branch2{..}
            | Select{..}
            | WPBranch{..}
            | Switch{..}
            | CommonInst_GetThreadLocal
            | CommonInst_SetThreadLocal(_)
            | CommonInst_Pin(_)
            | CommonInst_Unpin(_)
            | Move(_)
            | PrintHex(_)
            | SetRetval(_) => None
        }
    }

    fn debug_str(&self, ops: &Vec<P<TreeNode>>) -> String {
        self.v.debug_str(ops)
    }
}

impl fmt::Display for Instruction {
    fn fmt(&self, f: &mut fmt::Formatter) -> fmt::Result {
        let ref ops = self.ops;
        if self.value.is_some() {
            write!(f, "{} = {}", vec_utils::as_str(self.value.as_ref().unwrap()), self.v.debug_str(ops))
        } else {
            write!(f, "{}", self.v.debug_str(ops))
        }
    }
}

/// Instruction_ is used for pattern matching for Instruction
#[allow(non_camel_case_types)]
#[derive(Debug, Clone, RustcEncodable, RustcDecodable)]
pub enum Instruction_ {
    // non-terminal instruction

    /// binary operations
    BinOp(BinOp, OpIndex, OpIndex),
    /// binary operations with status flag (overflow, sign, etc. )
    BinOpWithStatus(BinOp, BinOpStatus, OpIndex, OpIndex),

    /// comparison operations
    CmpOp(CmpOp, OpIndex, OpIndex),

    /// conversion operations (casting)
    ConvOp{
        operation: ConvOp,
        from_ty: P<MuType>,
        to_ty: P<MuType>,
        operand: OpIndex
    },

    /// a non-terminating Call instruction (the call does not have an exceptional branch)
    /// This instruction is not in the Mu spec, but is documented in the HOL formal spec
    ExprCall{
        data: CallData,
        is_abort: bool, // T to abort, F to rethrow
    },

    /// a non-terminating CCall instruction (the call does not have an exceptional branch)
    /// This instruction is not in the Mu spec, but is documented in the HOL formal spec
    ExprCCall{
        data: CallData,
        is_abort: bool
    },

    /// load instruction
    Load{
        is_ptr: bool,
        order: MemoryOrder,
        mem_loc: OpIndex
    },

    /// store instruction
    Store{
        is_ptr: bool,
        order: MemoryOrder,
        mem_loc: OpIndex,
        value: OpIndex
    },

    /// compare and exchange, yields a pair value (oldvalue, boolean (T = success, F = failure))
    CmpXchg{
        is_ptr: bool,
        is_weak: bool,
        success_order: MemoryOrder,
        fail_order: MemoryOrder,
        mem_loc: OpIndex,
        expected_value: OpIndex,
        desired_value: OpIndex
    },

    /// atomic read-modify-write, yields old memory value
    AtomicRMW{
        is_ptr: bool, // T for iref, F for ptr
        order: MemoryOrder,
        op: AtomicRMWOp,
        mem_loc: OpIndex,
        value: OpIndex // operand for op
    },

    /// allocate an object (non hybrid type) in the heap, yields a reference of the type
    New(P<MuType>),

    /// allocate an object (non hybrid type) on the stack, yields an iref of the type
    AllocA(P<MuType>),

    /// allocate a hybrid type object in the heap, yields ref
    /// args: the type of the hybrid, hybrid part length
    NewHybrid(P<MuType>, OpIndex),

    /// allocate a hybrid type object on the stack, yields iref
    /// args: the type of the hybrid, hybrid part length
    AllocAHybrid(P<MuType>, OpIndex),

    /// create a new Mu stack, yields stack ref
    /// args: functionref of the entry function
    NewStack(OpIndex),

    /// create a new Mu thread, yields thread reference
    /// args: stackref of a Mu stack, a list of arguments
    NewThread(OpIndex, Vec<OpIndex>), // stack, args

    /// create a new Mu thread, yields thread reference (thread resumes with exceptional value)
    /// args: stackref of a Mu stack, an exceptional value
    NewThreadExn(OpIndex, OpIndex), // stack, exception

    /// create a frame cursor reference
    /// args: stackref of a Mu stack
    NewFrameCursor(OpIndex), // stack

    /// get internal reference of a reference
    /// args: a reference
    GetIRef(OpIndex),

    /// get internal reference of an iref (or uptr) to a struct/hybrid fix part
    GetFieldIRef{
        is_ptr: bool,
        base: OpIndex, // iref or uptr
        index: usize // constant
    },

    /// get internal reference of an element of an iref (or uptr) to an array
    GetElementIRef{
        is_ptr: bool,
        base: OpIndex,
        index: OpIndex // can be constant or ssa var
    },

    /// offset an iref (or uptr) (offset is an index)
    ShiftIRef{
        is_ptr: bool,
        base: OpIndex,
        offset: OpIndex
    },

    /// get internal reference to an element in hybrid var part
    GetVarPartIRef{
        is_ptr: bool,
        base: OpIndex
    },

    /// a fence of certain memory order
    Fence(MemoryOrder),

    // terminal instruction

    /// return instruction
    /// args: a list of return values
    Return(Vec<OpIndex>),

    /// thread exit
    ThreadExit,

    /// throw an exception
    Throw(OpIndex),

    /// tail call a function (reuse current frame)
    TailCall(CallData),

    /// unconditional branch
    Branch1(Destination),

    /// conditional branch
    Branch2{
        cond: OpIndex,
        true_dest: Destination,
        false_dest: Destination,
        true_prob: f32
    },

    /// returns value1 if condition is true, otherwise returns value2
    Select{
        cond: OpIndex,
        true_val: OpIndex,
        false_val: OpIndex
    },

    /// a watchpoint
    /// * Watchpoint NONE ResumptionData: serves as an unconditional trap. Trap to client, and resume with ResumptionData
    /// * Watchpoint (WPID dest) ResumptionData:
    ///   * when disabled, jump to dest
    ///   * when enabled, trap to client and resume
    Watchpoint{
        id: Option<WPID>,
        disable_dest: Option<Destination>,
        resume: ResumptionData
    },

    /// a watchpoint branch, branch to different destinations based on enabled/disabled
    WPBranch{
        wp: WPID,
        disable_dest: Destination,
        enable_dest: Destination
    },

    /// a call instruction that may throw an exception
    Call{
        data: CallData,
        resume: ResumptionData
    },

    /// a ccall instruction that may throw an exception
    CCall{
        data: CallData,
        resume: ResumptionData
    },

    /// swapstack. swap current Mu stack with the named Mu stack, and continue with specified resumption
    SwapStack{
        stack: OpIndex,
        is_exception: bool,
        args: Vec<OpIndex>,
        resume: ResumptionData
    },

    /// a multiway branch
    Switch{
        cond: OpIndex,
        default: Destination,
        branches: Vec<(OpIndex, Destination)>
    },

    /// a wrapper for any instruction that may throw an exception
    //  This is not used at the moment
    ExnInstruction{
        inner: Box<Instruction>,
        resume: ResumptionData
    },

    /// common inst: get thread local
    CommonInst_GetThreadLocal,
    /// common inst: set thread local
    CommonInst_SetThreadLocal(OpIndex),

    /// common inst: pin an object (prevent it being moved and reclaimed by GC), yields a uptr
    CommonInst_Pin  (OpIndex),
    /// common inst: unpin an object (the object is automatically managed by GC)
    CommonInst_Unpin(OpIndex),

    /// internal use: move from value to value
    Move(OpIndex),
<<<<<<< HEAD
    /// internal use: print op as hex value
    PrintHex(OpIndex)
=======
    // internal use: print op as hex value
    PrintHex(OpIndex),
    // internal use: set return value for main
    SetRetval(OpIndex),
>>>>>>> ca642057
}

impl Instruction_ {
    fn debug_str(&self, ops: &Vec<P<TreeNode>>) -> String {
        match self {
            &Instruction_::BinOp(op, op1, op2) => format!("{:?} {} {}", op, ops[op1], ops[op2]),
            &Instruction_::BinOpWithStatus(op, status, op1, op2) => {
                format!("{:?} {:?} {} {}", op, status, ops[op1], ops[op2])
            }
            &Instruction_::CmpOp(op, op1, op2) => format!("{:?} {} {}", op, ops[op1], ops[op2]),
            &Instruction_::ConvOp{operation, ref from_ty, ref to_ty, operand} => {
                format!("{:?} {} {} {}", operation, from_ty, to_ty, ops[operand])
            }
            &Instruction_::ExprCall{ref data, is_abort} => {
                let abort = select_value!(is_abort, "ABORT_ON_EXN", "RETHROW");
                format!("CALL {} {}", data.debug_str(ops), abort)
            },
            &Instruction_::ExprCCall{ref data, is_abort} => {
                let abort = select_value!(is_abort, "ABORT_ON_EXN", "RETHROW");
                format!("CCALL {} {}", data.debug_str(ops), abort)
            }
            &Instruction_::Load{is_ptr, mem_loc, order} => {
                let ptr = select_value!(is_ptr, "PTR", "");
                format!("LOAD {} {:?} {}", ptr, order, ops[mem_loc])
            },
            &Instruction_::Store{value, is_ptr, mem_loc, order} => {
                let ptr = select_value!(is_ptr, "PTR", "");
                format!("STORE {} {:?} {} {}", ptr, order, ops[mem_loc], ops[value])
            },
            &Instruction_::CmpXchg{is_ptr, is_weak, success_order, fail_order,
                mem_loc, expected_value, desired_value} => {
                let ptr = select_value!(is_ptr, "PTR", "");
                let weak = select_value!(is_weak, "WEAK", "");
                format!("CMPXCHG {} {} {:?} {:?} {} {} {}",
                    ptr, weak, success_order, fail_order, ops[mem_loc], ops[expected_value], ops[desired_value])
            },
            &Instruction_::AtomicRMW{is_ptr, order, op, mem_loc, value} => {
                let ptr = select_value!(is_ptr, "PTR", "");
                format!("ATOMICRMW {} {:?} {:?} {} {}", ptr, order, op, ops[mem_loc], ops[value])
            },
            &Instruction_::New(ref ty) => format!("NEW {}", ty),
            &Instruction_::AllocA(ref ty) => format!("ALLOCA {}", ty),
            &Instruction_::NewHybrid(ref ty, len) => format!("NEWHYBRID {} {}", ty, ops[len]),
            &Instruction_::AllocAHybrid(ref ty, len) => format!("ALLOCAHYBRID {} {}", ty, ops[len]),
            &Instruction_::NewStack(func) => format!("NEWSTACK {}", ops[func]),
            &Instruction_::NewThread(stack, ref args) => format!("NEWTHREAD {} PASS_VALUES {}", ops[stack], op_vector_str(args, ops)),
            &Instruction_::NewThreadExn(stack, exn) => format!("NEWTHREAD {} THROW_EXC {}", ops[stack], ops[exn]),
            &Instruction_::NewFrameCursor(stack) => format!("NEWFRAMECURSOR {}", ops[stack]),
            &Instruction_::GetIRef(reference) => format!("GETIREF {}", ops[reference]),
            &Instruction_::GetFieldIRef{is_ptr, base, index} => {
                let ptr = select_value!(is_ptr, "PTR", "");
                format!("GETFIELDIREF {} {} {}", ptr, ops[base], index)
            },
            &Instruction_::GetElementIRef{is_ptr, base, index} => {
                let ptr = select_value!(is_ptr, "PTR", "");
                format!("GETELEMENTIREF {} {} {}", ptr, ops[base], ops[index])
            },
            &Instruction_::ShiftIRef{is_ptr, base, offset} => {
                let ptr = select_value!(is_ptr, "PTR", "");
                format!("SHIFTIREF {} {} {}", ptr, ops[base], ops[offset])
            },
            &Instruction_::GetVarPartIRef{is_ptr, base} => {
                let ptr = select_value!(is_ptr, "PTR", "");
                format!("GETVARPARTIREF {} {}", ptr, ops[base])
            },

            &Instruction_::Fence(order) => {
                format!("FENCE {:?}", order)
            },

            &Instruction_::Return(ref vals) => format!("RET {}", op_vector_str(vals, ops)),
            &Instruction_::ThreadExit => "THREADEXIT".to_string(),
            &Instruction_::Throw(exn_obj) => format!("THROW {}", ops[exn_obj]),
            &Instruction_::TailCall(ref call) => format!("TAILCALL {}", call.debug_str(ops)),
            &Instruction_::Branch1(ref dest) => format!("BRANCH {}", dest.debug_str(ops)),
            &Instruction_::Branch2{cond, ref true_dest, ref false_dest, ..} => {
                format!("BRANCH2 {} {} {}", ops[cond], true_dest.debug_str(ops), false_dest.debug_str(ops))
            },
            &Instruction_::Select{cond, true_val, false_val} => {
                format!("SELECT if {} then {} else {}", ops[cond], ops[true_val], ops[false_val])
            }
            &Instruction_::Watchpoint{id, ref disable_dest, ref resume} => {
                match id {
                    Some(id) => {
                        format!("WATCHPOINT {} {} {}", id, disable_dest.as_ref().unwrap().debug_str(ops), resume.debug_str(ops))
                    },
                    None => {
                        format!("TRAP {}", resume.debug_str(ops))
                    }
                }
            },
            &Instruction_::WPBranch{wp, ref disable_dest, ref enable_dest} => {
                format!("WPBRANCH {} {} {}", wp, disable_dest.debug_str(ops), enable_dest.debug_str(ops))
            },
            &Instruction_::Call{ref data, ref resume} => format!("CALL {} {}", data.debug_str(ops), resume.debug_str(ops)),
            &Instruction_::CCall{ref data, ref resume} => format!("CCALL {} {}", data.debug_str(ops), resume.debug_str(ops)),
            &Instruction_::SwapStack{stack, is_exception, ref args, ref resume} => {
                format!("SWAPSTACK {} {} {} {}", ops[stack], is_exception, op_vector_str(args, ops), resume.debug_str(ops))
            },
            &Instruction_::Switch{cond, ref default, ref branches} => {
                let mut ret = format!("SWITCH {} {} {{", ops[cond], default.debug_str(ops));
                for i in 0..branches.len() {
                    let (op, ref dest) = branches[i];
                    ret.push_str(format!("{} {}", ops[op], dest.debug_str(ops)).as_str());
                    if i != branches.len() - 1 {
                        ret.push_str(", ");
                    }
                }
                ret.push_str("}}");

                ret
            },
            &Instruction_::ExnInstruction{ref inner, ref resume} => {
                format!("{} {}", inner.debug_str(ops), resume.debug_str(ops))
            },

            // common inst
            &Instruction_::CommonInst_GetThreadLocal => format!("COMMONINST GetThreadLocal"),
            &Instruction_::CommonInst_SetThreadLocal(op) => format!("COMMONINST SetThreadLocal {}", ops[op]),

            &Instruction_::CommonInst_Pin(op)   => format!("COMMONINST Pin {}",   ops[op]),
            &Instruction_::CommonInst_Unpin(op) => format!("COMMONINST Unpin {}", ops[op]),

            // move
            &Instruction_::Move(from) => format!("MOVE {}", ops[from]),
            // print hex
            &Instruction_::PrintHex(i) => format!("PRINTHEX {}", ops[i]),
            // set retval
            &Instruction_::SetRetval(val) => format!("SETRETVAL {}", ops[val]),
        }
    }
}

/// BinOpStatus represents status flags from a binary operation
#[derive(Copy, Clone, RustcEncodable, RustcDecodable)]
pub struct BinOpStatus {
    /// negative flag
    pub flag_n: bool,
    /// zero flag
    pub flag_z: bool,
    /// carry flag
    pub flag_c: bool,
    /// overflow flag
    pub flag_v: bool
}

impl BinOpStatus {
    pub fn none() -> BinOpStatus {
        BinOpStatus {flag_n: false, flag_z: false, flag_c: false, flag_v: false}
    }

    pub fn n() -> BinOpStatus {
        BinOpStatus {flag_n: true, flag_z: false, flag_c: false, flag_v: false}
    }

    pub fn z() -> BinOpStatus {
        BinOpStatus {flag_n: false, flag_z: true, flag_c: false, flag_v: false}
    }

    pub fn c() -> BinOpStatus {
        BinOpStatus {flag_n: false, flag_z: false, flag_c: true, flag_v: false}
    }

    pub fn v() -> BinOpStatus {
        BinOpStatus {flag_n: false, flag_z: false, flag_c: false, flag_v: true}
    }
}

impl fmt::Debug for BinOpStatus {
    fn fmt(&self, f: &mut fmt::Formatter) -> fmt::Result {
        if self.flag_n {
            write!(f, "#N").unwrap();
        }
        if self.flag_z {
            write!(f, "#Z").unwrap();
        }
        if self.flag_c {
            write!(f, "#C").unwrap();
        }
        if self.flag_v {
            write!(f, "#V").unwrap();
        }
        Ok(())
    }
}

#[derive(Copy, Clone, Debug, RustcEncodable, RustcDecodable)]
pub enum MemoryOrder {
    NotAtomic,
    Relaxed,
    Consume,
    Acquire,
    Release,
    AcqRel,
    SeqCst
}

#[derive(Copy, Clone, Debug, RustcEncodable, RustcDecodable)]
pub enum CallConvention {
    Mu,
    Foreign(ForeignFFI)
}

#[derive(Copy, Clone, Debug, RustcEncodable, RustcDecodable)]
pub enum ForeignFFI {
    C
}

#[derive(Clone, Debug, RustcEncodable, RustcDecodable)]
pub struct CallData {
    pub func: OpIndex,
    pub args: Vec<OpIndex>,
    pub convention: CallConvention
}

impl CallData {
    fn debug_str(&self, ops: &Vec<P<TreeNode>>) -> String {
        let func_name = match ops[self.func].name() {
            Some(name) => name,
            None => "Anonymous Function".to_string()
        };
        format!("{:?} {} [{}]", self.convention, func_name, op_vector_str(&self.args, ops))
    }
}

#[derive(Clone, Debug, RustcEncodable, RustcDecodable)]
pub struct ResumptionData {
    pub normal_dest: Destination,
    pub exn_dest: Destination
}

impl ResumptionData {
    fn debug_str(&self, ops: &Vec<P<TreeNode>>) -> String {
        format!("normal: {}, exception: {}", self.normal_dest.debug_str(ops), self.exn_dest.debug_str(ops))
    }
}

#[derive(Clone, Debug, RustcEncodable, RustcDecodable)]
pub struct Destination {
    pub target: MuID,
    pub args: Vec<DestArg>
}

impl Destination {
    fn debug_str(&self, ops: &Vec<P<TreeNode>>) -> String {
        let mut ret = format!("{}", self.target);
        ret.push('(');
        for i in 0..self.args.len() {
            let ref arg = self.args[i];
            ret.push_str(arg.debug_str(ops).as_str());
            if i != self.args.len() - 1 {
                ret.push_str(", ");
            }
        }
        ret.push(')');

        ret
    }

    pub fn get_arguments_as_node(&self, ops: &Vec<P<TreeNode>>) -> Vec<P<TreeNode>> {
       vec_utils::map(&self.args,
           |x| {
               match x {
                   &DestArg::Normal(i) => ops[i].clone(),
                   &DestArg::Freshbound(_) => unimplemented!()
               }
       })
    }

    pub fn get_arguments(&self, ops: &Vec<P<TreeNode>>) -> Vec<P<Value>> {
        vec_utils::map(&self.args, 
            |x| {
                match x {
                    &DestArg::Normal(i) => ops[i].clone_value(),
                    &DestArg::Freshbound(_) => unimplemented!()
                }
        })
    }
}

#[derive(Clone, Debug, RustcEncodable, RustcDecodable)]
pub enum DestArg {
    /// a normal destination argument is an SSA value (appears in the ops field of the instruction)
    Normal(OpIndex),
    /// a freshbound argument is an undeclared/anonymous value (currently not support this)
    Freshbound(usize)
}

impl DestArg {
    fn debug_str(&self, ops: &Vec<P<TreeNode>>) -> String {
        match self {
            &DestArg::Normal(index) => format!("{}", ops[index]),
            &DestArg::Freshbound(n) => format!("${}", n)
        }
    }
}

fn op_vector_str(vec: &Vec<OpIndex>, ops: &Vec<P<TreeNode>>) -> String {
    let mut ret = String::new();
    for i in 0..vec.len() {
        let index = vec[i];
        ret.push_str(format!("{}", ops[index]).as_str());
        if i != vec.len() - 1 {
            ret.push_str(", ");
        }
    }
    ret
}<|MERGE_RESOLUTION|>--- conflicted
+++ resolved
@@ -1,11 +1,11 @@
 // Copyright 2017 The Australian National University
-// 
+//
 // Licensed under the Apache License, Version 2.0 (the "License");
 // you may not use this file except in compliance with the License.
 // You may obtain a copy of the License at
-// 
+//
 //     http://www.apache.org/licenses/LICENSE-2.0
-// 
+//
 // Unless required by applicable law or agreed to in writing, software
 // distributed under the License is distributed on an "AS IS" BASIS,
 // WITHOUT WARRANTIES OR CONDITIONS OF ANY KIND, either express or implied.
@@ -130,7 +130,8 @@
             | CommonInst_Pin(_)
             | CommonInst_Unpin(_)
             | Move(_)
-            | PrintHex(_) => false,
+            | PrintHex(_)
+            | SetRetval(_) => false,
             Return(_)
             | ThreadExit
             | Throw(_)
@@ -203,7 +204,8 @@
             CommonInst_Pin(_) => true,
             CommonInst_Unpin(_) => true,
             Move(_) => false,
-            PrintHex(_) => true
+            PrintHex(_) => true,
+            SetRetval(_) => true,
         }
     }
 
@@ -257,7 +259,8 @@
             | CommonInst_Pin(_)
             | CommonInst_Unpin(_)
             | Move(_)
-            | PrintHex(_) => false
+            | PrintHex(_)
+            | SetRetval(_) => false
         }
     }
 
@@ -569,15 +572,10 @@
 
     /// internal use: move from value to value
     Move(OpIndex),
-<<<<<<< HEAD
     /// internal use: print op as hex value
-    PrintHex(OpIndex)
-=======
-    // internal use: print op as hex value
     PrintHex(OpIndex),
-    // internal use: set return value for main
-    SetRetval(OpIndex),
->>>>>>> ca642057
+    /// internal use: set return value for main
+    SetRetval(OpIndex)
 }
 
 impl Instruction_ {
