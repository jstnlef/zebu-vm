--- conflicted
+++ resolved
@@ -13,15 +13,11 @@
     pub hdr: MuEntityHeader,
     /// the values this instruction holds
     pub value : Option<Vec<P<Value>>>,
-<<<<<<< HEAD
     /// ops field list all the children nodes,
     /// and in Instruction_, the children nodes are referred by indices
     /// This design makes it easy for the compiler to iterate through all the children
-    pub ops : RwLock<Vec<P<TreeNode>>>,
+    pub ops : Vec<P<TreeNode>>,
     /// used for pattern matching
-=======
-    pub ops : Vec<P<TreeNode>>,
->>>>>>> 99a65c69
     pub v: Instruction_
 }
 
@@ -77,7 +73,13 @@
 }
 
 impl Instruction {
-<<<<<<< HEAD
+    pub fn clone_with_id(&self, new_id: MuID) -> Instruction {
+        let mut clone = self.clone();
+        clone.hdr = self.hdr.clone_with_id(new_id);
+
+        clone
+    }
+
     /// is this instruction the terminal inst of its block?
     /// Terminal instructions end Mu blocks, and Mu block ends with a terminal instruction.
     pub fn is_terminal_inst(&self) -> bool {
@@ -246,15 +248,6 @@
     }
 
     /// does this instruction have an exceptional clause/branch?
-=======
-    pub fn clone_with_id(&self, new_id: MuID) -> Instruction {
-        let mut clone = self.clone();
-        clone.hdr = self.hdr.clone_with_id(new_id);
-
-        clone
-    }
-
->>>>>>> 99a65c69
     pub fn has_exception_clause(&self) -> bool {
         self.is_potentially_excepting_instruction()
     }
@@ -262,7 +255,6 @@
     /// returns exception target(block ID), returns None if this instruction does not have exceptional branch
     pub fn get_exception_target(&self) -> Option<MuID> {
         use inst::Instruction_::*;
-
         match self.v {
             Watchpoint {ref resume, ..}
             | Call {ref resume, ..}
