// Copyright 2017 The Australian National University
//
// Licensed under the Apache License, Version 2.0 (the "License");
// you may not use this file except in compliance with the License.
// You may obtain a copy of the License at
//
//     http://www.apache.org/licenses/LICENSE-2.0
//
// Unless required by applicable law or agreed to in writing, software
// distributed under the License is distributed on an "AS IS" BASIS,
// WITHOUT WARRANTIES OR CONDITIONS OF ANY KIND, either express or implied.
// See the License for the specific language governing permissions and
// limitations under the License.

use ptr::P;
use types::*;
use inst::*;

use utils::vec_utils;
use utils::LinkedHashMap;
use utils::LinkedHashSet;

use std;
use std::fmt;
use std::default;
use std::sync::atomic::{AtomicUsize, ATOMIC_USIZE_INIT, Ordering};

pub type WPID  = usize;
pub type MuID  = usize;
pub type MuName = String;
pub type CName  = MuName;

#[allow(non_snake_case)]
pub fn Mu(str: &'static str) -> MuName {str.to_string()}
#[allow(non_snake_case)]
pub fn C(str: &'static str) -> CName {str.to_string()}

pub type OpIndex = usize;

lazy_static! {
    pub static ref MACHINE_ID : AtomicUsize = {
        let a = ATOMIC_USIZE_INIT;
        a.store(MACHINE_ID_START, Ordering::SeqCst);
        a
    };
    pub static ref INTERNAL_ID : AtomicUsize = {
        let a = ATOMIC_USIZE_INIT;
        a.store(INTERNAL_ID_START, Ordering::SeqCst);
        a
    };
}
/// MuID reserved for machine registers
pub const  MACHINE_ID_START : usize = 0;
pub const  MACHINE_ID_END   : usize = 200;

/// MuID reserved for internal types, etc.
pub const  INTERNAL_ID_START: usize = 201;
pub const  INTERNAL_ID_END  : usize = 500;
pub const  USER_ID_START    : usize = 1001;

#[deprecated]
#[allow(dead_code)]
// it could happen that one same machine register get different IDs
// during serialization and restoring
// currently I hand-write fixed ID for each machine register
pub fn new_machine_id() -> MuID {
    let ret = MACHINE_ID.fetch_add(1, Ordering::SeqCst);
    if ret >= MACHINE_ID_END {
        panic!("machine id overflow")
    }
    ret
}

pub fn new_internal_id() -> MuID {
    let ret = INTERNAL_ID.fetch_add(1, Ordering::SeqCst);
    if ret >= INTERNAL_ID_END {
        panic!("internal id overflow")
    }
    ret
}

<<<<<<< HEAD
/// MuFunction represents a Mu function (not a specific definition of a function)
/// This stores function signature, and a list of all versions of this function (as ID),
/// and its current version (as ID)
#[derive(Debug, RustcEncodable, RustcDecodable)]
=======
rodal_struct!(MuFunction{hdr, sig, cur_ver, all_vers});
#[derive(Debug)]
>>>>>>> e9d49a43
pub struct MuFunction {
    pub hdr: MuEntityHeader,
    
    pub sig: P<MuFuncSig>,
    pub cur_ver: Option<MuID>,
    pub all_vers: Vec<MuID>
}

impl MuFunction {
    pub fn new(entity: MuEntityHeader, sig: P<MuFuncSig>) -> MuFunction {
        MuFunction {
            hdr: entity,
            sig: sig,
            cur_ver: None,
            all_vers: vec![]
        }
    }

    /// adds a new version to this function, and it becomes the current version
    pub fn new_version(&mut self, fv: MuID) {
        if self.cur_ver.is_some() {
            let obsolete_ver = self.cur_ver.unwrap();
            self.all_vers.push(obsolete_ver);
        }
        
        self.cur_ver = Some(fv);
    }
}

impl fmt::Display for MuFunction {
    fn fmt(&self, f: &mut fmt::Formatter) -> fmt::Result {
        write!(f, "Func {}", self.hdr)
    }
}

<<<<<<< HEAD
/// MuFunctionVersion represents a specific definition of a Mu function
/// It owns the tree structure of MuIRs for the function version

// FIXME: currently part of compilation information is also stored in this data structure
// we should move them (see Issue #18)
#[derive(RustcEncodable, RustcDecodable)]
=======
>>>>>>> e9d49a43
pub struct MuFunctionVersion {
    pub hdr: MuEntityHeader,

    pub func_id: MuID,
    pub sig: P<MuFuncSig>,
    orig_content: Option<FunctionContent>,      // original IR
    pub content: Option<FunctionContent>,       // IR that may have been rewritten during compilation
    is_defined: bool,
    is_compiled: bool,
    pub context: FunctionContext,
    pub force_inline: bool,
    pub block_trace: Option<Vec<MuID>> // only available after Trace Generation Pass
}

impl fmt::Display for MuFunctionVersion {
    fn fmt(&self, f: &mut fmt::Formatter) -> fmt::Result {
        write!(f, "FuncVer {} of Func #{}", self.hdr, self.func_id)
    }
}

impl fmt::Debug for MuFunctionVersion {
    fn fmt(&self, f: &mut fmt::Formatter) -> fmt::Result {
        write!(f, "FuncVer {} of Func #{}\n", self.hdr, self.func_id).unwrap();
        write!(f, "Signature: {}\n", self.sig).unwrap();
        write!(f, "IR:\n").unwrap();
        if self.content.is_some() {
            write!(f, "{:?}\n", self.content.as_ref().unwrap()).unwrap();
        } else {
            write!(f, "Empty\n").unwrap();
        }
        if self.block_trace.is_some() {
            write!(f, "Block Trace: {:?}\n", self.block_trace.as_ref().unwrap())
        } else {
            write!(f, "Trace not available\n")
        }
    }
}

impl MuFunctionVersion {
    /// creates an empty function version
    pub fn new(entity: MuEntityHeader, func: MuID, sig: P<MuFuncSig>) -> MuFunctionVersion {
        MuFunctionVersion{
            hdr: entity,
            func_id: func,
            sig: sig,
            orig_content: None,
            content: None,
            is_defined: false,
            is_compiled: false,
            context: FunctionContext::new(),
            block_trace: None,
            force_inline: false
        }
    }

    /// creates a complete function version
    pub fn new_(hdr: MuEntityHeader, id: MuID, sig: P<MuFuncSig>, content: FunctionContent, context: FunctionContext) -> MuFunctionVersion {
        MuFunctionVersion {
            hdr: hdr,
            func_id: id,
            sig: sig,
            orig_content: Some(content.clone()),
            content: Some(content),
            is_defined: true,
            is_compiled: false,
            context: context,
            block_trace: None,
            force_inline: false
        }
    }

    pub fn get_orig_ir(&self) -> Option<&FunctionContent> {
        self.orig_content.as_ref()
    }

    /// defines function content
    pub fn define(&mut self, content: FunctionContent) {
        if self.is_defined {
            panic!("alread defined the function: {}", self);
        }

        self.is_defined = true;
        self.orig_content = Some(content.clone());
        self.content = Some(content);
    }

    pub fn is_compiled(&self) -> bool {
        self.is_compiled
    }

    pub fn set_compiled(&mut self) {
        self.is_compiled = true;
    }

    pub fn new_ssa(&mut self, entity: MuEntityHeader, ty: P<MuType>) -> P<TreeNode> {
        let id = entity.id();
        let val = P(Value{
            hdr: entity,
            ty: ty,
            v: Value_::SSAVar(id)
        });

        self.context.values.insert(id, SSAVarEntry::new(val.clone()));

        P(TreeNode {
            v: TreeNode_::Value(val)
        })
    }

    pub fn new_constant(&mut self, v: P<Value>) -> P<TreeNode> {
        P(TreeNode{
            v: TreeNode_::Value(v)
        })
    }
    
    pub fn new_global(&mut self, v: P<Value>) -> P<TreeNode> {
        P(TreeNode{
            v: TreeNode_::Value(v)
        })
    }

    pub fn new_inst(&mut self, v: Instruction) -> Box<TreeNode> {
        Box::new(TreeNode{
            v: TreeNode_::Instruction(v),
        })
    }

    /// gets call outedges in this function
    /// returns Map(CallSiteID -> FuncID)
    pub fn get_static_call_edges(&self) -> LinkedHashMap<MuID, MuID> {
        let mut ret = LinkedHashMap::new();

        let f_content = self.content.as_ref().unwrap();

        for (_, block) in f_content.blocks.iter() {
            let block_content = block.content.as_ref().unwrap();

            for inst in block_content.body.iter() {
                match inst.v {
                    TreeNode_::Instruction(ref inst) => {
                        let ref ops = inst.ops;

                        match inst.v {
                            Instruction_::ExprCall{ref data, ..}
                            | Instruction_::ExprCCall{ref data, ..}
                            | Instruction_::Call {ref data, ..}
                            | Instruction_::CCall {ref data, ..} => {
                                let ref callee = ops[data.func];

                                match callee.v {
                                    TreeNode_::Instruction(_) => {},
                                    TreeNode_::Value(ref pv) => match pv.v {
                                        Value_::Constant(Constant::FuncRef(id)) => {ret.insert(inst.id(), id);},
                                        _ => {}
                                    }
                                }
                            },
                            _ => {
                                // do nothing
                            }
                        }
                    },
                    _ => {
                        unreachable!()
                    }
                }
            }
        }

        ret
    }

    pub fn has_throw(&self) -> bool {
        let f_content = self.content.as_ref().unwrap();

        for (_, block) in f_content.blocks.iter() {
            let block_content = block.content.as_ref().unwrap();

            for inst in block_content.body.iter() {
                match inst.v {
                    TreeNode_::Instruction(ref inst) => {
                        match inst.v {
                            Instruction_::Throw(_) => {return true;}
                            _ => {
                                // do nothing
                            }
                        }
                    },
                    _ => {
                        unreachable!()
                    }
                }
            }
        }

        false
    }
}

<<<<<<< HEAD
/// FunctionContent contains all blocks (which include all instructions) for the function
#[derive(Clone, RustcEncodable, RustcDecodable)]
=======
#[derive(Clone)]
>>>>>>> e9d49a43
pub struct FunctionContent {
    pub entry: MuID,
    pub blocks: LinkedHashMap<MuID, Block>,
    pub exception_blocks: LinkedHashSet<MuID> // this field only valid after control flow analysis
}

impl fmt::Debug for FunctionContent {
    fn fmt(&self, f: &mut fmt::Formatter) -> fmt::Result {
        let entry = self.get_entry_block();
        write!(f, "Entry block: ").unwrap();
        write!(f, "{:?}\n", entry).unwrap();

        write!(f, "Body:").unwrap();
        for blk_id in self.blocks.keys() {
            let block = self.get_block(*blk_id);
            write!(f, "{:?}\n", block).unwrap();
        }
        Ok(())
    }
}

impl FunctionContent {
    pub fn new(entry: MuID, blocks: LinkedHashMap<MuID, Block>) -> FunctionContent {
        FunctionContent {
            entry: entry,
            blocks: blocks,
            exception_blocks: LinkedHashSet::new()
        }
    }

    pub fn get_entry_block(&self) -> &Block {
        self.get_block(self.entry)
    } 

    pub fn get_entry_block_mut(&mut self) -> &mut Block {
        let entry = self.entry;
        self.get_block_mut(entry)
    }

    pub fn get_block(&self, id: MuID) -> &Block {
        let ret = self.blocks.get(&id);
        match ret {
            Some(b) => b,
            None => panic!("cannot find block #{}", id)
        }
    }

    pub fn get_block_mut(&mut self, id: MuID) -> &mut Block {
        let ret = self.blocks.get_mut(&id);
        match ret {
            Some(b) => b,
            None => panic!("cannot find block #{}", id)
        }
    }

    pub fn get_block_by_name(&self, name: String) -> &Block {
        for block in self.blocks.values() {
            if block.name().unwrap() == name {
                return block;
            }
        }

        panic!("cannot find block {}", name)
    }
}

<<<<<<< HEAD
/// FunctionContext contains compilation information about the function

// FIXME: should move this out of ast crate and bind its lifetime with compilation (Issue #18)
#[derive(Default, Debug, RustcEncodable, RustcDecodable)]
=======
#[derive(Default, Debug)]
>>>>>>> e9d49a43
pub struct FunctionContext {
    pub values: LinkedHashMap<MuID, SSAVarEntry>
}

impl FunctionContext {
    fn new() -> FunctionContext {
        FunctionContext {
            values: LinkedHashMap::new()
        }
    }

    /// makes a TreeNode of an SSA variable
    pub fn make_temporary(&mut self, id: MuID, ty: P<MuType>) -> P<TreeNode> {
        let val = P(Value{
            hdr: MuEntityHeader::unnamed(id),
            ty: ty,
            v: Value_::SSAVar(id)
        });

        self.values.insert(id, SSAVarEntry::new(val.clone()));

        P(TreeNode {
            v: TreeNode_::Value(val)
        })
    }

    /// shows the name for an SSA by ID
    pub fn get_temp_display(&self, id: MuID) -> String {
        match self.get_value(id) {
            Some(entry) => format!("{}", entry.value()),
            None => "CANT_FOUND_ID".to_string()
        }
    }

    /// returns a &SSAVarEntry for the given ID
    pub fn get_value(&self, id: MuID) -> Option<&SSAVarEntry> {
        self.values.get(&id)
    }

    /// returns a &mut SSAVarEntry for the given ID
    pub fn get_value_mut(&mut self, id: MuID) -> Option<&mut SSAVarEntry> {
        self.values.get_mut(&id)
    }
}

<<<<<<< HEAD
/// Block contains BlockContent, which includes all the instructions for the block

// FIXME: control_flow field should be moved out of ast crate (Issue #18)
#[derive(RustcEncodable, RustcDecodable, Clone)]
=======
#[derive(Clone)]
>>>>>>> e9d49a43
pub struct Block {
    pub hdr: MuEntityHeader,
    pub content: Option<BlockContent>,
    pub control_flow: ControlFlow
}

impl fmt::Debug for Block {
    fn fmt(&self, f: &mut fmt::Formatter) -> fmt::Result {
        writeln!(f, "Block {}", self.hdr).unwrap();
        writeln!(f, "with preds: {:?}", self.control_flow.preds).unwrap();
        writeln!(f, "     succs: {:?}", self.control_flow.succs).unwrap();
        if self.content.is_some() {
            writeln!(f, "{:?}", self.content.as_ref().unwrap()).unwrap();
        } else {
            writeln!(f, "Empty").unwrap();
        }
        Ok(())
    }
}

impl Block {
    pub fn new(entity: MuEntityHeader) -> Block {
        Block{hdr: entity, content: None, control_flow: ControlFlow::default()}
    }

    /// does this block have an exception arguments?
    pub fn is_receiving_exception_arg(&self) -> bool {
        return self.content.as_ref().unwrap().exn_arg.is_some()
    }

    /// how many IR instruction does this block have?
    pub fn number_of_irs(&self) -> usize {
        if self.content.is_none() {
            0
        } else {
            let content = self.content.as_ref().unwrap();

            content.body.len()
        }
    }
}

<<<<<<< HEAD
/// ControlFlow stores compilation info about control flows of a block

// FIXME: Issue #18
#[derive(Debug, RustcEncodable, RustcDecodable, Clone)]
=======
#[derive(Debug, Clone)]
>>>>>>> e9d49a43
pub struct ControlFlow {
    pub preds : Vec<MuID>,
    pub succs : Vec<BlockEdge>
}

impl ControlFlow {
    /// returns the successor with highest branching probability
    /// (in case of tie, returns first met successor)
    pub fn get_hottest_succ(&self) -> Option<MuID> {
        if self.succs.len() == 0 {
            None
        } else {
            let mut hot_blk = self.succs[0].target;
            let mut hot_prob = self.succs[0].probability;

            for edge in self.succs.iter() {
                if edge.probability > hot_prob {
                    hot_blk = edge.target;
                    hot_prob = edge.probability;
                }
            }

            Some(hot_blk)
        }
    }
}

impl fmt::Display for ControlFlow {
    fn fmt(&self, f: &mut fmt::Formatter) -> fmt::Result {
        write!(f, "preds: [{}], ", vec_utils::as_str(&self.preds)).unwrap();
        write!(f, "succs: [{}]", vec_utils::as_str(&self.succs))
    }
}

impl default::Default for ControlFlow {
    fn default() -> ControlFlow {
        ControlFlow {preds: vec![], succs: vec![]}
    }
}

<<<<<<< HEAD
/// BlockEdge represents an edge in control flow graph
#[derive(Copy, Clone, Debug, RustcEncodable, RustcDecodable)]
=======
#[derive(Copy, Clone, Debug)]
>>>>>>> e9d49a43
pub struct BlockEdge {
    pub target: MuID,
    pub kind: EdgeKind,
    pub is_exception: bool,
    pub probability: f32
}

impl fmt::Display for BlockEdge {
    fn fmt(&self, f: &mut fmt::Formatter) -> fmt::Result {
        write!(f, "{} ({:?}{} - {})", self.target, self.kind, select_value!(self.is_exception, ", exceptional", ""), self.probability)
    }
}

#[derive(Copy, Clone, Debug)]
pub enum EdgeKind {
    Forward, Backward
}

<<<<<<< HEAD
/// BlockContent describes arguments to this block, and owns all the IR instructions
#[derive(RustcEncodable, RustcDecodable, Clone)]
=======
#[derive(Clone)]
>>>>>>> e9d49a43
pub struct BlockContent {
    pub args: Vec<P<Value>>,
    pub exn_arg: Option<P<Value>>,
    pub body: Vec<Box<TreeNode>>,
    pub keepalives: Option<Vec<P<Value>>>
}

impl fmt::Debug for BlockContent {
    fn fmt(&self, f: &mut fmt::Formatter) -> fmt::Result {
        writeln!(f, "args: {}", vec_utils::as_str(&self.args)).unwrap();
        if self.exn_arg.is_some() {
            writeln!(f, "exception arg: {}", self.exn_arg.as_ref().unwrap()).unwrap();
        }
        if self.keepalives.is_some() {
            writeln!(f, "keepalives: {}", vec_utils::as_str(self.keepalives.as_ref().unwrap())).unwrap();
        }
        for node in self.body.iter() {
            writeln!(f, "{}", node).unwrap();
        }
        Ok(())
    }
}

impl BlockContent {
    /// returns all the arguments passed to its successors
    pub fn get_out_arguments(&self) -> Vec<P<Value>> {
        let n_insts = self.body.len();
        let ref last_inst = self.body[n_insts - 1];
        
        let mut ret : Vec<P<Value>> = vec![];
        
        match last_inst.v {
            TreeNode_::Instruction(ref inst) => {
                let ref ops = inst.ops;
                match inst.v {
                    Instruction_::Return(_)
                    | Instruction_::ThreadExit
                    | Instruction_::Throw(_)
                    | Instruction_::TailCall(_) => {
                        // they do not have explicit liveouts
                    }
                    Instruction_::Branch1(ref dest) => {
                        let mut live_outs = dest.get_arguments(&ops);
                        vec_utils::add_all_unique(&mut ret, &mut live_outs);
                    }
                    Instruction_::Branch2{ref true_dest, ref false_dest, ..} => {
                        let mut live_outs = true_dest.get_arguments(&ops);
                        live_outs.append(&mut false_dest.get_arguments(&ops));
                        
                        vec_utils::add_all_unique(&mut ret, &mut live_outs);
                    }
                    Instruction_::Watchpoint{ref disable_dest, ref resume, ..} => {
                        let mut live_outs = vec![];
                        
                        if disable_dest.is_some() {
                            live_outs.append(&mut disable_dest.as_ref().unwrap().get_arguments(&ops));
                        }
                        live_outs.append(&mut resume.normal_dest.get_arguments(&ops));
                        live_outs.append(&mut resume.exn_dest.get_arguments(&ops));
                        
                        vec_utils::add_all_unique(&mut ret, &mut live_outs);
                    }
                    Instruction_::WPBranch{ref disable_dest, ref enable_dest, ..} => {
                        let mut live_outs = vec![];
                        live_outs.append(&mut disable_dest.get_arguments(&ops));
                        live_outs.append(&mut enable_dest.get_arguments(&ops));
                        vec_utils::add_all_unique(&mut ret, &mut live_outs);
                    }
                    Instruction_::Call{ref resume, ..}
                    | Instruction_::CCall{ref resume, ..}
                    | Instruction_::SwapStack{ref resume, ..}
                    | Instruction_::ExnInstruction{ref resume, ..} => {
                        let mut live_outs = vec![];
                        live_outs.append(&mut resume.normal_dest.get_arguments(&ops));
                        live_outs.append(&mut resume.exn_dest.get_arguments(&ops));
                        vec_utils::add_all_unique(&mut ret, &mut live_outs);
                    }
                    Instruction_::Switch{ref default, ref branches, ..} => {
                        let mut live_outs = vec![];
                        live_outs.append(&mut default.get_arguments(&ops));
                        for &(_, ref dest) in branches {
                            live_outs.append(&mut dest.get_arguments(&ops));
                        }
                        vec_utils::add_all_unique(&mut ret, &mut live_outs);
                    }
                    
                    _ => panic!("didn't expect last inst as {}", inst)
                }
            },
            _ => panic!("expect last treenode of block is a inst")
        }
        
        ret
    }
}

<<<<<<< HEAD
/// TreeNode represents a node in the AST, it could either be an instruction,
/// or an value (SSA, constant, global, etc)
#[derive(Debug, RustcEncodable, RustcDecodable, Clone)]
=======
#[derive(Debug, Clone)]
/// always use with P<TreeNode>
>>>>>>> e9d49a43
pub struct TreeNode {
    pub v: TreeNode_,
}

impl TreeNode {
    /// creates a sharable Instruction TreeNode
    pub fn new_inst(v: Instruction) -> P<TreeNode> {
        P(TreeNode{
            v: TreeNode_::Instruction(v),
        })
    }

    /// creates an owned Instruction TreeNode
    pub fn new_boxed_inst(v: Instruction) -> Box<TreeNode> {
        Box::new(TreeNode{
            v: TreeNode_::Instruction(v),
        })
    }

    /// extracts the MuID of an SSA TreeNode
    /// if the node is not an SSA, returns None
    pub fn extract_ssa_id(&self) -> Option<MuID> {
        match self.v {
            TreeNode_::Value(ref pv) => {
                match pv.v {
                    Value_::SSAVar(id) => Some(id),
                    _ => None
                }
            },
            _ => None
        }
    }

    /// clones the value from the TreeNode
    /// * if this is a Instruction TreeNode, returns its first result value
    /// * if this is a value, returns a clone of it
    pub fn clone_value(&self) -> P<Value> {
        self.as_value().clone()
    }

    /// returns the value from the TreeNode
    /// * if this is a Instruction TreeNode, returns its first result value
    /// * if this is a value, returns a clone of it
    pub fn as_value(&self) -> &P<Value> {
        match self.v {
            TreeNode_::Value(ref val) => val,
            TreeNode_::Instruction(ref inst) => {
                let vals = inst.value.as_ref().unwrap();
                if vals.len() != 1 {
                    panic!("we expect an inst with 1 value, but found multiple or zero (it should not be here - folded as a child)");
                }
                &vals[0]
            }
        }
    }

    /// consumes the TreeNode, returns the value in it (or None if it is not a value)
    pub fn into_value(self) -> Option<P<Value>> {
        match self.v {
            TreeNode_::Value(val) => Some(val),
            _ => None
        }
    }

    /// consumes the TreeNode, returns the instruction in it (or None if it is not an instruction)
    pub fn into_inst(self) -> Option<Instruction> {
        match self.v {
            TreeNode_::Instruction(inst) => Some(inst),
            _ => None
        }
    }
}

impl fmt::Display for TreeNode {
    fn fmt(&self, f: &mut fmt::Formatter) -> fmt::Result {
        match self.v {
            TreeNode_::Value(ref pv) => pv.fmt(f),
            TreeNode_::Instruction(ref inst) => {
                write!(f, "({})", inst)
            }
        }
    }
}

<<<<<<< HEAD
/// TreeNode_ is used for pattern matching for TreeNode
#[derive(Debug, RustcEncodable, RustcDecodable, Clone)]
=======
#[derive(Debug, Clone)]
>>>>>>> e9d49a43
pub enum TreeNode_ {
    Value(P<Value>),
    Instruction(Instruction)
}

<<<<<<< HEAD
/// Value represents a value in the tree, it could be SSA variables, constants, globals,
/// which all will appear in Mu IR. Value may also represent a memory (as in transformed tree,
/// we need to represent memory as well)
///
/// Value should always be used with P<Value> (sharable)
#[derive(PartialEq, RustcEncodable, RustcDecodable)]
=======
/// always use with P<Value>
rodal_struct!(Value{hdr, ty, v});
#[derive(PartialEq)]
>>>>>>> e9d49a43
pub struct Value {
    pub hdr: MuEntityHeader,
    pub ty: P<MuType>,
    pub v: Value_
}

impl Value {
    /// creates an int constant value
    pub fn make_int_const(id: MuID, val: u64) -> P<Value> {
        P(Value{
            hdr: MuEntityHeader::unnamed(id),
            ty: UINT32_TYPE.clone(),
            v: Value_::Constant(Constant::Int(val))
        })
    }
    
    pub fn is_mem(&self) -> bool {
        match self.v {
            Value_::Memory(_) => true,
            _ => false
        }
    }

    pub fn is_reg(&self) -> bool {
        match self.v {
            Value_::SSAVar(_) => true,
            _ => false
        }
    }

    pub fn is_const(&self) -> bool {
        match self.v {
            Value_::Constant(_) => true,
            _ => false
        }
    }

    /// disguises a value as another type.
    /// This is usually used for treat an integer type as an integer of a different length
    /// This method is unsafe
    pub unsafe fn as_type(&self, ty: P<MuType>) -> P<Value> {
        P(Value{
            hdr: self.hdr.clone(),
            ty: ty,
            v: self.v.clone()
        })
    }

    pub fn is_int_ex_const(&self) -> bool {
        match self.v {
            Value_::Constant(Constant::IntEx(_)) => true,
            _ => false
        }
    }


    pub fn is_int_const(&self) -> bool {
        match self.v {
            Value_::Constant(Constant::Int(_)) => true,
            Value_::Constant(Constant::NullRef) => true,
            _ => false
        }
    }

    pub fn is_fp_const(&self) -> bool {
        match self.v {
            Value_::Constant(Constant::Float(_)) => true,
            Value_::Constant(Constant::Double(_)) => true,
            _ => false
        }
    }
    
    pub fn extract_int_const(&self) -> Option<u64> {
        match self.v {
            Value_::Constant(Constant::Int(val)) => Some(val),
            Value_::Constant(Constant::NullRef)  => Some(0),
            _ => None
        }
    }

    pub fn extract_int_ex_const(&self) -> Vec<u64> {
        match self.v {
            Value_::Constant(Constant::IntEx(ref val)) => val.clone(),
            _ => panic!("expect int ex const")
        }
    }

    pub fn extract_ssa_id(&self) -> Option<MuID> {
        match self.v {
            Value_::SSAVar(id) => Some(id),
            _ => None
        }
    }

    pub fn extract_memory_location(&self) -> Option<MemoryLocation> {
        match self.v {
            Value_::Memory(ref loc) => Some(loc.clone()),
            _ => None
        }
    }
}

const DISPLAY_ID : bool = true;
const DISPLAY_TYPE : bool = false;
const PRINT_ABBREVIATE_NAME: bool = true;

impl fmt::Debug for Value {
    fn fmt(&self, f: &mut fmt::Formatter) -> fmt::Result {
        write!(f, "{}", self)
    }
}

impl fmt::Display for Value {
    fn fmt(&self, f: &mut fmt::Formatter) -> fmt::Result {
        if DISPLAY_TYPE {
            match self.v {
                Value_::SSAVar(_) => {
                    write!(f, "{}(%{})", self.ty, self.hdr)
                },
                Value_::Constant(ref c) => {
                    write!(f, "{}({})", self.ty, c)
                },
                Value_::Global(ref ty) => {
                    write!(f, "{}(@{})", ty, self.hdr)
                },
                Value_::Memory(ref mem) => {
                    write!(f, "%{}{})", self.hdr, mem)
                }
            }
        } else {
            match self.v {
                Value_::SSAVar(_) => {
                    write!(f, "%{}", self.hdr)
                },
                Value_::Constant(ref c) => {
                    write!(f, "{}", c)
                },
                Value_::Global(_) => {
                    write!(f, "@{}", self.hdr)
                },
                Value_::Memory(ref mem) => {
                    write!(f, "%{}{}", self.hdr, mem)
                }
            }
        }
    }
}

<<<<<<< HEAD
/// Value_ is used for pattern matching for Value
#[derive(Debug, Clone, PartialEq, RustcEncodable, RustcDecodable)]
=======
rodal_enum!(Value_{(SSAVar: id), (Constant: val), (Global: ty), (Memory: location)});
#[derive(Debug, Clone, PartialEq)]
>>>>>>> e9d49a43
pub enum Value_ {
    SSAVar(MuID),
    Constant(Constant),
    Global(P<MuType>), // what type is this global (without IRef)
    Memory(MemoryLocation)
}

/// SSAVarEntry represent compilation info for an SSA variable
//  FIXME: Issue#18
#[derive(Debug)]
pub struct SSAVarEntry {
    val: P<Value>,

    // how many times this entry is used
    // available after DefUse pass
    use_count: AtomicUsize,

    // this field is only used during TreeGeneration pass
    expr: Option<Instruction>,

    // some ssa vars (such as int128) needs to be split into smaller vars
    split: Option<Vec<P<Value>>>
}

impl SSAVarEntry {
    pub fn new(val: P<Value>) -> SSAVarEntry {
        let ret = SSAVarEntry {
            val: val,
            use_count: ATOMIC_USIZE_INIT,
            expr: None,
            split: None
        };
        
        ret.use_count.store(0, Ordering::SeqCst);
        
        ret
    }

    pub fn ty(&self) -> &P<MuType> {
        &self.val.ty
    }

    pub fn value(&self) -> &P<Value> {
        &self.val
    }

    pub fn use_count(&self) -> usize {
        self.use_count.load(Ordering::SeqCst)
    }
    pub fn increase_use_count(&self) {
        self.use_count.fetch_add(1, Ordering::SeqCst);
    }
    pub fn reset_use_count(&self) {
        self.use_count.store(0, Ordering::SeqCst);
    }

    pub fn has_expr(&self) -> bool {
        self.expr.is_some()
    }
    pub fn assign_expr(&mut self, expr: Instruction) {
        self.expr = Some(expr)
    }
    pub fn take_expr(&mut self) -> Instruction {
        debug_assert!(self.has_expr());
        self.expr.take().unwrap()
    }

    pub fn has_split(&self) -> bool {
        self.split.is_some()
    }
    pub fn set_split(&mut self, vec: Vec<P<Value>>) {
        self.split = Some(vec);
    }
    pub fn get_split(&self) -> &Option<Vec<P<Value>>> {
        &self.split
    }
}

impl fmt::Display for SSAVarEntry {
    fn fmt(&self, f: &mut fmt::Formatter) -> fmt::Result {
        write!(f, "{}", self.val)
    }
}

<<<<<<< HEAD
/// Constant presents all kinds of constant that can appear in MuIR
#[derive(Debug, Clone, PartialEq, RustcEncodable, RustcDecodable)]
=======
rodal_enum!(Constant{(Int: val), (IntEx: val), (Float: val), (Double: val), (FuncRef: val),
    (Vector: val), NullRef, (ExternSym: val), (List: val)});
#[derive(Debug, Clone, PartialEq)]
>>>>>>> e9d49a43
pub enum Constant {
    /// all integer constants are stored as u64
    Int(u64),
    IntEx(Vec<u64>),
    /// float constants
    Float(f32),
    /// double constants
    Double(f64),
    /// function reference
    FuncRef(MuID),
    /// vector constant (currently not used)
    Vector(Vec<Constant>),
    /// null reference
    NullRef,
    /// external symbol
    ExternSym(CName),
    /// a composite type of several constants (currently not used)
    List(Vec<P<Value>>)
}

impl fmt::Display for Constant {
    fn fmt(&self, f: &mut fmt::Formatter) -> fmt::Result {
        match self {
            &Constant::Int(v) => write!(f, "{}", v as i64),
            &Constant::IntEx(ref v) => write!(f, "IntEx {:?}", v),
            &Constant::Float(v) => write!(f, "{}", v),
            &Constant::Double(v) => write!(f, "{}", v),
//            &Constant::IRef(v) => write!(f, "{}", v),
            &Constant::FuncRef(v) => write!(f, "FuncRef {}", v),
            &Constant::Vector(ref v) => {
                write!(f, "[").unwrap();
                for i in 0..v.len() {
                    write!(f, "{}", v[i]).unwrap();
                    if i != v.len() - 1 {
                        write!(f, ", ").unwrap();
                    }
                }
                write!(f, "]")
            }
            &Constant::NullRef => write!(f, "NullRef"),
            &Constant::ExternSym(ref name) => write!(f, "ExternSym({})", name),

            &Constant::List(ref vec) => {
                write!(f, "List(").unwrap();
                for val in vec.iter() {
                    write!(f, "{}, ", val).unwrap();
                }
                write!(f, ")")
            }
        }
    }
}

/// MemoryLocation represents a memory value
/// This enumerate type is target dependent
#[cfg(target_arch = "x86_64")]
rodal_enum!(MemoryLocation{{Address: scale, base, offset, index}, {Symbolic: is_global, base, label}});
#[cfg(target_arch = "x86_64")]
#[derive(Debug, Clone, PartialEq)]
pub enum MemoryLocation {
    /// addr = base + offset + index * scale
    Address{
        base: P<Value>, // +8
        offset: Option<P<Value>>,
        index: Option<P<Value>>,
        scale: Option<u8>
    },
    /// addr = base + label(offset)
    Symbolic{
        base: Option<P<Value>>,
        label: MuName,
        is_global: bool
    }
}

#[cfg(target_arch = "x86_64")]
impl fmt::Display for MemoryLocation {
    fn fmt(&self, f: &mut fmt::Formatter) -> fmt::Result {
        match self {
            &MemoryLocation::Address{ref base, ref offset, ref index, scale} => {
                // base
                write!(f, "[{}", base).unwrap();
                // offset
                if offset.is_some() {
                    write!(f, " + {}", offset.as_ref().unwrap()).unwrap();
                }
                // index/scale
                if index.is_some() && scale.is_some() {
                    write!(f, " + {} * {}", index.as_ref().unwrap(), scale.unwrap()).unwrap();
                }
                write!(f, "]")
            }
            &MemoryLocation::Symbolic{ref base, ref label, ..} => {
                if base.is_some() {
                    write!(f, "{}({})", label, base.as_ref().unwrap())
                } else {
                    write!(f, "{}", label)
                }
            }
        }
    }
}

/// MemoryLocation represents a memory value
/// This enumerate type is target dependent
#[cfg(target_arch = "aarch64")]
rodal_enum!(MemoryLocation{{VirtualAddress: signed, base, offset, scale}, {Address: base, offset, shift, signed}, {Symbolic: label, is_global}});
#[cfg(target_arch = "aarch64")]
#[derive(Debug, Clone, PartialEq)]
pub enum MemoryLocation {
    /// Represents how an address should be computed,
    /// will need to be converted to a real Address before being used
    VirtualAddress{
<<<<<<< HEAD
        /// Represents base + offset*scale
        /// With offset being inerpreted as signed if 'signed' is true
        base: P<Value>,
        offset: Option<P<Value>>,
        scale: u64,
        signed: bool
=======
        // Represents base + offset*scale
        // With offset being inerpreted as signed if 'signed' is true
        base: P<Value>, //+8
        offset: Option<P<Value>>, //+16
        signed: bool, //+1
        scale: u64 //+24
>>>>>>> e9d49a43
    },
    Address{
        /// Must be a normal 64-bit register or SP
        base: P<Value>,
        /// Can be any GPR or a 12-bit unsigned immediate << n
        offset: Option<P<Value>>,
        /// valid values are 0, log2(n)
        shift: u8,
        /// Whether offset is signed or not (only set this if offset is a register)
        /// Note: n is the number of bytes the adress refers two
        signed: bool,
    },
    Symbolic{
        label: MuName,
        is_global: bool
    }
}

#[cfg(target_arch = "aarch64")]
impl fmt::Display for MemoryLocation {
    fn fmt(&self, f: &mut fmt::Formatter) -> fmt::Result {
        match self {
            &MemoryLocation::VirtualAddress{ref base, ref offset, scale, signed} => {
                write!(f, "[{}", base).unwrap();

                if offset.is_some() {
                    let sign_type = if signed { "SInt"} else { "UInt" };
                    write!(f, " + {}({})", sign_type, offset.as_ref().unwrap()).unwrap();
                }

                write!(f, " * {}", scale).unwrap();
                write!(f, "]")
            }
            &MemoryLocation::Address{ref base, ref offset, shift, signed} => {
                write!(f, "[{}", base).unwrap();

                if offset.is_some() {
                    let sign_type = if signed { "SInt"} else { "UInt" };
                    write!(f, " + {}({})", sign_type, offset.as_ref().unwrap()).unwrap();
                }

                if shift != 0 {
                    write!(f, " LSL {}", shift).unwrap();
                }
                write!(f, "]")
            }
            &MemoryLocation::Symbolic{ref label, ..} => {
                write!(f, "{}", label)
            }
        }
    }
}

<<<<<<< HEAD
/// MuEntityHeader is a prefix struct for all Mu Entities (who have an Mu ID, and possibly a name)
=======
rodal_struct!(MuEntityHeader{id, name});
>>>>>>> e9d49a43
#[repr(C)]
#[derive(Debug)] // Display, PartialEq, Clone
pub struct MuEntityHeader {
    id: MuID,
    name: Option<MuName>
}

impl Clone for MuEntityHeader {
    fn clone(&self) -> Self {
        MuEntityHeader {
            id: self.id,
            name: self.name.clone()
        }
    }
}

<<<<<<< HEAD
use rustc_serialize::{Encodable, Encoder, Decodable, Decoder};
impl Encodable for MuEntityHeader {
    fn encode<S: Encoder> (&self, s: &mut S) -> Result<(), S::Error> {
        s.emit_struct("MuEntityHeader", 2, |s| {
            try!(s.emit_struct_field("id", 0, |s| self.id.encode(s)));
            
            let name = &self.name;
            try!(s.emit_struct_field("name", 1, |s| name.encode(s)));
            
            Ok(())
        })
    }
}

impl Decodable for MuEntityHeader {
    fn decode<D: Decoder>(d: &mut D) -> Result<MuEntityHeader, D::Error> {
        d.read_struct("MuEntityHeader", 2, |d| {
            let id = try!(d.read_struct_field("id", 0, |d| {d.read_usize()}));
            let name = try!(d.read_struct_field("name", 1, |d| Decodable::decode(d)));
            
            Ok(MuEntityHeader{
                    id: id,
                    name: name
                })
        })
    }
}

/// turns a client supplied name into a valid name for internal use and code generation.
/// The name should not contain special characters that may be escaped.
/// This name is stored with every Mu Entity while the original name from client is
/// stored somewhere else only for query use.
=======
>>>>>>> e9d49a43
pub fn name_check(name: MuName) -> MuName {
    let name = name.replace('.', "$");

    if name.starts_with("@") || name.starts_with("%") {
        let (_, name) = name.split_at(1);

        return name.to_string();
    }

    name
}

impl MuEntityHeader {
    pub fn unnamed(id: MuID) -> MuEntityHeader {
        MuEntityHeader {
            id: id,
            name: None
        }
    }
    
    pub fn named(id: MuID, name: MuName) -> MuEntityHeader {
        MuEntityHeader {
            id: id,
            name: Some(name_check(name))
        }
    }
    
    pub fn id(&self) -> MuID {
        self.id
    }
    
    pub fn name(&self) -> Option<MuName> {
        self.name.clone()
    }

    /// an abbreviate (easy reading) version of the name
    fn abbreviate_name(&self) -> Option<MuName> {
        match self.name() {
            Some(name) => {
                let split: Vec<&str> = name.split('$').collect();

                let mut ret = "".to_string();

                for i in 0..split.len() - 1 {
                    ret.push(match split[i].chars().next() {
                        Some(c) => c,
                        None => '_'
                    });
                    ret.push('.');
                }

                ret.push_str(split.last().unwrap());

                Some(ret)
            }
            None => None
        }
    }

    pub fn clone_with_id(&self, new_id: MuID) -> MuEntityHeader {
        let mut clone = self.clone();
        clone.id = new_id;

        clone
    }
}

impl PartialEq for MuEntityHeader {
    fn eq(&self, other: &Self) -> bool {
        self.id == other.id
    }
}

impl fmt::Display for MuEntityHeader {
    fn fmt(&self, f: &mut fmt::Formatter) -> fmt::Result {
        if DISPLAY_ID {
            if self.name().is_none() {
                write!(f, "{}", self.id)
            } else {
                if PRINT_ABBREVIATE_NAME {
                    write!(f, "{} #{}", self.abbreviate_name().unwrap(), self.id)
                } else {
                    write!(f, "{} #{}", self.name().unwrap(), self.id)
                }
            }
        } else {
            if self.name().is_none() {
                write!(f, "{}", self.id)
            } else {
                if PRINT_ABBREVIATE_NAME {
                    write!(f, "{}", self.abbreviate_name().unwrap())
                } else {
                    write!(f, "{}", self.name().unwrap())
                }
            }
        }
    }
}

/// MuEntity trait allows accessing id and name on AST data structures
pub trait MuEntity {
    fn id(&self) -> MuID;
    fn name(&self) -> Option<MuName>;
    fn as_entity(&self) -> &MuEntity;
}

// The following structs defined in this module implement MuEntity
// TreeNode implements MuEntity in a different way

impl_mu_entity!(MuFunction);
impl_mu_entity!(MuFunctionVersion);
impl_mu_entity!(Block);
impl_mu_entity!(MuType);
impl_mu_entity!(Value);
impl_mu_entity!(MuFuncSig);

impl MuEntity for TreeNode {
    fn id(&self) -> MuID {
        match self.v {
            TreeNode_::Instruction(ref inst) => inst.id(),
            TreeNode_::Value(ref pv) => pv.id()
        }
    }

    fn name(&self) -> Option<MuName> {
        match self.v {
            TreeNode_::Instruction(ref inst) => inst.name(),
            TreeNode_::Value(ref pv) => pv.name()
        }
    }

    fn as_entity(&self) -> &MuEntity {
        match self.v {
            TreeNode_::Instruction(ref inst) => inst.as_entity(),
            TreeNode_::Value(ref pv) => pv.as_entity()
        }
    }
}<|MERGE_RESOLUTION|>--- conflicted
+++ resolved
@@ -79,15 +79,10 @@
     ret
 }
 
-<<<<<<< HEAD
 /// MuFunction represents a Mu function (not a specific definition of a function)
 /// This stores function signature, and a list of all versions of this function (as ID),
 /// and its current version (as ID)
-#[derive(Debug, RustcEncodable, RustcDecodable)]
-=======
-rodal_struct!(MuFunction{hdr, sig, cur_ver, all_vers});
 #[derive(Debug)]
->>>>>>> e9d49a43
 pub struct MuFunction {
     pub hdr: MuEntityHeader,
     
@@ -95,6 +90,8 @@
     pub cur_ver: Option<MuID>,
     pub all_vers: Vec<MuID>
 }
+
+rodal_struct!(MuFunction{hdr, sig, cur_ver, all_vers});
 
 impl MuFunction {
     pub fn new(entity: MuEntityHeader, sig: P<MuFuncSig>) -> MuFunction {
@@ -123,15 +120,11 @@
     }
 }
 
-<<<<<<< HEAD
 /// MuFunctionVersion represents a specific definition of a Mu function
 /// It owns the tree structure of MuIRs for the function version
 
 // FIXME: currently part of compilation information is also stored in this data structure
 // we should move them (see Issue #18)
-#[derive(RustcEncodable, RustcDecodable)]
-=======
->>>>>>> e9d49a43
 pub struct MuFunctionVersion {
     pub hdr: MuEntityHeader,
 
@@ -331,12 +324,8 @@
     }
 }
 
-<<<<<<< HEAD
 /// FunctionContent contains all blocks (which include all instructions) for the function
-#[derive(Clone, RustcEncodable, RustcDecodable)]
-=======
 #[derive(Clone)]
->>>>>>> e9d49a43
 pub struct FunctionContent {
     pub entry: MuID,
     pub blocks: LinkedHashMap<MuID, Block>,
@@ -403,14 +392,10 @@
     }
 }
 
-<<<<<<< HEAD
 /// FunctionContext contains compilation information about the function
 
 // FIXME: should move this out of ast crate and bind its lifetime with compilation (Issue #18)
-#[derive(Default, Debug, RustcEncodable, RustcDecodable)]
-=======
 #[derive(Default, Debug)]
->>>>>>> e9d49a43
 pub struct FunctionContext {
     pub values: LinkedHashMap<MuID, SSAVarEntry>
 }
@@ -456,14 +441,10 @@
     }
 }
 
-<<<<<<< HEAD
 /// Block contains BlockContent, which includes all the instructions for the block
 
 // FIXME: control_flow field should be moved out of ast crate (Issue #18)
-#[derive(RustcEncodable, RustcDecodable, Clone)]
-=======
 #[derive(Clone)]
->>>>>>> e9d49a43
 pub struct Block {
     pub hdr: MuEntityHeader,
     pub content: Option<BlockContent>,
@@ -506,14 +487,10 @@
     }
 }
 
-<<<<<<< HEAD
 /// ControlFlow stores compilation info about control flows of a block
 
 // FIXME: Issue #18
-#[derive(Debug, RustcEncodable, RustcDecodable, Clone)]
-=======
 #[derive(Debug, Clone)]
->>>>>>> e9d49a43
 pub struct ControlFlow {
     pub preds : Vec<MuID>,
     pub succs : Vec<BlockEdge>
@@ -554,12 +531,8 @@
     }
 }
 
-<<<<<<< HEAD
 /// BlockEdge represents an edge in control flow graph
-#[derive(Copy, Clone, Debug, RustcEncodable, RustcDecodable)]
-=======
 #[derive(Copy, Clone, Debug)]
->>>>>>> e9d49a43
 pub struct BlockEdge {
     pub target: MuID,
     pub kind: EdgeKind,
@@ -578,12 +551,8 @@
     Forward, Backward
 }
 
-<<<<<<< HEAD
 /// BlockContent describes arguments to this block, and owns all the IR instructions
-#[derive(RustcEncodable, RustcDecodable, Clone)]
-=======
 #[derive(Clone)]
->>>>>>> e9d49a43
 pub struct BlockContent {
     pub args: Vec<P<Value>>,
     pub exn_arg: Option<P<Value>>,
@@ -680,14 +649,9 @@
     }
 }
 
-<<<<<<< HEAD
 /// TreeNode represents a node in the AST, it could either be an instruction,
 /// or an value (SSA, constant, global, etc)
-#[derive(Debug, RustcEncodable, RustcDecodable, Clone)]
-=======
 #[derive(Debug, Clone)]
-/// always use with P<TreeNode>
->>>>>>> e9d49a43
 pub struct TreeNode {
     pub v: TreeNode_,
 }
@@ -772,34 +736,26 @@
     }
 }
 
-<<<<<<< HEAD
 /// TreeNode_ is used for pattern matching for TreeNode
-#[derive(Debug, RustcEncodable, RustcDecodable, Clone)]
-=======
 #[derive(Debug, Clone)]
->>>>>>> e9d49a43
 pub enum TreeNode_ {
     Value(P<Value>),
     Instruction(Instruction)
 }
 
-<<<<<<< HEAD
 /// Value represents a value in the tree, it could be SSA variables, constants, globals,
 /// which all will appear in Mu IR. Value may also represent a memory (as in transformed tree,
 /// we need to represent memory as well)
 ///
 /// Value should always be used with P<Value> (sharable)
-#[derive(PartialEq, RustcEncodable, RustcDecodable)]
-=======
-/// always use with P<Value>
-rodal_struct!(Value{hdr, ty, v});
 #[derive(PartialEq)]
->>>>>>> e9d49a43
 pub struct Value {
     pub hdr: MuEntityHeader,
     pub ty: P<MuType>,
     pub v: Value_
 }
+
+rodal_struct!(Value{hdr, ty, v});
 
 impl Value {
     /// creates an int constant value
@@ -866,7 +822,7 @@
             _ => false
         }
     }
-    
+
     pub fn extract_int_const(&self) -> Option<u64> {
         match self.v {
             Value_::Constant(Constant::Int(val)) => Some(val),
@@ -943,19 +899,16 @@
     }
 }
 
-<<<<<<< HEAD
 /// Value_ is used for pattern matching for Value
-#[derive(Debug, Clone, PartialEq, RustcEncodable, RustcDecodable)]
-=======
-rodal_enum!(Value_{(SSAVar: id), (Constant: val), (Global: ty), (Memory: location)});
 #[derive(Debug, Clone, PartialEq)]
->>>>>>> e9d49a43
 pub enum Value_ {
     SSAVar(MuID),
     Constant(Constant),
     Global(P<MuType>), // what type is this global (without IRef)
     Memory(MemoryLocation)
 }
+
+rodal_enum!(Value_{(SSAVar: id), (Constant: val), (Global: ty), (Memory: location)});
 
 /// SSAVarEntry represent compilation info for an SSA variable
 //  FIXME: Issue#18
@@ -1034,14 +987,8 @@
     }
 }
 
-<<<<<<< HEAD
 /// Constant presents all kinds of constant that can appear in MuIR
-#[derive(Debug, Clone, PartialEq, RustcEncodable, RustcDecodable)]
-=======
-rodal_enum!(Constant{(Int: val), (IntEx: val), (Float: val), (Double: val), (FuncRef: val),
-    (Vector: val), NullRef, (ExternSym: val), (List: val)});
 #[derive(Debug, Clone, PartialEq)]
->>>>>>> e9d49a43
 pub enum Constant {
     /// all integer constants are stored as u64
     Int(u64),
@@ -1062,6 +1009,9 @@
     List(Vec<P<Value>>)
 }
 
+rodal_enum!(Constant{(Int: val), (IntEx: val), (Float: val), (Double: val), (FuncRef: val),
+    (Vector: val), NullRef, (ExternSym: val), (List: val)});
+
 impl fmt::Display for Constant {
     fn fmt(&self, f: &mut fmt::Formatter) -> fmt::Result {
         match self {
@@ -1097,8 +1047,6 @@
 
 /// MemoryLocation represents a memory value
 /// This enumerate type is target dependent
-#[cfg(target_arch = "x86_64")]
-rodal_enum!(MemoryLocation{{Address: scale, base, offset, index}, {Symbolic: is_global, base, label}});
 #[cfg(target_arch = "x86_64")]
 #[derive(Debug, Clone, PartialEq)]
 pub enum MemoryLocation {
@@ -1118,6 +1066,9 @@
 }
 
 #[cfg(target_arch = "x86_64")]
+rodal_enum!(MemoryLocation{{Address: scale, base, offset, index}, {Symbolic: is_global, base, label}});
+
+#[cfg(target_arch = "x86_64")]
 impl fmt::Display for MemoryLocation {
     fn fmt(&self, f: &mut fmt::Formatter) -> fmt::Result {
         match self {
@@ -1148,28 +1099,17 @@
 /// MemoryLocation represents a memory value
 /// This enumerate type is target dependent
 #[cfg(target_arch = "aarch64")]
-rodal_enum!(MemoryLocation{{VirtualAddress: signed, base, offset, scale}, {Address: base, offset, shift, signed}, {Symbolic: label, is_global}});
-#[cfg(target_arch = "aarch64")]
 #[derive(Debug, Clone, PartialEq)]
 pub enum MemoryLocation {
     /// Represents how an address should be computed,
     /// will need to be converted to a real Address before being used
     VirtualAddress{
-<<<<<<< HEAD
         /// Represents base + offset*scale
-        /// With offset being inerpreted as signed if 'signed' is true
-        base: P<Value>,
-        offset: Option<P<Value>>,
-        scale: u64,
-        signed: bool
-=======
-        // Represents base + offset*scale
-        // With offset being inerpreted as signed if 'signed' is true
+        /// With offset being interpreted as signed if 'signed' is true
         base: P<Value>, //+8
         offset: Option<P<Value>>, //+16
         signed: bool, //+1
         scale: u64 //+24
->>>>>>> e9d49a43
     },
     Address{
         /// Must be a normal 64-bit register or SP
@@ -1223,11 +1163,7 @@
     }
 }
 
-<<<<<<< HEAD
 /// MuEntityHeader is a prefix struct for all Mu Entities (who have an Mu ID, and possibly a name)
-=======
-rodal_struct!(MuEntityHeader{id, name});
->>>>>>> e9d49a43
 #[repr(C)]
 #[derive(Debug)] // Display, PartialEq, Clone
 pub struct MuEntityHeader {
@@ -1235,6 +1171,8 @@
     name: Option<MuName>
 }
 
+rodal_struct!(MuEntityHeader{id, name});
+
 impl Clone for MuEntityHeader {
     fn clone(&self) -> Self {
         MuEntityHeader {
@@ -1244,41 +1182,10 @@
     }
 }
 
-<<<<<<< HEAD
-use rustc_serialize::{Encodable, Encoder, Decodable, Decoder};
-impl Encodable for MuEntityHeader {
-    fn encode<S: Encoder> (&self, s: &mut S) -> Result<(), S::Error> {
-        s.emit_struct("MuEntityHeader", 2, |s| {
-            try!(s.emit_struct_field("id", 0, |s| self.id.encode(s)));
-            
-            let name = &self.name;
-            try!(s.emit_struct_field("name", 1, |s| name.encode(s)));
-            
-            Ok(())
-        })
-    }
-}
-
-impl Decodable for MuEntityHeader {
-    fn decode<D: Decoder>(d: &mut D) -> Result<MuEntityHeader, D::Error> {
-        d.read_struct("MuEntityHeader", 2, |d| {
-            let id = try!(d.read_struct_field("id", 0, |d| {d.read_usize()}));
-            let name = try!(d.read_struct_field("name", 1, |d| Decodable::decode(d)));
-            
-            Ok(MuEntityHeader{
-                    id: id,
-                    name: name
-                })
-        })
-    }
-}
-
 /// turns a client supplied name into a valid name for internal use and code generation.
 /// The name should not contain special characters that may be escaped.
 /// This name is stored with every Mu Entity while the original name from client is
 /// stored somewhere else only for query use.
-=======
->>>>>>> e9d49a43
 pub fn name_check(name: MuName) -> MuName {
     let name = name.replace('.', "$");
 
