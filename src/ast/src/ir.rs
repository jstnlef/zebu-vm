// Copyright 2017 The Australian National University
//
// Licensed under the Apache License, Version 2.0 (the "License");
// you may not use this file except in compliance with the License.
// You may obtain a copy of the License at
//
//     http://www.apache.org/licenses/LICENSE-2.0
//
// Unless required by applicable law or agreed to in writing, software
// distributed under the License is distributed on an "AS IS" BASIS,
// WITHOUT WARRANTIES OR CONDITIONS OF ANY KIND, either express or implied.
// See the License for the specific language governing permissions and
// limitations under the License.

use ptr::P;
use types::*;
use inst::*;

use utils::vec_utils;
use utils::LinkedHashMap;
use utils::LinkedHashSet;

use std;
use std::fmt;
use std::default;
use std::sync::atomic::{AtomicUsize, ATOMIC_USIZE_INIT, Ordering};

pub type WPID = usize;
pub type MuID = usize;
pub type MuName = String;
pub type CName = MuName;

#[allow(non_snake_case)]
pub fn Mu(str: &'static str) -> MuName {
    str.to_string()
}
#[allow(non_snake_case)]
pub fn C(str: &'static str) -> CName {
    str.to_string()
}

pub type OpIndex = usize;

lazy_static! {
    pub static ref MACHINE_ID : AtomicUsize = {
        let a = ATOMIC_USIZE_INIT;
        a.store(MACHINE_ID_START, Ordering::SeqCst);
        a
    };
    pub static ref INTERNAL_ID : AtomicUsize = {
        let a = ATOMIC_USIZE_INIT;
        a.store(INTERNAL_ID_START, Ordering::SeqCst);
        a
    };
}
/// MuID reserved for machine registers
pub const MACHINE_ID_START: usize = 0;
pub const MACHINE_ID_END: usize = 200;

/// MuID reserved for internal types, etc.
pub const INTERNAL_ID_START: usize = 201;
pub const INTERNAL_ID_END: usize = 500;
pub const USER_ID_START: usize = 1001;

#[deprecated]
#[allow(dead_code)]
// it could happen that one same machine register get different IDs
// during serialization and restoring
// currently I hand-write fixed ID for each machine register
pub fn new_machine_id() -> MuID {
    let ret = MACHINE_ID.fetch_add(1, Ordering::SeqCst);
    if ret >= MACHINE_ID_END {
        panic!("machine id overflow")
    }
    ret
}

pub fn new_internal_id() -> MuID {
    let ret = INTERNAL_ID.fetch_add(1, Ordering::SeqCst);
    if ret >= INTERNAL_ID_END {
        panic!("internal id overflow")
    }
    ret
}

/// MuFunction represents a Mu function (not a specific definition of a function)
/// This stores function signature, and a list of all versions of this function (as ID),
/// and its current version (as ID)
#[derive(Debug)]
pub struct MuFunction {
    pub hdr: MuEntityHeader,

    pub sig: P<MuFuncSig>,
    pub cur_ver: Option<MuID>,
    pub all_vers: Vec<MuID>
}

rodal_struct!(MuFunction {
    hdr,
    sig,
    cur_ver,
    all_vers
});

impl MuFunction {
    pub fn new(entity: MuEntityHeader, sig: P<MuFuncSig>) -> MuFunction {
        MuFunction {
            hdr: entity,
            sig: sig,
            cur_ver: None,
            all_vers: vec![]
        }
    }

    /// adds a new version to this function, and it becomes the current version
    pub fn new_version(&mut self, fv: MuID) {
        if self.cur_ver.is_some() {
            let obsolete_ver = self.cur_ver.unwrap();
            self.all_vers.push(obsolete_ver);
        }

        self.cur_ver = Some(fv);
    }
}

impl fmt::Display for MuFunction {
    fn fmt(&self, f: &mut fmt::Formatter) -> fmt::Result {
        write!(f, "Func {}", self.hdr)
    }
}

/// MuFunctionVersion represents a specific definition of a Mu function
/// It owns the tree structure of MuIRs for the function version

// FIXME: currently part of compilation information is also stored in this data structure
// we should move them (see Issue #18)
pub struct MuFunctionVersion {
    pub hdr: MuEntityHeader,

    pub func_id: MuID,
    pub sig: P<MuFuncSig>,
    orig_content: Option<FunctionContent>, // original IR
    pub content: Option<FunctionContent>,  // IR that may have been rewritten during compilation
    is_defined: bool,
    is_compiled: bool,
    pub context: FunctionContext,
    pub force_inline: bool,
    pub block_trace: Option<Vec<MuID>> // only available after Trace Generation Pass
}
rodal_struct!(Callsite {
    name,
    exception_destination,
    stack_arg_size
});
pub struct Callsite {
    pub name: MuName,
    pub exception_destination: Option<MuName>,
    pub stack_arg_size: usize
}
impl Callsite {
    pub fn new(
        name: MuName,
        exception_destination: Option<MuName>,
        stack_arg_size: usize
    ) -> Callsite {
        Callsite {
            name: name,
            exception_destination: exception_destination,
            stack_arg_size: stack_arg_size
        }
    }
}
impl fmt::Display for MuFunctionVersion {
    fn fmt(&self, f: &mut fmt::Formatter) -> fmt::Result {
        write!(f, "FuncVer {} of Func #{}", self.hdr, self.func_id)
    }
}

impl fmt::Debug for MuFunctionVersion {
    fn fmt(&self, f: &mut fmt::Formatter) -> fmt::Result {
        write!(f, "FuncVer {} of Func #{}\n", self.hdr, self.func_id).unwrap();
        write!(f, "Signature: {}\n", self.sig).unwrap();
        write!(f, "IR:\n").unwrap();
        if self.content.is_some() {
            write!(f, "{:?}\n", self.content.as_ref().unwrap()).unwrap();
        } else {
            write!(f, "Empty\n").unwrap();
        }
        if self.block_trace.is_some() {
            write!(f, "Block Trace: {:?}\n", self.block_trace.as_ref().unwrap())
        } else {
            write!(f, "Trace not available\n")
        }
    }
}

impl MuFunctionVersion {
    /// creates an empty function version
    pub fn new(entity: MuEntityHeader, func: MuID, sig: P<MuFuncSig>) -> MuFunctionVersion {
        MuFunctionVersion {
            hdr: entity,
            func_id: func,
            sig: sig,
            orig_content: None,
            content: None,
            is_defined: false,
            is_compiled: false,
            context: FunctionContext::new(),
            block_trace: None,
            force_inline: false
        }
    }

    /// creates a complete function version
    pub fn new_(
        hdr: MuEntityHeader,
        id: MuID,
        sig: P<MuFuncSig>,
        content: FunctionContent,
        context: FunctionContext
    ) -> MuFunctionVersion {
        MuFunctionVersion {
            hdr: hdr,
            func_id: id,
            sig: sig,
            orig_content: Some(content.clone()),
            content: Some(content),
            is_defined: true,
            is_compiled: false,
            context: context,
            block_trace: None,
            force_inline: false
        }
    }

    pub fn get_orig_ir(&self) -> Option<&FunctionContent> {
        self.orig_content.as_ref()
    }

    /// defines function content
    pub fn define(&mut self, content: FunctionContent) {
        if self.is_defined {
            panic!("alread defined the function: {}", self);
        }

        self.is_defined = true;
        self.orig_content = Some(content.clone());
        self.content = Some(content);
    }

    pub fn is_compiled(&self) -> bool {
        self.is_compiled
    }

    pub fn set_compiled(&mut self) {
        self.is_compiled = true;
    }

    pub fn new_ssa(&mut self, entity: MuEntityHeader, ty: P<MuType>) -> P<TreeNode> {
        let id = entity.id();
        let val = P(Value {
            hdr: entity,
            ty: ty,
            v: Value_::SSAVar(id)
        });

        self.context
            .values
            .insert(id, SSAVarEntry::new(val.clone()));

        P(TreeNode {
            v: TreeNode_::Value(val)
        })
    }

    pub fn new_machine_reg(&mut self, v: P<Value>) -> P<TreeNode> {
        self.context
            .values
            .insert(v.id(), SSAVarEntry::new(v.clone()));

        P(TreeNode {
            v: TreeNode_::Value(v)
        })
    }

    pub fn new_constant(&mut self, v: P<Value>) -> P<TreeNode> {
        P(TreeNode {
            v: TreeNode_::Value(v)
        })
    }

    pub fn new_global(&mut self, v: P<Value>) -> P<TreeNode> {
        P(TreeNode {
            v: TreeNode_::Value(v)
        })
    }

    pub fn new_inst(&mut self, v: Instruction) -> Box<TreeNode> {
        Box::new(TreeNode {
            v: TreeNode_::Instruction(v)
        })
    }

    /// gets call outedges in this function
    /// returns Map(CallSiteID -> FuncID)
    pub fn get_static_call_edges(&self) -> LinkedHashMap<MuID, MuID> {
        let mut ret = LinkedHashMap::new();

        let f_content = self.content.as_ref().unwrap();

        for (_, block) in f_content.blocks.iter() {
            let block_content = block.content.as_ref().unwrap();

            for inst in block_content.body.iter() {
                match inst.v {
                    TreeNode_::Instruction(ref inst) => {
                        let ref ops = inst.ops;

                        match inst.v {
                            Instruction_::ExprCall { ref data, .. } |
                            Instruction_::ExprCCall { ref data, .. } |
                            Instruction_::Call { ref data, .. } |
                            Instruction_::CCall { ref data, .. } => {
                                let ref callee = ops[data.func];

                                match callee.v {
                                    TreeNode_::Instruction(_) => {}
                                    TreeNode_::Value(ref pv) => {
                                        match pv.v {
                                            Value_::Constant(Constant::FuncRef(id)) => {
                                                ret.insert(inst.id(), id);
                                            }
                                            _ => {}
                                        }
                                    }
                                }
                            }
                            _ => {
                                // do nothing
                            }
                        }
                    }
                    _ => unreachable!()
                }
            }
        }

        ret
    }

    // TODO: It may be more efficient to compute this when the instructions
    // are added to the function version and store the result in a field
    pub fn has_throw(&self) -> bool {
        let f_content = self.content.as_ref().unwrap();

        for (_, block) in f_content.blocks.iter() {
            let block_content = block.content.as_ref().unwrap();

            for inst in block_content.body.iter() {
                match inst.v {
                    TreeNode_::Instruction(ref inst) => {
                        match inst.v {
                            Instruction_::Throw(_) => {
                                return true;
                            }
                            _ => {
                                // do nothing
                            }
                        }
                    }
                    _ => unreachable!()
                }
            }
        }

        false
    }

    pub fn has_tailcall(&self) -> bool {
        let f_content = self.content.as_ref().unwrap();

        for (_, block) in f_content.blocks.iter() {
            let block_content = block.content.as_ref().unwrap();

            for inst in block_content.body.iter() {
                match inst.v {
                    TreeNode_::Instruction(ref inst) => {
                        match inst.v {
                            Instruction_::TailCall(_) => {
                                return true;
                            }
                            _ => {
                                // do nothing
                            }
                        }
                    }
                    _ => unreachable!()
                }
            }
        }

        false
    }
}

/// FunctionContent contains all blocks (which include all instructions) for the function
#[derive(Clone)]
pub struct FunctionContent {
    pub entry: MuID,
    pub blocks: LinkedHashMap<MuID, Block>,
    pub exception_blocks: LinkedHashSet<MuID> // this field only valid after control flow analysis
}

impl fmt::Debug for FunctionContent {
    fn fmt(&self, f: &mut fmt::Formatter) -> fmt::Result {
        let entry = self.get_entry_block();
        write!(f, "Entry block: ").unwrap();
        write!(f, "{:?}\n", entry).unwrap();

        write!(f, "Body:").unwrap();
        for blk_id in self.blocks.keys() {
            let block = self.get_block(*blk_id);
            write!(f, "{:?}\n", block).unwrap();
        }
        Ok(())
    }
}

impl FunctionContent {
    pub fn new(entry: MuID, blocks: LinkedHashMap<MuID, Block>) -> FunctionContent {
        FunctionContent {
            entry: entry,
            blocks: blocks,
            exception_blocks: LinkedHashSet::new()
        }
    }

    pub fn get_entry_block(&self) -> &Block {
        self.get_block(self.entry)
    }

    pub fn get_entry_block_mut(&mut self) -> &mut Block {
        let entry = self.entry;
        self.get_block_mut(entry)
    }

    pub fn get_block(&self, id: MuID) -> &Block {
        let ret = self.blocks.get(&id);
        match ret {
            Some(b) => b,
            None => panic!("cannot find block #{}", id)
        }
    }

    pub fn get_block_mut(&mut self, id: MuID) -> &mut Block {
        let ret = self.blocks.get_mut(&id);
        match ret {
            Some(b) => b,
            None => panic!("cannot find block #{}", id)
        }
    }

    pub fn get_block_by_name(&self, name: String) -> &Block {
        for block in self.blocks.values() {
            if block.name() == name {
                return block;
            }
        }

        panic!("cannot find block {}", name)
    }
}

/// FunctionContext contains compilation information about the function
// FIXME: should move this out of ast crate and bind its lifetime with compilation (Issue #18)
#[derive(Default, Debug)]
pub struct FunctionContext {
    pub values: LinkedHashMap<MuID, SSAVarEntry>
}

impl FunctionContext {
    fn new() -> FunctionContext {
        FunctionContext {
            values: LinkedHashMap::new()
        }
    }

    /// makes a TreeNode of an SSA variable
    pub fn make_temporary(&mut self, id: MuID, ty: P<MuType>) -> P<TreeNode> {
        let val = P(Value {
            hdr: MuEntityHeader::unnamed(id),
            ty: ty,
            v: Value_::SSAVar(id)
        });

        self.values.insert(id, SSAVarEntry::new(val.clone()));

        P(TreeNode {
            v: TreeNode_::Value(val)
        })
    }

    /// shows the name for an SSA by ID
    pub fn get_temp_display(&self, id: MuID) -> String {
        match self.get_value(id) {
            Some(entry) => format!("{}", entry.value()),
            None => "CANT_FOUND_ID".to_string()
        }
    }

    /// returns a &SSAVarEntry for the given ID
    pub fn get_value(&self, id: MuID) -> Option<&SSAVarEntry> {
        self.values.get(&id)
    }

    /// returns a &mut SSAVarEntry for the given ID
    pub fn get_value_mut(&mut self, id: MuID) -> Option<&mut SSAVarEntry> {
        self.values.get_mut(&id)
    }
}

/// Block contains BlockContent, which includes all the instructions for the block
//  FIXME: control_flow field should be moved out of ast crate (Issue #18)
//  FIXME: trace_hint should also be moved
#[derive(Clone)]
pub struct Block {
    pub hdr: MuEntityHeader,
    /// the actual content of this block
    pub content: Option<BlockContent>,
    /// a trace scheduling hint about where to layout this block
    pub trace_hint: TraceHint,
    /// control flow info about this block (predecessors, successors, etc)
    pub control_flow: ControlFlow
}

impl fmt::Debug for Block {
    fn fmt(&self, f: &mut fmt::Formatter) -> fmt::Result {
        writeln!(f, "Block {}", self.hdr).unwrap();
        writeln!(f, "with preds: {:?}", self.control_flow.preds).unwrap();
        writeln!(f, "     succs: {:?}", self.control_flow.succs).unwrap();
        if self.content.is_some() {
            writeln!(f, "{:?}", self.content.as_ref().unwrap()).unwrap();
        } else {
            writeln!(f, "Empty").unwrap();
        }
        Ok(())
    }
}

impl fmt::Display for Block {
    fn fmt(&self, f: &mut fmt::Formatter) -> fmt::Result {
        write!(f, "{}", self.name())
    }
}

impl Block {
    pub fn new(entity: MuEntityHeader) -> Block {
        Block {
            hdr: entity,
            content: None,
            trace_hint: TraceHint::None,
            control_flow: ControlFlow::default()
        }
    }

    /// does this block have an exception arguments?
    pub fn is_receiving_exception_arg(&self) -> bool {
        return self.content.as_ref().unwrap().exn_arg.is_some();
    }

    /// how many IR instruction does this block have?
    pub fn number_of_irs(&self) -> usize {
        if self.content.is_none() {
            0
        } else {
            let content = self.content.as_ref().unwrap();

            content.body.len()
        }
    }

    /// is this block ends with a conditional branch?
    pub fn ends_with_cond_branch(&self) -> bool {
        let block: &BlockContent = self.content.as_ref().unwrap();
        match block.body.last() {
            Some(node) => {
                match node.v {
                    TreeNode_::Instruction(Instruction {
                        v: Instruction_::Branch2 { .. },
                        ..
                    }) => true,
                    _ => false
                }
            }
            None => false
        }
    }

    /// is this block ends with a return?
    pub fn ends_with_return(&self) -> bool {
        let block: &BlockContent = self.content.as_ref().unwrap();
        match block.body.last() {
            Some(node) => {
                match node.v {
                    TreeNode_::Instruction(Instruction {
                        v: Instruction_::Return(_),
                        ..
                    }) => true,
                    _ => false
                }
            }
            None => false
        }
    }
}

/// TraceHint is a hint for the compiler to generate better trace for this block
//  Note: for a sequence of blocks that are supposed to be fast/slow path, only mark the
//  first block with TraceHint, and let the trace scheduler to normally layout other
//  blocks. Otherwise, the scheduler will take every TraceHint into consideration,
//  and may not generate the trace as expected.
//  FIXME: Issue #18
#[derive(Clone, PartialEq)]
pub enum TraceHint {
    /// no hint provided. Trace scheduler should use its own heuristics to decide
    None,
    /// this block is fast path, and should be put in straightline code where possible
    FastPath,
    /// this block is slow path, and should be kept out of hot loops
    SlowPath,
    /// this block is return sink, and should be put at the end of a function
    ReturnSink
}

/// ControlFlow stores compilation info about control flows of a block
//  FIXME: Issue #18
#[derive(Debug, Clone)]
pub struct ControlFlow {
    pub preds: Vec<MuID>,
    pub succs: Vec<BlockEdge>
}

impl ControlFlow {
    /// returns the successor with highest branching probability
    /// (in case of tie, returns first met successor)
    pub fn get_hottest_succ(&self) -> Option<MuID> {
        if self.succs.len() == 0 {
            None
        } else {
            let mut hot_blk = self.succs[0].target;
            let mut hot_prob = self.succs[0].probability;

            for edge in self.succs.iter() {
                if edge.probability > hot_prob {
                    hot_blk = edge.target;
                    hot_prob = edge.probability;
                }
            }

            Some(hot_blk)
        }
    }
}

impl fmt::Display for ControlFlow {
    fn fmt(&self, f: &mut fmt::Formatter) -> fmt::Result {
        write!(f, "preds: [{}], ", vec_utils::as_str(&self.preds)).unwrap();
        write!(f, "succs: [{}]", vec_utils::as_str(&self.succs))
    }
}

impl default::Default for ControlFlow {
    fn default() -> ControlFlow {
        ControlFlow {
            preds: vec![],
            succs: vec![]
        }
    }
}

/// BlockEdge represents an edge in control flow graph
#[derive(Copy, Clone, Debug)]
pub struct BlockEdge {
    pub target: MuID,
    pub kind: EdgeKind,
    pub is_exception: bool,
    pub probability: f32
}

impl fmt::Display for BlockEdge {
    fn fmt(&self, f: &mut fmt::Formatter) -> fmt::Result {
        write!(
            f,
            "{} ({:?}{} - {})",
            self.target,
            self.kind,
            select_value!(self.is_exception, ", exceptional", ""),
            self.probability
        )
    }
}

#[derive(Copy, Clone, Debug)]
pub enum EdgeKind {
    Forward,
    Backward
}

/// BlockContent describes arguments to this block, and owns all the IR instructions
#[derive(Clone)]
pub struct BlockContent {
    pub args: Vec<P<Value>>,
    pub exn_arg: Option<P<Value>>,
    pub body: Vec<Box<TreeNode>>,
    pub keepalives: Option<Vec<P<Value>>>
}

impl fmt::Debug for BlockContent {
    fn fmt(&self, f: &mut fmt::Formatter) -> fmt::Result {
        writeln!(f, "args: {}", vec_utils::as_str(&self.args)).unwrap();
        if self.exn_arg.is_some() {
            writeln!(f, "exception arg: {}", self.exn_arg.as_ref().unwrap()).unwrap();
        }
        if self.keepalives.is_some() {
            writeln!(
                f,
                "keepalives: {}",
                vec_utils::as_str(self.keepalives.as_ref().unwrap())
            ).unwrap();
        }
        for node in self.body.iter() {
            writeln!(f, "{}", node).unwrap();
        }
        Ok(())
    }
}

impl BlockContent {
    /// returns all the arguments passed to its successors
    pub fn get_out_arguments(&self) -> Vec<P<Value>> {
        let n_insts = self.body.len();
        let ref last_inst = self.body[n_insts - 1];

        let mut ret: Vec<P<Value>> = vec![];

        match last_inst.v {
            TreeNode_::Instruction(ref inst) => {
                let ref ops = inst.ops;
                match inst.v {
                    Instruction_::Return(_) |
                    Instruction_::ThreadExit |
                    Instruction_::Throw(_) |
                    Instruction_::TailCall(_) => {
                        // they do not have explicit liveouts
                    }
                    Instruction_::Branch1(ref dest) => {
                        let mut live_outs = dest.get_arguments(&ops);
                        vec_utils::add_all_unique(&mut ret, &mut live_outs);
                    }
                    Instruction_::Branch2 {
                        ref true_dest,
                        ref false_dest,
                        ..
                    } => {
                        let mut live_outs = true_dest.get_arguments(&ops);
                        live_outs.append(&mut false_dest.get_arguments(&ops));

                        vec_utils::add_all_unique(&mut ret, &mut live_outs);
                    }
                    Instruction_::Watchpoint {
                        ref disable_dest,
                        ref resume,
                        ..
                    } => {
                        let mut live_outs = vec![];

                        if disable_dest.is_some() {
                            live_outs
                                .append(&mut disable_dest.as_ref().unwrap().get_arguments(&ops));
                        }
                        live_outs.append(&mut resume.normal_dest.get_arguments(&ops));
                        live_outs.append(&mut resume.exn_dest.get_arguments(&ops));

                        vec_utils::add_all_unique(&mut ret, &mut live_outs);
                    }
                    Instruction_::WPBranch {
                        ref disable_dest,
                        ref enable_dest,
                        ..
                    } => {
                        let mut live_outs = vec![];
                        live_outs.append(&mut disable_dest.get_arguments(&ops));
                        live_outs.append(&mut enable_dest.get_arguments(&ops));
                        vec_utils::add_all_unique(&mut ret, &mut live_outs);
                    }
                    Instruction_::Call { ref resume, .. } |
                    Instruction_::CCall { ref resume, .. } |
                    Instruction_::SwapStack { ref resume, .. } |
                    Instruction_::ExnInstruction { ref resume, .. } => {
                        let mut live_outs = vec![];
                        live_outs.append(&mut resume.normal_dest.get_arguments(&ops));
                        live_outs.append(&mut resume.exn_dest.get_arguments(&ops));
                        vec_utils::add_all_unique(&mut ret, &mut live_outs);
                    }
                    Instruction_::Switch {
                        ref default,
                        ref branches,
                        ..
                    } => {
                        let mut live_outs = vec![];
                        live_outs.append(&mut default.get_arguments(&ops));
                        for &(_, ref dest) in branches {
                            live_outs.append(&mut dest.get_arguments(&ops));
                        }
                        vec_utils::add_all_unique(&mut ret, &mut live_outs);
                    }

                    _ => panic!("didn't expect last inst as {}", inst)
                }
            }
            _ => panic!("expect last treenode of block is a inst")
        }

        ret
    }

    pub fn clone_empty(&self) -> BlockContent {
        BlockContent {
            args: self.args.clone(),
            exn_arg: self.exn_arg.clone(),
            body: vec![],
            keepalives: self.keepalives.clone()
        }
    }
}

/// TreeNode represents a node in the AST, it could either be an instruction,
/// or an value (SSA, constant, global, etc)
#[derive(Debug, Clone)]
pub struct TreeNode {
    pub v: TreeNode_
}

impl TreeNode {
    /// creates a sharable Instruction TreeNode
    pub fn new_inst(v: Instruction) -> P<TreeNode> {
        P(TreeNode {
            v: TreeNode_::Instruction(v)
        })
    }

    /// creates an owned Instruction TreeNode
    pub fn new_boxed_inst(v: Instruction) -> Box<TreeNode> {
        Box::new(TreeNode {
            v: TreeNode_::Instruction(v)
        })
    }

    /// creates a sharable Value TreeNode
    pub fn new_value(v: P<Value>) -> P<TreeNode> {
        P(TreeNode {
            v: TreeNode_::Value(v)
        })
    }

    /// extracts the MuID of an SSA TreeNode
    /// if the node is not an SSA, returns None
    pub fn extract_ssa_id(&self) -> Option<MuID> {
        match self.v {
            TreeNode_::Value(ref pv) => {
                match pv.v {
                    Value_::SSAVar(id) => Some(id),
                    _ => None
                }
            }
            _ => None
        }
    }

    /// clones the value from the TreeNode
    /// * if this is a Instruction TreeNode, returns its first result value
    /// * if this is a value, returns a clone of it
    pub fn clone_value(&self) -> P<Value> {
        self.as_value().clone()
    }

    /// returns the value from the TreeNode
    /// * if this is a Instruction TreeNode, returns its first result value
    /// * if this is a value, returns a clone of it
    pub fn as_value(&self) -> &P<Value> {
        match self.v {
            TreeNode_::Value(ref val) => val,
            TreeNode_::Instruction(ref inst) => {
                let vals = inst.value.as_ref().unwrap();
                if vals.len() != 1 {
                    panic!(
                        "we expect an inst with 1 value, but found multiple or zero \
                         (it should not be here - folded as a child)"
                    );
                }
                &vals[0]
            }
        }
    }

    /// consumes the TreeNode, returns the value in it (or None if it is not a value)
    pub fn into_value(self) -> Option<P<Value>> {
        match self.v {
            TreeNode_::Value(val) => Some(val),
            _ => None
        }
    }

    /// consumes the TreeNode, returns the instruction in it (or None if it is not an instruction)
    pub fn into_inst(self) -> Option<Instruction> {
        match self.v {
            TreeNode_::Instruction(inst) => Some(inst),
            _ => None
        }
    }
<<<<<<< HEAD

    /// consumes the TreeNode, returns the instruction in it (or None if it is not an instruction)
    pub fn as_inst_ref(&self) -> &Instruction {
        match &self.v {
            &TreeNode_::Instruction(ref inst) => inst,
            _ => panic!("expected inst")
        }
    }

    // The type of the node (for a value node)
    pub fn ty(&self) -> P<MuType> {
        match self.v {
            TreeNode_::Instruction(ref inst) => {
                if inst.value.is_some() {
                    let ref value = inst.value.as_ref().unwrap();
                    if value.len() != 1 {
                        panic!("the node {} does not have one result value", self);
                    }

                    value[0].ty.clone()
                } else {
                    panic!("expected result from the node {}", self);
                }
            }
            TreeNode_::Value(ref pv) => pv.ty.clone()
        }
    }
=======
>>>>>>> e57b828f
}

impl fmt::Display for TreeNode {
    fn fmt(&self, f: &mut fmt::Formatter) -> fmt::Result {
        match self.v {
            TreeNode_::Value(ref pv) => pv.fmt(f),
            TreeNode_::Instruction(ref inst) => write!(f, "({})", inst)
        }
    }
}

/// TreeNode_ is used for pattern matching for TreeNode
#[derive(Debug, Clone)]
pub enum TreeNode_ {
    Value(P<Value>),
    Instruction(Instruction)
}

/// Value represents a value in the tree, it could be SSA variables, constants, globals,
/// which all will appear in Mu IR. Value may also represent a memory (as in transformed tree,
/// we need to represent memory as well)
///
/// Value should always be used with P<Value> (sharable)
#[derive(PartialEq)]
pub struct Value {
    pub hdr: MuEntityHeader,
    pub ty: P<MuType>,
    pub v: Value_
}

rodal_struct!(Value { hdr, ty, v });

impl Value {
    /// creates an int constant value
    pub fn make_int_const(id: MuID, val: u64) -> P<Value> {
        Value::make_int_const_ty(id, UINT32_TYPE.clone(), val)
    }

    pub fn make_int_const_ty(id: MuID, ty: P<MuType>, val: u64) -> P<Value> {
        P(Value {
            hdr: MuEntityHeader::unnamed(id),
            ty: ty,
            v: Value_::Constant(Constant::Int(val))
        })
    }

    pub fn is_mem(&self) -> bool {
        match self.v {
            Value_::Memory(_) => true,
            _ => false
        }
    }

    pub fn is_reg(&self) -> bool {
        match self.v {
            Value_::SSAVar(_) => true,
            _ => false
        }
    }

    pub fn is_const(&self) -> bool {
        match self.v {
            Value_::Constant(_) => true,
            _ => false
        }
    }

    /// disguises a value as another type.
    /// This is usually used for treat an integer type as an integer of a different length
    /// This method is unsafe
    pub unsafe fn as_type(&self, ty: P<MuType>) -> P<Value> {
        P(Value {
            hdr: self.hdr.clone(),
            ty: ty,
            v: self.v.clone()
        })
    }

    pub fn is_int_ex_const(&self) -> bool {
        match self.v {
            Value_::Constant(Constant::IntEx(_)) => true,
            _ => false
        }
    }


    pub fn is_int_const(&self) -> bool {
        match self.v {
            Value_::Constant(Constant::Int(_)) => true,
            Value_::Constant(Constant::NullRef) => true,
            _ => false
        }
    }

    pub fn is_fp_const(&self) -> bool {
        match self.v {
            Value_::Constant(Constant::Float(_)) => true,
            Value_::Constant(Constant::Double(_)) => true,
            _ => false
        }
    }

    pub fn extract_int_const(&self) -> Option<u64> {
        match self.v {
            Value_::Constant(Constant::Int(val)) => Some(val),
            Value_::Constant(Constant::NullRef) => Some(0),
            _ => None
        }
    }

    pub fn extract_int_ex_const(&self) -> Vec<u64> {
        match self.v {
            Value_::Constant(Constant::IntEx(ref val)) => val.clone(),
            _ => panic!("expect int ex const")
        }
    }

    pub fn extract_ssa_id(&self) -> Option<MuID> {
        match self.v {
            Value_::SSAVar(id) => Some(id),
            _ => None
        }
    }

    pub fn extract_memory_location(&self) -> Option<MemoryLocation> {
        match self.v {
            Value_::Memory(ref loc) => Some(loc.clone()),
            _ => None
        }
    }
}

const DISPLAY_ID: bool = false;
const DISPLAY_TYPE: bool = true;
const PRINT_ABBREVIATE_NAME: bool = true;

impl fmt::Debug for Value {
    fn fmt(&self, f: &mut fmt::Formatter) -> fmt::Result {
        write!(f, "{}", self)
    }
}

impl fmt::Display for Value {
    fn fmt(&self, f: &mut fmt::Formatter) -> fmt::Result {
        if DISPLAY_TYPE {
            match self.v {
                Value_::SSAVar(_) => write!(f, "{}(%{})", self.ty, self.hdr),
                Value_::Constant(ref c) => write!(f, "{}({})", self.ty, c),
                Value_::Global(ref ty) => write!(f, "{}(@{})", ty, self.hdr),
                Value_::Memory(ref mem) => write!(f, "%{}{})", self.hdr, mem)
            }
        } else {
            match self.v {
                Value_::SSAVar(_) => write!(f, "%{}", self.hdr),
                Value_::Constant(ref c) => write!(f, "{}", c),
                Value_::Global(_) => write!(f, "@{}", self.hdr),
                Value_::Memory(ref mem) => write!(f, "%{}{}", self.hdr, mem)
            }
        }
    }
}

/// Value_ is used for pattern matching for Value
#[derive(Debug, Clone, PartialEq)]
pub enum Value_ {
    SSAVar(MuID),
    Constant(Constant),
    Global(P<MuType>), // what type is this global (without IRef)
    Memory(MemoryLocation)
}

rodal_enum!(Value_{(SSAVar: id), (Constant: val), (Global: ty), (Memory: location)});

/// SSAVarEntry represent compilation info for an SSA variable
//  FIXME: Issue#18
#[derive(Debug)]
pub struct SSAVarEntry {
    val: P<Value>,

    // how many times this entry is used
    // available after DefUse pass
    use_count: AtomicUsize,

    // this field is only used during TreeGeneration pass
    expr: Option<Instruction>,

    // some ssa vars (such as int128) needs to be split into smaller vars
    split: Option<Vec<P<Value>>>
}

impl SSAVarEntry {
    pub fn new(val: P<Value>) -> SSAVarEntry {
        let ret = SSAVarEntry {
            val: val,
            use_count: ATOMIC_USIZE_INIT,
            expr: None,
            split: None
        };

        ret.use_count.store(0, Ordering::SeqCst);

        ret
    }

    pub fn ty(&self) -> &P<MuType> {
        &self.val.ty
    }

    pub fn value(&self) -> &P<Value> {
        &self.val
    }

    pub fn use_count(&self) -> usize {
        self.use_count.load(Ordering::SeqCst)
    }
    pub fn increase_use_count(&self) {
        self.use_count.fetch_add(1, Ordering::SeqCst);
    }
    pub fn reset_use_count(&self) {
        self.use_count.store(0, Ordering::SeqCst);
    }

    pub fn has_expr(&self) -> bool {
        self.expr.is_some()
    }
    pub fn assign_expr(&mut self, expr: Instruction) {
        self.expr = Some(expr)
    }
    pub fn take_expr(&mut self) -> Instruction {
        debug_assert!(self.has_expr());
        self.expr.take().unwrap()
    }

    pub fn has_split(&self) -> bool {
        self.split.is_some()
    }
    pub fn set_split(&mut self, vec: Vec<P<Value>>) {
        self.split = Some(vec);
    }
    pub fn get_split(&self) -> &Option<Vec<P<Value>>> {
        &self.split
    }
}

impl fmt::Display for SSAVarEntry {
    fn fmt(&self, f: &mut fmt::Formatter) -> fmt::Result {
        write!(f, "{}", self.val)
    }
}

/// Constant presents all kinds of constant that can appear in MuIR
#[derive(Debug, Clone, PartialEq)]
pub enum Constant {
    /// all integer constants are stored as u64
    Int(u64),
    IntEx(Vec<u64>),
    /// float constants
    Float(f32),
    /// double constants
    Double(f64),
    /// function reference
    FuncRef(MuID),
    /// vector constant (currently not used)
    Vector(Vec<Constant>),
    /// null reference
    NullRef,
    /// external symbol
    ExternSym(CName),
    /// a composite type of several constants (currently not used)
    List(Vec<P<Value>>)
}

rodal_enum!(Constant{(Int: val), (IntEx: val), (Float: val), (Double: val), (FuncRef: val),
    (Vector: val), NullRef, (ExternSym: val), (List: val)});

impl fmt::Display for Constant {
    fn fmt(&self, f: &mut fmt::Formatter) -> fmt::Result {
        match self {
            &Constant::Int(v) => write!(f, "{}", v as i64),
            &Constant::IntEx(ref v) => write!(f, "IntEx {:?}", v),
            &Constant::Float(v) => write!(f, "{}", v),
            &Constant::Double(v) => write!(f, "{}", v),
            //            &Constant::IRef(v) => write!(f, "{}", v),
            &Constant::FuncRef(v) => write!(f, "FuncRef {}", v),
            &Constant::Vector(ref v) => {
                write!(f, "[").unwrap();
                for i in 0..v.len() {
                    write!(f, "{}", v[i]).unwrap();
                    if i != v.len() - 1 {
                        write!(f, ", ").unwrap();
                    }
                }
                write!(f, "]")
            }
            &Constant::NullRef => write!(f, "NullRef"),
            &Constant::ExternSym(ref name) => write!(f, "ExternSym({})", name),

            &Constant::List(ref vec) => {
                write!(f, "List(").unwrap();
                for val in vec.iter() {
                    write!(f, "{}, ", val).unwrap();
                }
                write!(f, ")")
            }
        }
    }
}

/// MemoryLocation represents a memory value
/// This enumerate type is target dependent
#[cfg(target_arch = "x86_64")]
#[derive(Debug, Clone, PartialEq)]
pub enum MemoryLocation {
    /// addr = base + offset + index * scale
    Address {
        base: P<Value>, // +8
        offset: Option<P<Value>>,
        index: Option<P<Value>>,
        scale: Option<u8>
    },
    /// addr = base + label(offset)
    Symbolic {
        base: Option<P<Value>>,
        label: MuName,
        is_global: bool,
        is_native: bool
    }
}

#[cfg(target_arch = "x86_64")]
rodal_enum!(MemoryLocation{{Address: scale, base, offset, index},
    {Symbolic: is_global, is_native, base, label}});

#[cfg(target_arch = "x86_64")]
impl fmt::Display for MemoryLocation {
    fn fmt(&self, f: &mut fmt::Formatter) -> fmt::Result {
        match self {
            &MemoryLocation::Address {
                ref base,
                ref offset,
                ref index,
                scale
            } => {
                // base
                write!(f, "[{}", base).unwrap();
                // offset
                if offset.is_some() {
                    write!(f, " + {}", offset.as_ref().unwrap()).unwrap();
                }
                // index/scale
                if index.is_some() && scale.is_some() {
                    write!(f, " + {} * {}", index.as_ref().unwrap(), scale.unwrap()).unwrap();
                }
                write!(f, "]")
            }
            &MemoryLocation::Symbolic {
                ref base,
                ref label,
                ..
            } => {
                if base.is_some() {
                    write!(f, "{}({})", label, base.as_ref().unwrap())
                } else {
                    write!(f, "{}", label)
                }
            }
        }
    }
}

/// MemoryLocation represents a memory value
/// This enumerate type is target dependent
#[cfg(target_arch = "aarch64")]
#[derive(Debug, Clone, PartialEq)]
pub enum MemoryLocation {
    /// Represents how an address should be computed,
    /// will need to be converted to a real Address before being used
    VirtualAddress {
        /// Represents base + offset*scale
        /// With offset being interpreted as signed if 'signed' is true
        base: P<Value>, //+8
        offset: Option<P<Value>>, //+16
        signed: bool,             //+1
        scale: u64                //+24
    },
    Address {
        /// Must be a normal 64-bit register or SP
        base: P<Value>,
        /// Can be any GPR or a 12-bit unsigned immediate << n
        offset: Option<P<Value>>,
        /// valid values are 0, log2(n)
        shift: u8,
        /// Whether offset is signed or not (only set this if offset is a register)
        /// Note: n is the number of bytes the adress refers two
        signed: bool
    },
    Symbolic {
        label: MuName,
        is_global: bool,
        is_native: bool
    }
}

#[cfg(target_arch = "aarch64")]
rodal_enum!(MemoryLocation{
    {VirtualAddress: signed, base, offset, scale},
    {Address: base, offset, shift, signed},
    {Symbolic: is_global, is_native, label}}
);

#[cfg(target_arch = "aarch64")]
impl fmt::Display for MemoryLocation {
    fn fmt(&self, f: &mut fmt::Formatter) -> fmt::Result {
        match self {
            &MemoryLocation::VirtualAddress {
                ref base,
                ref offset,
                scale,
                signed
            } => {
                write!(f, "[{}", base).unwrap();

                if offset.is_some() {
                    let sign_type = if signed { "SInt" } else { "UInt" };
                    write!(f, " + {}({})", sign_type, offset.as_ref().unwrap()).unwrap();
                }

                write!(f, " * {}", scale).unwrap();
                write!(f, "]")
            }
            &MemoryLocation::Address {
                ref base,
                ref offset,
                shift,
                signed
            } => {
                write!(f, "[{}", base).unwrap();

                if offset.is_some() {
                    let sign_type = if signed { "SInt" } else { "UInt" };
                    write!(f, " + {}({})", sign_type, offset.as_ref().unwrap()).unwrap();
                }

                if shift != 0 {
                    write!(f, " LSL {}", shift).unwrap();
                }
                write!(f, "]")
            }
            &MemoryLocation::Symbolic { ref label, .. } => write!(f, "{}", label)
        }
    }
}

/// MuEntityHeader is a prefix struct for all Mu Entities (who have an Mu ID, and possibly a name)
#[repr(C)]
#[derive(Debug)] // Display, PartialEq, Clone
pub struct MuEntityHeader {
    id: MuID,
    name: MuName
}

rodal_struct!(MuEntityHeader{id, name});

impl Clone for MuEntityHeader {
    fn clone(&self) -> Self {
        MuEntityHeader {
            id: self.id,
            name: self.name.clone()
        }
    }
}

/// returns true if name is a valid_c identifier
/// (i.e. it contains only ASCII letters, digits and underscores
/// and does not start with "__" or an digit.
pub fn is_valid_c_identifier(name: &MuName) -> bool {
    let mut i = 0;
    let mut underscore = false; // whether the first character is an underscore
    for c in name.chars() {
        match c {
            '_' => {
                if i == 0 {
                    underscore = true;
                } else if i == 1 && underscore {
                    return false;
                }
            }
            '0'...'9' => {
                if i == 0 {
                    return false;
                }
            }
            'a'...'z' | 'A'...'Z' => {}
            _ => {
                return false;
            }
        }
        i += 1;
    }
    return true;
}

/// changes name to mangled name
/// This will always return a valid C identifier
pub fn mangle_name(name: MuName) -> MuName {
    let name = name.replace('@', "");
    if name.starts_with("__mu_") {
        // TODO: Get rid of this, since it will be triggered if a client provides a name
        // starting with "__mu" which is totally valid, it's only here for the moment to
        // debug name handling
        panic!("Trying to mangle \"{}\", which is already mangled", name.clone());
    }

    assert!(!name.starts_with("%"));

    // Note: a ':'  and '#' is only used by names generated by zebu itself
    let name = name.replace('Z', "ZZ")
        .replace('.', "Zd")
        .replace('-', "Zh")
        .replace(':', "Zc")
        .replace('#', "Za");
    "__mu_".to_string() + name.as_str()
}

// WARNING: This only reverses mangle_name above when no warning is issued)
pub fn demangle_name(mut name: MuName) -> MuName {
    let name = if cfg!(target_os = "macos") && name.starts_with("___mu_") {
        name.split_off(1)
    } else {
        name
    };

    if name.starts_with("%") {
        panic!("The name '{}'' is local", name);
    }
    if !name.starts_with("__mu_") {
        panic!("Trying to demangle \"{}\", which is not mangled", name.clone());
    }
    let name = name.split_at("__mu_".len()).1.to_string();
    let name = name.replace("Za", "#")
        .replace("Zc", ":")
        .replace("Zh", "-")
        .replace("Zd", ".")
        .replace("ZZ", "Z");
    name
}

// TODO: Why the hell isn't this working?
pub fn demangle_text(text: String) -> String {
    let text = text.as_bytes();
    let n = text.len();
    let mut output = String::new();

    // We have a mangled name
    let mut last_i = 0; // The last i value that we dumped to output
    let mut i = 0;
    // TODO: this should work for utf-8 stuff right? (sinces all mangled names are in ascii)
    while i < n {
        let c = text[i] as char;
        // We're at the beginining of the string
        // wait for a word boundry
        if c.is_alphanumeric() || c == '_' {
            // We just found a mangled name
            if text[i..].starts_with("__mu_".as_bytes()) {
                output += std::str::from_utf8(&text[last_i..i]).unwrap();
                let start = i;
                // Find the end of the name
                while i < n {
                    let c = text[i] as char;
                    if !c.is_alphanumeric() && c != '_' {
                        break; // We found the end!
                    }
                    i += 1;
                }

                output +=
                    demangle_name(String::from_utf8(text[start..i].to_vec()).unwrap()).as_str();
                // Skip to the end of the name
                last_i = i;
                continue;
            } else {
                // Skip to the end of this alphanumeric sequence
                while i < n {
                    let c = text[i] as char;
                    if !c.is_alphanumeric() && c != '_' {
                        break; // We found the end!
                    }
                    i += 1;
                }
            }

            continue;
        }
        // Not the start of mangled name, continue
        i += 1;
    }
    // Return output plus whatever is left of the string
    output + std::str::from_utf8(&text[last_i..n]).unwrap()
}


impl MuEntityHeader {
    pub fn unnamed(id: MuID) -> MuEntityHeader {
        MuEntityHeader {
            id: id,
            name: format!("#{}", id)
        }
    }

    pub fn named(id: MuID, name: MuName) -> MuEntityHeader {
        MuEntityHeader {
            id: id,
            name: name.replace('@', "")
        }
    }

    pub fn id(&self) -> MuID {
        self.id
    }

    pub fn name(&self) -> MuName {
        self.name.clone()
    }

    /// an abbreviate (easy reading) version of the name
    fn abbreviate_name(&self) -> MuName {
        let split: Vec<&str> = self.name.split('.').collect();

        let mut ret = "".to_string();

        for i in 0..split.len() - 1 {
            ret.push(match split[i].chars().next() {
                Some(c) => c,
                None => '_'
            });
            ret.push('.');
        }

        ret.push_str(split.last().unwrap());

        ret
    }

    pub fn clone_with_id(&self, new_id: MuID) -> MuEntityHeader {
        let mut clone = self.clone();
        clone.id = new_id;
        clone.name = format!("{}-#{}", clone.name, clone.id);
        clone
    }
}

impl PartialEq for MuEntityHeader {
    fn eq(&self, other: &Self) -> bool {
        self.id == other.id
    }
}

impl fmt::Display for MuEntityHeader {
    fn fmt(&self, f: &mut fmt::Formatter) -> fmt::Result {
        if DISPLAY_ID {
            if PRINT_ABBREVIATE_NAME {
                write!(f, "{} #{}", self.abbreviate_name(), self.id)
            } else {
                write!(f, "{} #{}", self.name(), self.id)
            }
        } else {
            if PRINT_ABBREVIATE_NAME {
                write!(f, "{}", self.abbreviate_name())
            } else {
                write!(f, "{}", self.name())
            }
        }
    }
}

/// MuEntity trait allows accessing id and name on AST data structures
pub trait MuEntity {
    fn id(&self) -> MuID;
    fn name(&self) -> MuName;
    fn as_entity(&self) -> &MuEntity;
}

// The following structs defined in this module implement MuEntity
// TreeNode implements MuEntity in a different way

impl_mu_entity!(MuFunction);
impl_mu_entity!(MuFunctionVersion);
impl_mu_entity!(Block);
impl_mu_entity!(MuType);
impl_mu_entity!(Value);
impl_mu_entity!(MuFuncSig);

impl MuEntity for TreeNode {
    fn id(&self) -> MuID {
        match self.v {
            TreeNode_::Instruction(ref inst) => inst.id(),
            TreeNode_::Value(ref pv) => pv.id()
        }
    }

    fn name(&self) -> MuName {
        match self.v {
            TreeNode_::Instruction(ref inst) => inst.name(),
            TreeNode_::Value(ref pv) => pv.name()
        }
    }

    fn as_entity(&self) -> &MuEntity {
        match self.v {
            TreeNode_::Instruction(ref inst) => inst.as_entity(),
            TreeNode_::Value(ref pv) => pv.as_entity()
        }
    }
}<|MERGE_RESOLUTION|>--- conflicted
+++ resolved
@@ -918,7 +918,6 @@
             _ => None
         }
     }
-<<<<<<< HEAD
 
     /// consumes the TreeNode, returns the instruction in it (or None if it is not an instruction)
     pub fn as_inst_ref(&self) -> &Instruction {
@@ -946,8 +945,6 @@
             TreeNode_::Value(ref pv) => pv.ty.clone()
         }
     }
-=======
->>>>>>> e57b828f
 }
 
 impl fmt::Display for TreeNode {
