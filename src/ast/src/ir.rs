--- conflicted
+++ resolved
@@ -751,15 +751,6 @@
 
     pub fn is_reg(&self) -> bool {
         match self.v {
-<<<<<<< HEAD
-            Value_::SSAVar(_) => {
-                if self.ty.is_scalar() && !self.ty.is_fp() {
-                    true
-                } else {
-                    false
-                }
-            }
-=======
             Value_::SSAVar(_) => true,
             _ => false
         }
@@ -768,7 +759,6 @@
     pub fn is_const(&self) -> bool {
         match self.v {
             Value_::Constant(_) => true,
->>>>>>> 99a65c69
             _ => false
         }
     }
@@ -784,24 +774,6 @@
         })
     }
 
-<<<<<<< HEAD
-    pub fn is_fp_reg(&self) -> bool {
-        match self.v {
-            Value_::SSAVar(_) => {
-                if self.ty.is_scalar() && self.ty.is_fp() {
-                    true
-                } else {
-                    false
-                }
-            },
-            Value_::Constant(Constant::Double(_)) => true,
-            Value_::Constant(Constant::Float(_))  => true,
-            _ => false
-        }
-    }
-
-=======
->>>>>>> 99a65c69
     pub fn is_int_const(&self) -> bool {
         match self.v {
             Value_::Constant(Constant::Int(_)) => true,
@@ -1005,11 +977,8 @@
 pub enum Constant {
     /// all integer constants are stored as u64
     Int(u64),
-<<<<<<< HEAD
+    IntEx(Vec<u64>),
     /// float constants
-=======
-    IntEx(Vec<u64>),
->>>>>>> 99a65c69
     Float(f32),
     /// double constants
     Double(f64),
