// Copyright 2017 The Australian National University
//
// Licensed under the Apache License, Version 2.0 (the "License");
// you may not use this file except in compliance with the License.
// You may obtain a copy of the License at
//
//     http://www.apache.org/licenses/LICENSE-2.0
//
// Unless required by applicable law or agreed to in writing, software
// distributed under the License is distributed on an "AS IS" BASIS,
// WITHOUT WARRANTIES OR CONDITIONS OF ANY KIND, either express or implied.
// See the License for the specific language governing permissions and
// limitations under the License.

use ptr::P;
use types::*;
use inst::*;

use utils::vec_utils;
use utils::LinkedHashMap;
use utils::LinkedHashSet;

use std;
use std::fmt;
use std::default;
use std::sync::atomic::{AtomicUsize, ATOMIC_USIZE_INIT, Ordering};

pub type WPID = usize;
pub type MuID = usize;
pub type MuName = String;
pub type CName = MuName;

#[allow(non_snake_case)]
pub fn Mu(str: &'static str) -> MuName {
    str.to_string()
}
#[allow(non_snake_case)]
pub fn C(str: &'static str) -> CName {
    str.to_string()
}

pub type OpIndex = usize;

lazy_static! {
    pub static ref MACHINE_ID : AtomicUsize = {
        let a = ATOMIC_USIZE_INIT;
        a.store(MACHINE_ID_START, Ordering::SeqCst);
        a
    };
    pub static ref INTERNAL_ID : AtomicUsize = {
        let a = ATOMIC_USIZE_INIT;
        a.store(INTERNAL_ID_START, Ordering::SeqCst);
        a
    };
}
/// MuID reserved for machine registers
pub const MACHINE_ID_START: usize = 0;
pub const MACHINE_ID_END: usize = 200;

/// MuID reserved for internal types, etc.
pub const INTERNAL_ID_START: usize = 201;
pub const INTERNAL_ID_END: usize = 500;
pub const USER_ID_START: usize = 1001;

#[deprecated]
#[allow(dead_code)]
// it could happen that one same machine register get different IDs
// during serialization and restoring
// currently I hand-write fixed ID for each machine register
pub fn new_machine_id() -> MuID {
    let ret = MACHINE_ID.fetch_add(1, Ordering::SeqCst);
    if ret >= MACHINE_ID_END {
        panic!("machine id overflow")
    }
    ret
}

pub fn new_internal_id() -> MuID {
    let ret = INTERNAL_ID.fetch_add(1, Ordering::SeqCst);
    if ret >= INTERNAL_ID_END {
        panic!("internal id overflow")
    }
    ret
}

/// MuFunction represents a Mu function (not a specific definition of a function)
/// This stores function signature, and a list of all versions of this function (as ID),
/// and its current version (as ID)
#[derive(Debug)]
pub struct MuFunction {
    pub hdr: MuEntityHeader,

    pub sig: P<MuFuncSig>,
    pub cur_ver: Option<MuID>,
    pub all_vers: Vec<MuID>
}

rodal_struct!(MuFunction {
    hdr,
    sig,
    cur_ver,
    all_vers
});

impl MuFunction {
    pub fn new(entity: MuEntityHeader, sig: P<MuFuncSig>) -> MuFunction {
        MuFunction {
            hdr: entity,
            sig: sig,
            cur_ver: None,
            all_vers: vec![]
        }
    }

    /// adds a new version to this function, and it becomes the current version
    pub fn new_version(&mut self, fv: MuID) {
        if self.cur_ver.is_some() {
            let obsolete_ver = self.cur_ver.unwrap();
            self.all_vers.push(obsolete_ver);
        }

        self.cur_ver = Some(fv);
    }
}

impl fmt::Display for MuFunction {
    fn fmt(&self, f: &mut fmt::Formatter) -> fmt::Result {
        write!(f, "Func {}", self.hdr)
    }
}

/// MuFunctionVersion represents a specific definition of a Mu function
/// It owns the tree structure of MuIRs for the function version

// FIXME: currently part of compilation information is also stored in this data structure
// we should move them (see Issue #18)
pub struct MuFunctionVersion {
    pub hdr: MuEntityHeader,

    pub func_id: MuID,
    pub sig: P<MuFuncSig>,
    orig_content: Option<FunctionContent>, // original IR
    pub content: Option<FunctionContent>,  // IR that may have been rewritten during compilation
    is_defined: bool,
    is_compiled: bool,
    pub context: FunctionContext,
    pub force_inline: bool,
    pub block_trace: Option<Vec<MuID>> // only available after Trace Generation Pass
}
rodal_struct!(Callsite {
    name,
    exception_destination,
    stack_arg_size
});
pub struct Callsite {
    pub name: MuName,
    pub exception_destination: Option<MuName>,
    pub stack_arg_size: usize
}
impl Callsite {
    pub fn new(
        name: MuName,
        exception_destination: Option<MuName>,
        stack_arg_size: usize
    ) -> Callsite {
        Callsite {
            name: name,
            exception_destination: exception_destination,
            stack_arg_size: stack_arg_size
        }
    }
}
impl fmt::Display for MuFunctionVersion {
    fn fmt(&self, f: &mut fmt::Formatter) -> fmt::Result {
        write!(f, "FuncVer {} of Func #{}", self.hdr, self.func_id)
    }
}

impl fmt::Debug for MuFunctionVersion {
    fn fmt(&self, f: &mut fmt::Formatter) -> fmt::Result {
        write!(f, "FuncVer {} of Func #{}\n", self.hdr, self.func_id).unwrap();
        write!(f, "Signature: {}\n", self.sig).unwrap();
        write!(f, "IR:\n").unwrap();
        if self.content.is_some() {
            write!(f, "{:?}\n", self.content.as_ref().unwrap()).unwrap();
        } else {
            write!(f, "Empty\n").unwrap();
        }
        if self.block_trace.is_some() {
            write!(f, "Block Trace: {:?}\n", self.block_trace.as_ref().unwrap())
        } else {
            write!(f, "Trace not available\n")
        }
    }
}

impl MuFunctionVersion {
    /// creates an empty function version
    pub fn new(entity: MuEntityHeader, func: MuID, sig: P<MuFuncSig>) -> MuFunctionVersion {
        MuFunctionVersion {
            hdr: entity,
            func_id: func,
            sig: sig,
            orig_content: None,
            content: None,
            is_defined: false,
            is_compiled: false,
            context: FunctionContext::new(),
            block_trace: None,
            force_inline: false
        }
    }

    /// creates a complete function version
    pub fn new_(
        hdr: MuEntityHeader,
        id: MuID,
        sig: P<MuFuncSig>,
        content: FunctionContent,
        context: FunctionContext
    ) -> MuFunctionVersion {
        MuFunctionVersion {
            hdr: hdr,
            func_id: id,
            sig: sig,
            orig_content: Some(content.clone()),
            content: Some(content),
            is_defined: true,
            is_compiled: false,
            context: context,
            block_trace: None,
            force_inline: false
        }
    }

    pub fn get_orig_ir(&self) -> Option<&FunctionContent> {
        self.orig_content.as_ref()
    }

    /// defines function content
    pub fn define(&mut self, content: FunctionContent) {
        if self.is_defined {
            panic!("alread defined the function: {}", self);
        }

        self.is_defined = true;
        self.orig_content = Some(content.clone());
        self.content = Some(content);
    }

    pub fn is_compiled(&self) -> bool {
        self.is_compiled
    }

    pub fn set_compiled(&mut self) {
        self.is_compiled = true;
    }

    pub fn new_ssa(&mut self, entity: MuEntityHeader, ty: P<MuType>) -> P<TreeNode> {
        let id = entity.id();
        let val = P(Value {
            hdr: entity,
            ty: ty,
            v: Value_::SSAVar(id)
        });

        self.context
            .values
            .insert(id, SSAVarEntry::new(val.clone()));

        P(TreeNode {
            v: TreeNode_::Value(val)
        })
    }

    pub fn new_constant(&mut self, v: P<Value>) -> P<TreeNode> {
        P(TreeNode {
            v: TreeNode_::Value(v)
        })
    }

    pub fn new_global(&mut self, v: P<Value>) -> P<TreeNode> {
        P(TreeNode {
            v: TreeNode_::Value(v)
        })
    }

    pub fn new_inst(&mut self, v: Instruction) -> Box<TreeNode> {
        Box::new(TreeNode {
            v: TreeNode_::Instruction(v)
        })
    }

    /// gets call outedges in this function
    /// returns Map(CallSiteID -> FuncID)
    pub fn get_static_call_edges(&self) -> LinkedHashMap<MuID, MuID> {
        let mut ret = LinkedHashMap::new();

        let f_content = self.content.as_ref().unwrap();

        for (_, block) in f_content.blocks.iter() {
            let block_content = block.content.as_ref().unwrap();

            for inst in block_content.body.iter() {
                match inst.v {
                    TreeNode_::Instruction(ref inst) => {
                        let ref ops = inst.ops;

                        match inst.v {
                            Instruction_::ExprCall { ref data, .. } |
                            Instruction_::ExprCCall { ref data, .. } |
                            Instruction_::Call { ref data, .. } |
                            Instruction_::CCall { ref data, .. } => {
                                let ref callee = ops[data.func];

                                match callee.v {
                                    TreeNode_::Instruction(_) => {}
                                    TreeNode_::Value(ref pv) => {
                                        match pv.v {
                                            Value_::Constant(Constant::FuncRef(id)) => {
                                                ret.insert(inst.id(), id);
                                            }
                                            _ => {}
                                        }
                                    }
                                }
                            }
                            _ => {
                                // do nothing
                            }
                        }
                    }
                    _ => unreachable!()
                }
            }
        }

        ret
    }

    // TODO: It may be more efficient to compute this when the instructions
    // are added to the function version and store the result in a field
    pub fn has_throw(&self) -> bool {
        let f_content = self.content.as_ref().unwrap();

        for (_, block) in f_content.blocks.iter() {
            let block_content = block.content.as_ref().unwrap();

            for inst in block_content.body.iter() {
                match inst.v {
                    TreeNode_::Instruction(ref inst) => {
                        match inst.v {
                            Instruction_::Throw(_) => {
                                return true;
                            }
                            _ => {
                                // do nothing
                            }
                        }
                    }
                    _ => unreachable!()
                }
            }
        }

        false
    }

    pub fn has_tailcall(&self) -> bool {
        let f_content = self.content.as_ref().unwrap();

        for (_, block) in f_content.blocks.iter() {
            let block_content = block.content.as_ref().unwrap();

            for inst in block_content.body.iter() {
                match inst.v {
                    TreeNode_::Instruction(ref inst) => {
                        match inst.v {
                            Instruction_::TailCall(_) => {
                                return true;
                            }
                            _ => {
                                // do nothing
                            }
                        }
                    }
                    _ => unreachable!()
                }
            }
        }

        false
    }
}

/// FunctionContent contains all blocks (which include all instructions) for the function
#[derive(Clone)]
pub struct FunctionContent {
    pub entry: MuID,
    pub blocks: LinkedHashMap<MuID, Block>,
    pub exception_blocks: LinkedHashSet<MuID> // this field only valid after control flow analysis
}

impl fmt::Debug for FunctionContent {
    fn fmt(&self, f: &mut fmt::Formatter) -> fmt::Result {
        let entry = self.get_entry_block();
        write!(f, "Entry block: ").unwrap();
        write!(f, "{:?}\n", entry).unwrap();

        write!(f, "Body:").unwrap();
        for blk_id in self.blocks.keys() {
            let block = self.get_block(*blk_id);
            write!(f, "{:?}\n", block).unwrap();
        }
        Ok(())
    }
}

impl FunctionContent {
    pub fn new(entry: MuID, blocks: LinkedHashMap<MuID, Block>) -> FunctionContent {
        FunctionContent {
            entry: entry,
            blocks: blocks,
            exception_blocks: LinkedHashSet::new()
        }
    }

    pub fn get_entry_block(&self) -> &Block {
        self.get_block(self.entry)
    }

    pub fn get_entry_block_mut(&mut self) -> &mut Block {
        let entry = self.entry;
        self.get_block_mut(entry)
    }

    pub fn get_block(&self, id: MuID) -> &Block {
        let ret = self.blocks.get(&id);
        match ret {
            Some(b) => b,
            None => panic!("cannot find block #{}", id)
        }
    }

    pub fn get_block_mut(&mut self, id: MuID) -> &mut Block {
        let ret = self.blocks.get_mut(&id);
        match ret {
            Some(b) => b,
            None => panic!("cannot find block #{}", id)
        }
    }

    pub fn get_block_by_name(&self, name: String) -> &Block {
        for block in self.blocks.values() {
            if block.name() == name {
                return block;
            }
        }

        panic!("cannot find block {}", name)
    }
}

/// FunctionContext contains compilation information about the function
// FIXME: should move this out of ast crate and bind its lifetime with compilation (Issue #18)
#[derive(Default, Debug)]
pub struct FunctionContext {
    pub values: LinkedHashMap<MuID, SSAVarEntry>
}

impl FunctionContext {
    fn new() -> FunctionContext {
        FunctionContext {
            values: LinkedHashMap::new()
        }
    }

    /// makes a TreeNode of an SSA variable
    pub fn make_temporary(&mut self, id: MuID, ty: P<MuType>) -> P<TreeNode> {
        let val = P(Value {
            hdr: MuEntityHeader::unnamed(id),
            ty: ty,
            v: Value_::SSAVar(id)
        });

        self.values.insert(id, SSAVarEntry::new(val.clone()));

        P(TreeNode {
            v: TreeNode_::Value(val)
        })
    }

    /// shows the name for an SSA by ID
    pub fn get_temp_display(&self, id: MuID) -> String {
        match self.get_value(id) {
            Some(entry) => format!("{}", entry.value()),
            None => "CANT_FOUND_ID".to_string()
        }
    }

    /// returns a &SSAVarEntry for the given ID
    pub fn get_value(&self, id: MuID) -> Option<&SSAVarEntry> {
        self.values.get(&id)
    }

    /// returns a &mut SSAVarEntry for the given ID
    pub fn get_value_mut(&mut self, id: MuID) -> Option<&mut SSAVarEntry> {
        self.values.get_mut(&id)
    }
}

/// Block contains BlockContent, which includes all the instructions for the block
//  FIXME: control_flow field should be moved out of ast crate (Issue #18)
//  FIXME: trace_hint should also be moved
#[derive(Clone)]
pub struct Block {
    pub hdr: MuEntityHeader,
    /// the actual content of this block
    pub content: Option<BlockContent>,
    /// a trace scheduling hint about where to layout this block
    pub trace_hint: TraceHint,
    /// control flow info about this block (predecessors, successors, etc)
    pub control_flow: ControlFlow
}

impl fmt::Debug for Block {
    fn fmt(&self, f: &mut fmt::Formatter) -> fmt::Result {
        writeln!(f, "Block {}", self.hdr).unwrap();
        writeln!(f, "with preds: {:?}", self.control_flow.preds).unwrap();
        writeln!(f, "     succs: {:?}", self.control_flow.succs).unwrap();
        if self.content.is_some() {
            writeln!(f, "{:?}", self.content.as_ref().unwrap()).unwrap();
        } else {
            writeln!(f, "Empty").unwrap();
        }
        Ok(())
    }
}

impl fmt::Display for Block {
    fn fmt(&self, f: &mut fmt::Formatter) -> fmt::Result {
        write!(f, "{}", self.name())
    }
}

impl Block {
    pub fn new(entity: MuEntityHeader) -> Block {
        Block {
            hdr: entity,
            content: None,
            trace_hint: TraceHint::None,
            control_flow: ControlFlow::default()
        }
    }

    /// does this block have an exception arguments?
    pub fn is_receiving_exception_arg(&self) -> bool {
        return self.content.as_ref().unwrap().exn_arg.is_some();
    }

    /// how many IR instruction does this block have?
    pub fn number_of_irs(&self) -> usize {
        if self.content.is_none() {
            0
        } else {
            let content = self.content.as_ref().unwrap();

            content.body.len()
        }
    }

    /// is this block ends with a conditional branch?
    pub fn ends_with_cond_branch(&self) -> bool {
        let block: &BlockContent = self.content.as_ref().unwrap();
        match block.body.last() {
            Some(node) => {
                match node.v {
                    TreeNode_::Instruction(Instruction {
                        v: Instruction_::Branch2 { .. },
                        ..
                    }) => true,
                    _ => false
                }
            }
            None => false
        }
    }

    /// is this block ends with a return?
    pub fn ends_with_return(&self) -> bool {
        let block: &BlockContent = self.content.as_ref().unwrap();
        match block.body.last() {
            Some(node) => {
                match node.v {
                    TreeNode_::Instruction(Instruction {
                        v: Instruction_::Return(_),
                        ..
                    }) => true,
                    _ => false
                }
            }
            None => false
        }
    }
}

/// TraceHint is a hint for the compiler to generate better trace for this block
//  Note: for a sequence of blocks that are supposed to be fast/slow path, only mark the
//  first block with TraceHint, and let the trace scheduler to normally layout other
//  blocks. Otherwise, the scheduler will take every TraceHint into consideration,
//  and may not generate the trace as expected.
//  FIXME: Issue #18
#[derive(Clone, PartialEq)]
pub enum TraceHint {
    /// no hint provided. Trace scheduler should use its own heuristics to decide
    None,
    /// this block is fast path, and should be put in straightline code where possible
    FastPath,
    /// this block is slow path, and should be kept out of hot loops
    SlowPath,
    /// this block is return sink, and should be put at the end of a function
    ReturnSink
}

/// ControlFlow stores compilation info about control flows of a block
//  FIXME: Issue #18
#[derive(Debug, Clone)]
pub struct ControlFlow {
    pub preds: Vec<MuID>,
    pub succs: Vec<BlockEdge>
}

impl ControlFlow {
    /// returns the successor with highest branching probability
    /// (in case of tie, returns first met successor)
    pub fn get_hottest_succ(&self) -> Option<MuID> {
        if self.succs.len() == 0 {
            None
        } else {
            let mut hot_blk = self.succs[0].target;
            let mut hot_prob = self.succs[0].probability;

            for edge in self.succs.iter() {
                if edge.probability > hot_prob {
                    hot_blk = edge.target;
                    hot_prob = edge.probability;
                }
            }

            Some(hot_blk)
        }
    }
}

impl fmt::Display for ControlFlow {
    fn fmt(&self, f: &mut fmt::Formatter) -> fmt::Result {
        write!(f, "preds: [{}], ", vec_utils::as_str(&self.preds)).unwrap();
        write!(f, "succs: [{}]", vec_utils::as_str(&self.succs))
    }
}

impl default::Default for ControlFlow {
    fn default() -> ControlFlow {
        ControlFlow {
            preds: vec![],
            succs: vec![]
        }
    }
}

/// BlockEdge represents an edge in control flow graph
#[derive(Copy, Clone, Debug)]
pub struct BlockEdge {
    pub target: MuID,
    pub kind: EdgeKind,
    pub is_exception: bool,
    pub probability: f32
}

impl fmt::Display for BlockEdge {
    fn fmt(&self, f: &mut fmt::Formatter) -> fmt::Result {
        write!(
            f,
            "{} ({:?}{} - {})",
            self.target,
            self.kind,
            select_value!(self.is_exception, ", exceptional", ""),
            self.probability
        )
    }
}

#[derive(Copy, Clone, Debug)]
pub enum EdgeKind {
    Forward,
    Backward
}

/// BlockContent describes arguments to this block, and owns all the IR instructions
#[derive(Clone)]
pub struct BlockContent {
    pub args: Vec<P<Value>>,
    pub exn_arg: Option<P<Value>>,
    pub body: Vec<Box<TreeNode>>,
    pub keepalives: Option<Vec<P<Value>>>
}

impl fmt::Debug for BlockContent {
    fn fmt(&self, f: &mut fmt::Formatter) -> fmt::Result {
        writeln!(f, "args: {}", vec_utils::as_str(&self.args)).unwrap();
        if self.exn_arg.is_some() {
            writeln!(f, "exception arg: {}", self.exn_arg.as_ref().unwrap()).unwrap();
        }
        if self.keepalives.is_some() {
            writeln!(
                f,
                "keepalives: {}",
                vec_utils::as_str(self.keepalives.as_ref().unwrap())
            ).unwrap();
        }
        for node in self.body.iter() {
            writeln!(f, "{}", node).unwrap();
        }
        Ok(())
    }
}

impl BlockContent {
    /// returns all the arguments passed to its successors
    pub fn get_out_arguments(&self) -> Vec<P<Value>> {
        let n_insts = self.body.len();
        let ref last_inst = self.body[n_insts - 1];

        let mut ret: Vec<P<Value>> = vec![];

        match last_inst.v {
            TreeNode_::Instruction(ref inst) => {
                let ref ops = inst.ops;
                match inst.v {
                    Instruction_::Return(_) |
                    Instruction_::ThreadExit |
                    Instruction_::Throw(_) |
                    Instruction_::TailCall(_) => {
                        // they do not have explicit liveouts
                    }
                    Instruction_::Branch1(ref dest) => {
                        let mut live_outs = dest.get_arguments(&ops);
                        vec_utils::add_all_unique(&mut ret, &mut live_outs);
                    }
                    Instruction_::Branch2 {
                        ref true_dest,
                        ref false_dest,
                        ..
                    } => {
                        let mut live_outs = true_dest.get_arguments(&ops);
                        live_outs.append(&mut false_dest.get_arguments(&ops));

                        vec_utils::add_all_unique(&mut ret, &mut live_outs);
                    }
                    Instruction_::Watchpoint {
                        ref disable_dest,
                        ref resume,
                        ..
                    } => {
                        let mut live_outs = vec![];

                        if disable_dest.is_some() {
                            live_outs
                                .append(&mut disable_dest.as_ref().unwrap().get_arguments(&ops));
                        }
                        live_outs.append(&mut resume.normal_dest.get_arguments(&ops));
                        live_outs.append(&mut resume.exn_dest.get_arguments(&ops));

                        vec_utils::add_all_unique(&mut ret, &mut live_outs);
                    }
                    Instruction_::WPBranch {
                        ref disable_dest,
                        ref enable_dest,
                        ..
                    } => {
                        let mut live_outs = vec![];
                        live_outs.append(&mut disable_dest.get_arguments(&ops));
                        live_outs.append(&mut enable_dest.get_arguments(&ops));
                        vec_utils::add_all_unique(&mut ret, &mut live_outs);
                    }
                    Instruction_::Call { ref resume, .. } |
                    Instruction_::CCall { ref resume, .. } |
                    Instruction_::SwapStack { ref resume, .. } |
                    Instruction_::ExnInstruction { ref resume, .. } => {
                        let mut live_outs = vec![];
                        live_outs.append(&mut resume.normal_dest.get_arguments(&ops));
                        live_outs.append(&mut resume.exn_dest.get_arguments(&ops));
                        vec_utils::add_all_unique(&mut ret, &mut live_outs);
                    }
                    Instruction_::Switch {
                        ref default,
                        ref branches,
                        ..
                    } => {
                        let mut live_outs = vec![];
                        live_outs.append(&mut default.get_arguments(&ops));
                        for &(_, ref dest) in branches {
                            live_outs.append(&mut dest.get_arguments(&ops));
                        }
                        vec_utils::add_all_unique(&mut ret, &mut live_outs);
                    }

                    _ => panic!("didn't expect last inst as {}", inst)
                }
            }
            _ => panic!("expect last treenode of block is a inst")
        }

        ret
    }

    pub fn clone_empty(&self) -> BlockContent {
        BlockContent {
            args: self.args.clone(),
            exn_arg: self.exn_arg.clone(),
            body: vec![],
            keepalives: self.keepalives.clone()
        }
    }
}

/// TreeNode represents a node in the AST, it could either be an instruction,
/// or an value (SSA, constant, global, etc)
#[derive(Debug, Clone)]
pub struct TreeNode {
    pub v: TreeNode_
}

impl TreeNode {
    /// creates a sharable Instruction TreeNode
    pub fn new_inst(v: Instruction) -> P<TreeNode> {
        P(TreeNode {
            v: TreeNode_::Instruction(v)
        })
    }

    /// creates an owned Instruction TreeNode
    pub fn new_boxed_inst(v: Instruction) -> Box<TreeNode> {
        Box::new(TreeNode {
            v: TreeNode_::Instruction(v)
        })
    }

    /// creates a sharable Value TreeNode
    pub fn new_value(v: P<Value>) -> P<TreeNode> {
        P(TreeNode {
            v: TreeNode_::Value(v)
        })
    }

    /// extracts the MuID of an SSA TreeNode
    /// if the node is not an SSA, returns None
    pub fn extract_ssa_id(&self) -> Option<MuID> {
        match self.v {
            TreeNode_::Value(ref pv) => {
                match pv.v {
                    Value_::SSAVar(id) => Some(id),
                    _ => None
                }
            }
            _ => None
        }
    }

    /// clones the value from the TreeNode
    /// * if this is a Instruction TreeNode, returns its first result value
    /// * if this is a value, returns a clone of it
    pub fn clone_value(&self) -> P<Value> {
        self.as_value().clone()
    }

    /// returns the value from the TreeNode
    /// * if this is a Instruction TreeNode, returns its first result value
    /// * if this is a value, returns a clone of it
    pub fn as_value(&self) -> &P<Value> {
        match self.v {
            TreeNode_::Value(ref val) => val,
            TreeNode_::Instruction(ref inst) => {
                let vals = inst.value.as_ref().unwrap();
                if vals.len() != 1 {
                    panic!(
                        "we expect an inst with 1 value, but found multiple or zero \
                         (it should not be here - folded as a child)"
                    );
                }
                &vals[0]
            }
        }
    }

    /// consumes the TreeNode, returns the value in it (or None if it is not a value)
    pub fn into_value(self) -> Option<P<Value>> {
        match self.v {
            TreeNode_::Value(val) => Some(val),
            _ => None
        }
    }

    /// consumes the TreeNode, returns the instruction in it (or None if it is not an instruction)
    pub fn into_inst(self) -> Option<Instruction> {
        match self.v {
            TreeNode_::Instruction(inst) => Some(inst),
            _ => None
        }
    }
<<<<<<< HEAD

    /// consumes the TreeNode, returns the instruction in it (or None if it is not an instruction)
    pub fn as_inst_ref(&self) -> &Instruction {
        match &self.v {
            &TreeNode_::Instruction(ref inst) => inst,
            _ => panic!("expected inst")
        }
    }

    // The type of the node (for a value node)
    pub fn ty(&self) -> P<MuType> {
        match self.v {
            TreeNode_::Instruction(ref inst) => {
                if inst.value.is_some() {
                    let ref value = inst.value.as_ref().unwrap();
                    if value.len() != 1 {
                        panic!("the node {} does not have one result value", self);
                    }

                    value[0].ty.clone()
                } else {
                    panic!("expected result from the node {}", self);
                }
            }
            TreeNode_::Value(ref pv) => pv.ty.clone()
        }
    }

=======
>>>>>>> 7c03955f
}

impl fmt::Display for TreeNode {
    fn fmt(&self, f: &mut fmt::Formatter) -> fmt::Result {
        match self.v {
            TreeNode_::Value(ref pv) => pv.fmt(f),
            TreeNode_::Instruction(ref inst) => write!(f, "({})", inst)
        }
    }
}

/// TreeNode_ is used for pattern matching for TreeNode
#[derive(Debug, Clone)]
pub enum TreeNode_ {
    Value(P<Value>),
    Instruction(Instruction)
}

/// Value represents a value in the tree, it could be SSA variables, constants, globals,
/// which all will appear in Mu IR. Value may also represent a memory (as in transformed tree,
/// we need to represent memory as well)
///
/// Value should always be used with P<Value> (sharable)
#[derive(PartialEq)]
pub struct Value {
    pub hdr: MuEntityHeader,
    pub ty: P<MuType>,
    pub v: Value_
}

rodal_struct!(Value { hdr, ty, v });

impl Value {
    /// creates an int constant value
    pub fn make_int_const(id: MuID, val: u64) -> P<Value> {
        Value::make_int_const_ty(id, UINT32_TYPE.clone(), val)
    }

    pub fn make_int_const_ty(id: MuID, ty: P<MuType>, val: u64) -> P<Value> {
        P(Value {
            hdr: MuEntityHeader::unnamed(id),
            ty: ty,
            v: Value_::Constant(Constant::Int(val))
        })
    }

    pub fn is_mem(&self) -> bool {
        match self.v {
            Value_::Memory(_) => true,
            _ => false
        }
    }

    pub fn is_reg(&self) -> bool {
        match self.v {
            Value_::SSAVar(_) => true,
            _ => false
        }
    }

    pub fn is_const(&self) -> bool {
        match self.v {
            Value_::Constant(_) => true,
            _ => false
        }
    }

    /// disguises a value as another type.
    /// This is usually used for treat an integer type as an integer of a different length
    /// This method is unsafe
    pub unsafe fn as_type(&self, ty: P<MuType>) -> P<Value> {
        P(Value {
            hdr: self.hdr.clone(),
            ty: ty,
            v: self.v.clone()
        })
    }

    pub fn is_int_ex_const(&self) -> bool {
        match self.v {
            Value_::Constant(Constant::IntEx(_)) => true,
            _ => false
        }
    }


    pub fn is_int_const(&self) -> bool {
        match self.v {
            Value_::Constant(Constant::Int(_)) => true,
            Value_::Constant(Constant::NullRef) => true,
            _ => false
        }
    }

    pub fn is_fp_const(&self) -> bool {
        match self.v {
            Value_::Constant(Constant::Float(_)) => true,
            Value_::Constant(Constant::Double(_)) => true,
            _ => false
        }
    }

    pub fn extract_int_const(&self) -> Option<u64> {
        match self.v {
            Value_::Constant(Constant::Int(val)) => Some(val),
            Value_::Constant(Constant::NullRef) => Some(0),
            _ => None
        }
    }

    pub fn extract_int_ex_const(&self) -> Vec<u64> {
        match self.v {
            Value_::Constant(Constant::IntEx(ref val)) => val.clone(),
            _ => panic!("expect int ex const")
        }
    }

    pub fn extract_ssa_id(&self) -> Option<MuID> {
        match self.v {
            Value_::SSAVar(id) => Some(id),
            _ => None
        }
    }

    pub fn extract_memory_location(&self) -> Option<MemoryLocation> {
        match self.v {
            Value_::Memory(ref loc) => Some(loc.clone()),
            _ => None
        }
    }
}

const DISPLAY_ID: bool = false;
const DISPLAY_TYPE: bool = true;
const PRINT_ABBREVIATE_NAME: bool = true;

impl fmt::Debug for Value {
    fn fmt(&self, f: &mut fmt::Formatter) -> fmt::Result {
        write!(f, "{}", self)
    }
}

impl fmt::Display for Value {
    fn fmt(&self, f: &mut fmt::Formatter) -> fmt::Result {
        if DISPLAY_TYPE {
            match self.v {
                Value_::SSAVar(_) => write!(f, "{}(%{})", self.ty, self.hdr),
                Value_::Constant(ref c) => write!(f, "{}({})", self.ty, c),
                Value_::Global(ref ty) => write!(f, "{}(@{})", ty, self.hdr),
                Value_::Memory(ref mem) => write!(f, "%{}{})", self.hdr, mem)
            }
        } else {
            match self.v {
                Value_::SSAVar(_) => write!(f, "%{}", self.hdr),
                Value_::Constant(ref c) => write!(f, "{}", c),
                Value_::Global(_) => write!(f, "@{}", self.hdr),
                Value_::Memory(ref mem) => write!(f, "%{}{}", self.hdr, mem)
            }
        }
    }
}

/// Value_ is used for pattern matching for Value
#[derive(Debug, Clone, PartialEq)]
pub enum Value_ {
    SSAVar(MuID),
    Constant(Constant),
    Global(P<MuType>), // what type is this global (without IRef)
    Memory(MemoryLocation)
}

rodal_enum!(Value_{(SSAVar: id), (Constant: val), (Global: ty), (Memory: location)});

/// SSAVarEntry represent compilation info for an SSA variable
//  FIXME: Issue#18
#[derive(Debug)]
pub struct SSAVarEntry {
    val: P<Value>,

    // how many times this entry is used
    // available after DefUse pass
    use_count: AtomicUsize,

    // this field is only used during TreeGeneration pass
    expr: Option<Instruction>,

    // some ssa vars (such as int128) needs to be split into smaller vars
    split: Option<Vec<P<Value>>>
}

impl SSAVarEntry {
    pub fn new(val: P<Value>) -> SSAVarEntry {
        let ret = SSAVarEntry {
            val: val,
            use_count: ATOMIC_USIZE_INIT,
            expr: None,
            split: None
        };

        ret.use_count.store(0, Ordering::SeqCst);

        ret
    }

    pub fn ty(&self) -> &P<MuType> {
        &self.val.ty
    }

    pub fn value(&self) -> &P<Value> {
        &self.val
    }

    pub fn use_count(&self) -> usize {
        self.use_count.load(Ordering::SeqCst)
    }
    pub fn increase_use_count(&self) {
        self.use_count.fetch_add(1, Ordering::SeqCst);
    }
    pub fn reset_use_count(&self) {
        self.use_count.store(0, Ordering::SeqCst);
    }

    pub fn has_expr(&self) -> bool {
        self.expr.is_some()
    }
    pub fn assign_expr(&mut self, expr: Instruction) {
        self.expr = Some(expr)
    }
    pub fn take_expr(&mut self) -> Instruction {
        debug_assert!(self.has_expr());
        self.expr.take().unwrap()
    }

    pub fn has_split(&self) -> bool {
        self.split.is_some()
    }
    pub fn set_split(&mut self, vec: Vec<P<Value>>) {
        self.split = Some(vec);
    }
    pub fn get_split(&self) -> &Option<Vec<P<Value>>> {
        &self.split
    }
}

impl fmt::Display for SSAVarEntry {
    fn fmt(&self, f: &mut fmt::Formatter) -> fmt::Result {
        write!(f, "{}", self.val)
    }
}

/// Constant presents all kinds of constant that can appear in MuIR
#[derive(Debug, Clone, PartialEq)]
pub enum Constant {
    /// all integer constants are stored as u64
    Int(u64),
    IntEx(Vec<u64>),
    /// float constants
    Float(f32),
    /// double constants
    Double(f64),
    /// function reference
    FuncRef(MuID),
    /// vector constant (currently not used)
    Vector(Vec<Constant>),
    /// null reference
    NullRef,
    /// external symbol
    ExternSym(CName),
    /// a composite type of several constants (currently not used)
    List(Vec<P<Value>>)
}

rodal_enum!(Constant{(Int: val), (IntEx: val), (Float: val), (Double: val), (FuncRef: val),
    (Vector: val), NullRef, (ExternSym: val), (List: val)});

impl fmt::Display for Constant {
    fn fmt(&self, f: &mut fmt::Formatter) -> fmt::Result {
        match self {
            &Constant::Int(v) => write!(f, "{}", v as i64),
            &Constant::IntEx(ref v) => write!(f, "IntEx {:?}", v),
            &Constant::Float(v) => write!(f, "{}", v),
            &Constant::Double(v) => write!(f, "{}", v),
            //            &Constant::IRef(v) => write!(f, "{}", v),
            &Constant::FuncRef(v) => write!(f, "FuncRef {}", v),
            &Constant::Vector(ref v) => {
                write!(f, "[").unwrap();
                for i in 0..v.len() {
                    write!(f, "{}", v[i]).unwrap();
                    if i != v.len() - 1 {
                        write!(f, ", ").unwrap();
                    }
                }
                write!(f, "]")
            }
            &Constant::NullRef => write!(f, "NullRef"),
            &Constant::ExternSym(ref name) => write!(f, "ExternSym({})", name),

            &Constant::List(ref vec) => {
                write!(f, "List(").unwrap();
                for val in vec.iter() {
                    write!(f, "{}, ", val).unwrap();
                }
                write!(f, ")")
            }
        }
    }
}

/// MemoryLocation represents a memory value
/// This enumerate type is target dependent
#[cfg(target_arch = "x86_64")]
#[derive(Debug, Clone, PartialEq)]
pub enum MemoryLocation {
    /// addr = base + offset + index * scale
    Address {
        base: P<Value>, // +8
        offset: Option<P<Value>>,
        index: Option<P<Value>>,
        scale: Option<u8>
    },
    /// addr = base + label(offset)
    Symbolic {
        base: Option<P<Value>>,
        label: MuName,
        is_global: bool,
        is_native: bool
    }
}

#[cfg(target_arch = "x86_64")]
rodal_enum!(MemoryLocation{{Address: scale, base, offset, index},
    {Symbolic: is_global, is_native, base, label}});

#[cfg(target_arch = "x86_64")]
impl fmt::Display for MemoryLocation {
    fn fmt(&self, f: &mut fmt::Formatter) -> fmt::Result {
        match self {
            &MemoryLocation::Address {
                ref base,
                ref offset,
                ref index,
                scale
            } => {
                // base
                write!(f, "[{}", base).unwrap();
                // offset
                if offset.is_some() {
                    write!(f, " + {}", offset.as_ref().unwrap()).unwrap();
                }
                // index/scale
                if index.is_some() && scale.is_some() {
                    write!(f, " + {} * {}", index.as_ref().unwrap(), scale.unwrap()).unwrap();
                }
                write!(f, "]")
            }
            &MemoryLocation::Symbolic {
                ref base,
                ref label,
                ..
            } => {
                if base.is_some() {
                    write!(f, "{}({})", label, base.as_ref().unwrap())
                } else {
                    write!(f, "{}", label)
                }
            }
        }
    }
}

/// MemoryLocation represents a memory value
/// This enumerate type is target dependent
#[cfg(target_arch = "aarch64")]
#[derive(Debug, Clone, PartialEq)]
pub enum MemoryLocation {
    /// Represents how an address should be computed,
    /// will need to be converted to a real Address before being used
    VirtualAddress {
        /// Represents base + offset*scale
        /// With offset being interpreted as signed if 'signed' is true
        base: P<Value>, //+8
        offset: Option<P<Value>>, //+16
        signed: bool,             //+1
        scale: u64                //+24
    },
    Address {
        /// Must be a normal 64-bit register or SP
        base: P<Value>,
        /// Can be any GPR or a 12-bit unsigned immediate << n
        offset: Option<P<Value>>,
        /// valid values are 0, log2(n)
        shift: u8,
        /// Whether offset is signed or not (only set this if offset is a register)
        /// Note: n is the number of bytes the adress refers two
        signed: bool
    },
    Symbolic {
        label: MuName,
        is_global: bool,
        is_native: bool
    }
}

#[cfg(target_arch = "aarch64")]
rodal_enum!(MemoryLocation{
    {VirtualAddress: signed, base, offset, scale},
    {Address: base, offset, shift, signed},
    {Symbolic: is_global, is_native, label}}
);

#[cfg(target_arch = "aarch64")]
impl fmt::Display for MemoryLocation {
    fn fmt(&self, f: &mut fmt::Formatter) -> fmt::Result {
        match self {
            &MemoryLocation::VirtualAddress {
                ref base,
                ref offset,
                scale,
                signed
            } => {
                write!(f, "[{}", base).unwrap();

                if offset.is_some() {
                    let sign_type = if signed { "SInt" } else { "UInt" };
                    write!(f, " + {}({})", sign_type, offset.as_ref().unwrap()).unwrap();
                }

                write!(f, " * {}", scale).unwrap();
                write!(f, "]")
            }
            &MemoryLocation::Address {
                ref base,
                ref offset,
                shift,
                signed
            } => {
                write!(f, "[{}", base).unwrap();

                if offset.is_some() {
                    let sign_type = if signed { "SInt" } else { "UInt" };
                    write!(f, " + {}({})", sign_type, offset.as_ref().unwrap()).unwrap();
                }

                if shift != 0 {
                    write!(f, " LSL {}", shift).unwrap();
                }
                write!(f, "]")
            }
            &MemoryLocation::Symbolic { ref label, .. } => write!(f, "{}", label)
        }
    }
}

/// MuEntityHeader is a prefix struct for all Mu Entities (who have an Mu ID, and possibly a name)
#[repr(C)]
#[derive(Debug)] // Display, PartialEq, Clone
pub struct MuEntityHeader {
    id: MuID,
    name: MuName
}

rodal_struct!(MuEntityHeader{id, name});

impl Clone for MuEntityHeader {
    fn clone(&self) -> Self {
        MuEntityHeader {
            id: self.id,
            name: self.name.clone()
        }
    }
}

/// returns true if name is a valid_c identifier
/// (i.e. it contains only ASCII letters, digits and underscores
/// and does not start with "__" or an digit.
pub fn is_valid_c_identifier(name: &MuName) -> bool {
    let mut i = 0;
    let mut underscore = false; // whether the first character is an underscore
    for c in name.chars() {
        match c {
            '_' => {
                if i == 0 {
                    underscore = true;
                } else if i == 1 && underscore {
                    return false;
                }
            }
            '0'...'9' => {
                if i == 0 {
                    return false;
                }
            }
            'a'...'z' | 'A'...'Z' => {}
            _ => {
                return false;
            }
        }
        i += 1;
    }
    return true;
}

/// changes name to mangled name
/// This will always return a valid C identifier
pub fn mangle_name(name: MuName) -> MuName {
    let name = name.replace('@', "");
    if name.starts_with("__mu_") {
        // TODO: Get rid of this, since it will be triggered if a client provides a name
        // starting with "__mu" which is totally valid, it's only here for the moment to
        // debug name handling
        panic!("Trying to mangle \"{}\", which is already mangled", name.clone());
    }

    assert!(!name.starts_with("%"));

    // Note: a ':'  and '#' is only used by names generated by zebu itself
    let name = name.replace('Z', "ZZ")
        .replace('.', "Zd")
        .replace('-', "Zh")
        .replace(':', "Zc")
        .replace('#', "Za");
    "__mu_".to_string() + name.as_str()
}

// WARNING: This only reverses mangle_name above when no warning is issued)
pub fn demangle_name(mut name: MuName) -> MuName {
    let name = if cfg!(target_os = "macos") && name.starts_with("___mu_") {
        name.split_off(1)
    } else {
        name
    };

    if name.starts_with("%") {
        panic!("The name '{}'' is local", name);
    }
    if !name.starts_with("__mu_") {
        panic!("Trying to demangle \"{}\", which is not mangled", name.clone());
    }
    let name = name.split_at("__mu_".len()).1.to_string();
    let name = name.replace("Za", "#")
        .replace("Zc", ":")
        .replace("Zh", "-")
        .replace("Zd", ".")
        .replace("ZZ", "Z");
    name
}

// TODO: Why the hell isn't this working?
pub fn demangle_text(text: String) -> String {
    let text = text.as_bytes();
    let n = text.len();
    let mut output = String::new();

    // We have a mangled name
    let mut last_i = 0; // The last i value that we dumped to output
    let mut i = 0;
    // TODO: this should work for utf-8 stuff right? (sinces all mangled names are in ascii)
    while i < n {
        let c = text[i] as char;
        // We're at the beginining of the string
        // wait for a word boundry
        if c.is_alphanumeric() || c == '_' {
            // We just found a mangled name
            if text[i..].starts_with("__mu_".as_bytes()) {
                output += std::str::from_utf8(&text[last_i..i]).unwrap();
                let start = i;
                // Find the end of the name
                while i < n {
                    let c = text[i] as char;
                    if !c.is_alphanumeric() && c != '_' {
                        break; // We found the end!
                    }
                    i += 1;
                }

                output +=
                    demangle_name(String::from_utf8(text[start..i].to_vec()).unwrap()).as_str();
                // Skip to the end of the name
                last_i = i;
                continue;
            } else {
                // Skip to the end of this alphanumeric sequence
                while i < n {
                    let c = text[i] as char;
                    if !c.is_alphanumeric() && c != '_' {
                        break; // We found the end!
                    }
                    i += 1;
                }
            }

            continue;
        }
        // Not the start of mangled name, continue
        i += 1;
    }
    // Return output plus whatever is left of the string
    output + std::str::from_utf8(&text[last_i..n]).unwrap()
}


impl MuEntityHeader {
    pub fn unnamed(id: MuID) -> MuEntityHeader {
        MuEntityHeader {
            id: id,
            name: format!("#{}", id)
        }
    }

    pub fn named(id: MuID, name: MuName) -> MuEntityHeader {
        MuEntityHeader {
            id: id,
            name: name.replace('@', "")
        }
    }

    pub fn id(&self) -> MuID {
        self.id
    }

    pub fn name(&self) -> MuName {
        self.name.clone()
    }

    /// an abbreviate (easy reading) version of the name
    fn abbreviate_name(&self) -> MuName {
        let split: Vec<&str> = self.name.split('.').collect();

        let mut ret = "".to_string();

        for i in 0..split.len() - 1 {
            ret.push(match split[i].chars().next() {
                Some(c) => c,
                None => '_'
            });
            ret.push('.');
        }

        ret.push_str(split.last().unwrap());

        ret
    }

    pub fn clone_with_id(&self, new_id: MuID) -> MuEntityHeader {
        let mut clone = self.clone();
        clone.id = new_id;
        clone.name = format!("{}-#{}", clone.name, clone.id);
        clone
    }
}

impl PartialEq for MuEntityHeader {
    fn eq(&self, other: &Self) -> bool {
        self.id == other.id
    }
}

impl fmt::Display for MuEntityHeader {
    fn fmt(&self, f: &mut fmt::Formatter) -> fmt::Result {
        if DISPLAY_ID {
            if PRINT_ABBREVIATE_NAME {
                write!(f, "{} #{}", self.abbreviate_name(), self.id)
            } else {
                write!(f, "{} #{}", self.name(), self.id)
            }
        } else {
            if PRINT_ABBREVIATE_NAME {
                write!(f, "{}", self.abbreviate_name())
            } else {
                write!(f, "{}", self.name())
            }
        }
    }
}

/// MuEntity trait allows accessing id and name on AST data structures
pub trait MuEntity {
    fn id(&self) -> MuID;
    fn name(&self) -> MuName;
    fn as_entity(&self) -> &MuEntity;
}

// The following structs defined in this module implement MuEntity
// TreeNode implements MuEntity in a different way

impl_mu_entity!(MuFunction);
impl_mu_entity!(MuFunctionVersion);
impl_mu_entity!(Block);
impl_mu_entity!(MuType);
impl_mu_entity!(Value);
impl_mu_entity!(MuFuncSig);

impl MuEntity for TreeNode {
    fn id(&self) -> MuID {
        match self.v {
            TreeNode_::Instruction(ref inst) => inst.id(),
            TreeNode_::Value(ref pv) => pv.id()
        }
    }

    fn name(&self) -> MuName {
        match self.v {
            TreeNode_::Instruction(ref inst) => inst.name(),
            TreeNode_::Value(ref pv) => pv.name()
        }
    }

    fn as_entity(&self) -> &MuEntity {
        match self.v {
            TreeNode_::Instruction(ref inst) => inst.as_entity(),
            TreeNode_::Value(ref pv) => pv.as_entity()
        }
    }
}<|MERGE_RESOLUTION|>--- conflicted
+++ resolved
@@ -785,7 +785,7 @@
                     }
                     Instruction_::Call { ref resume, .. } |
                     Instruction_::CCall { ref resume, .. } |
-                    Instruction_::SwapStack { ref resume, .. } |
+                    Instruction_::SwapStackExc { ref resume, .. } |
                     Instruction_::ExnInstruction { ref resume, .. } => {
                         let mut live_outs = vec![];
                         live_outs.append(&mut resume.normal_dest.get_arguments(&ops));
@@ -908,7 +908,6 @@
             _ => None
         }
     }
-<<<<<<< HEAD
 
     /// consumes the TreeNode, returns the instruction in it (or None if it is not an instruction)
     pub fn as_inst_ref(&self) -> &Instruction {
@@ -936,9 +935,6 @@
             TreeNode_::Value(ref pv) => pv.ty.clone()
         }
     }
-
-=======
->>>>>>> 7c03955f
 }
 
 impl fmt::Display for TreeNode {
@@ -1071,7 +1067,7 @@
     }
 }
 
-const DISPLAY_ID: bool = false;
+const DISPLAY_ID: bool = true;
 const DISPLAY_TYPE: bool = true;
 const PRINT_ABBREVIATE_NAME: bool = true;
 
