// Copyright 2017 The Australian National University
//
// Licensed under the Apache License, Version 2.0 (the "License");
// you may not use this file except in compliance with the License.
// You may obtain a copy of the License at
//
//     http://www.apache.org/licenses/LICENSE-2.0
//
// Unless required by applicable law or agreed to in writing, software
// distributed under the License is distributed on an "AS IS" BASIS,
// WITHOUT WARRANTIES OR CONDITIONS OF ANY KIND, either express or implied.
// See the License for the specific language governing permissions and
// limitations under the License.

use ptr::P;
use types::*;
use inst::*;

use utils::vec_utils;
use utils::LinkedHashMap;
use utils::LinkedHashSet;

use std;
use std::fmt;
use std::default;
use std::sync::atomic::{AtomicUsize, ATOMIC_USIZE_INIT, Ordering};

pub type WPID  = usize;
pub type MuID  = usize;
pub type MuName = String;
pub type CName  = MuName;

#[allow(non_snake_case)]
pub fn Mu(str: &'static str) -> MuName {str.to_string()}
#[allow(non_snake_case)]
pub fn C(str: &'static str) -> CName {str.to_string()}

pub type OpIndex = usize;

lazy_static! {
    pub static ref MACHINE_ID : AtomicUsize = {
        let a = ATOMIC_USIZE_INIT;
        a.store(MACHINE_ID_START, Ordering::SeqCst);
        a
    };
    pub static ref INTERNAL_ID : AtomicUsize = {
        let a = ATOMIC_USIZE_INIT;
        a.store(INTERNAL_ID_START, Ordering::SeqCst);
        a
    };
}
/// MuID reserved for machine registers
pub const  MACHINE_ID_START : usize = 0;
pub const  MACHINE_ID_END   : usize = 200;

/// MuID reserved for internal types, etc.
pub const  INTERNAL_ID_START: usize = 201;
pub const  INTERNAL_ID_END  : usize = 500;
pub const  USER_ID_START    : usize = 1001;

#[deprecated]
#[allow(dead_code)]
// it could happen that one same machine register get different IDs
// during serialization and restoring
// currently I hand-write fixed ID for each machine register
pub fn new_machine_id() -> MuID {
    let ret = MACHINE_ID.fetch_add(1, Ordering::SeqCst);
    if ret >= MACHINE_ID_END {
        panic!("machine id overflow")
    }
    ret
}

pub fn new_internal_id() -> MuID {
    let ret = INTERNAL_ID.fetch_add(1, Ordering::SeqCst);
    if ret >= INTERNAL_ID_END {
        panic!("internal id overflow")
    }
    ret
}

/// MuFunction represents a Mu function (not a specific definition of a function)
/// This stores function signature, and a list of all versions of this function (as ID),
/// and its current version (as ID)
#[derive(Debug)]
pub struct MuFunction {
    pub hdr: MuEntityHeader,
    
    pub sig: P<MuFuncSig>,
    pub cur_ver: Option<MuID>,
    pub all_vers: Vec<MuID>
}

rodal_struct!(MuFunction{hdr, sig, cur_ver, all_vers});

impl MuFunction {
    pub fn new(entity: MuEntityHeader, sig: P<MuFuncSig>) -> MuFunction {
        MuFunction {
            hdr: entity,
            sig: sig,
            cur_ver: None,
            all_vers: vec![]
        }
    }

    /// adds a new version to this function, and it becomes the current version
    pub fn new_version(&mut self, fv: MuID) {
        if self.cur_ver.is_some() {
            let obsolete_ver = self.cur_ver.unwrap();
            self.all_vers.push(obsolete_ver);
        }
        
        self.cur_ver = Some(fv);
    }
}

impl fmt::Display for MuFunction {
    fn fmt(&self, f: &mut fmt::Formatter) -> fmt::Result {
        write!(f, "Func {}", self.hdr)
    }
}

/// MuFunctionVersion represents a specific definition of a Mu function
/// It owns the tree structure of MuIRs for the function version

// FIXME: currently part of compilation information is also stored in this data structure
// we should move them (see Issue #18)
pub struct MuFunctionVersion {
    pub hdr: MuEntityHeader,

    pub func_id: MuID,
    pub sig: P<MuFuncSig>,
    orig_content: Option<FunctionContent>,      // original IR
    pub content: Option<FunctionContent>,       // IR that may have been rewritten during compilation
    is_defined: bool,
    is_compiled: bool,
    pub context: FunctionContext,
    pub force_inline: bool,
    pub block_trace: Option<Vec<MuID>> // only available after Trace Generation Pass
}
rodal_struct!(Callsite{name, exception_destination, stack_arg_size});
pub struct Callsite {
    pub name: MuName,
    pub exception_destination: Option<MuName>,
    pub stack_arg_size: usize,
}
impl Callsite {
    pub fn new(name: MuName, exception_destination: Option<MuName>, stack_arg_size: usize)->Callsite {
        Callsite{name: name, exception_destination: exception_destination, stack_arg_size: stack_arg_size}
    }
}
impl fmt::Display for MuFunctionVersion {
    fn fmt(&self, f: &mut fmt::Formatter) -> fmt::Result {
        write!(f, "FuncVer {} of Func #{}", self.hdr, self.func_id)
    }
}

impl fmt::Debug for MuFunctionVersion {
    fn fmt(&self, f: &mut fmt::Formatter) -> fmt::Result {
        write!(f, "FuncVer {} of Func #{}\n", self.hdr, self.func_id).unwrap();
        write!(f, "Signature: {}\n", self.sig).unwrap();
        write!(f, "IR:\n").unwrap();
        if self.content.is_some() {
            write!(f, "{:?}\n", self.content.as_ref().unwrap()).unwrap();
        } else {
            write!(f, "Empty\n").unwrap();
        }
        if self.block_trace.is_some() {
            write!(f, "Block Trace: {:?}\n", self.block_trace.as_ref().unwrap())
        } else {
            write!(f, "Trace not available\n")
        }
    }
}

impl MuFunctionVersion {
    /// creates an empty function version
    pub fn new(entity: MuEntityHeader, func: MuID, sig: P<MuFuncSig>) -> MuFunctionVersion {
        MuFunctionVersion{
            hdr: entity,
            func_id: func,
            sig: sig,
            orig_content: None,
            content: None,
            is_defined: false,
            is_compiled: false,
            context: FunctionContext::new(),
            block_trace: None,
            force_inline: false
        }
    }

    /// creates a complete function version
    pub fn new_(hdr: MuEntityHeader, id: MuID, sig: P<MuFuncSig>, content: FunctionContent, context: FunctionContext) -> MuFunctionVersion {
        MuFunctionVersion {
            hdr: hdr,
            func_id: id,
            sig: sig,
            orig_content: Some(content.clone()),
            content: Some(content),
            is_defined: true,
            is_compiled: false,
            context: context,
            block_trace: None,
            force_inline: false
        }
    }

    pub fn get_orig_ir(&self) -> Option<&FunctionContent> {
        self.orig_content.as_ref()
    }

    /// defines function content
    pub fn define(&mut self, content: FunctionContent) {
        if self.is_defined {
            panic!("alread defined the function: {}", self);
        }

        self.is_defined = true;
        self.orig_content = Some(content.clone());
        self.content = Some(content);
    }

    pub fn is_compiled(&self) -> bool {
        self.is_compiled
    }

    pub fn set_compiled(&mut self) {
        self.is_compiled = true;
    }

    pub fn new_ssa(&mut self, entity: MuEntityHeader, ty: P<MuType>) -> P<TreeNode> {
        let id = entity.id();
        let val = P(Value{
            hdr: entity,
            ty: ty,
            v: Value_::SSAVar(id)
        });

        self.context.values.insert(id, SSAVarEntry::new(val.clone()));

        P(TreeNode {
            v: TreeNode_::Value(val)
        })
    }

    pub fn new_constant(&mut self, v: P<Value>) -> P<TreeNode> {
        P(TreeNode{
            v: TreeNode_::Value(v)
        })
    }
    
    pub fn new_global(&mut self, v: P<Value>) -> P<TreeNode> {
        P(TreeNode{
            v: TreeNode_::Value(v)
        })
    }

    pub fn new_inst(&mut self, v: Instruction) -> Box<TreeNode> {
        Box::new(TreeNode{
            v: TreeNode_::Instruction(v),
        })
    }

    /// gets call outedges in this function
    /// returns Map(CallSiteID -> FuncID)
    pub fn get_static_call_edges(&self) -> LinkedHashMap<MuID, MuID> {
        let mut ret = LinkedHashMap::new();

        let f_content = self.content.as_ref().unwrap();

        for (_, block) in f_content.blocks.iter() {
            let block_content = block.content.as_ref().unwrap();

            for inst in block_content.body.iter() {
                match inst.v {
                    TreeNode_::Instruction(ref inst) => {
                        let ref ops = inst.ops;

                        match inst.v {
                            Instruction_::ExprCall{ref data, ..}
                            | Instruction_::ExprCCall{ref data, ..}
                            | Instruction_::Call {ref data, ..}
                            | Instruction_::CCall {ref data, ..} => {
                                let ref callee = ops[data.func];

                                match callee.v {
                                    TreeNode_::Instruction(_) => {},
                                    TreeNode_::Value(ref pv) => match pv.v {
                                        Value_::Constant(Constant::FuncRef(id)) => {ret.insert(inst.id(), id);},
                                        _ => {}
                                    }
                                }
                            },
                            _ => {
                                // do nothing
                            }
                        }
                    },
                    _ => {
                        unreachable!()
                    }
                }
            }
        }

        ret
    }

    pub fn has_throw(&self) -> bool {
        let f_content = self.content.as_ref().unwrap();

        for (_, block) in f_content.blocks.iter() {
            let block_content = block.content.as_ref().unwrap();

            for inst in block_content.body.iter() {
                match inst.v {
                    TreeNode_::Instruction(ref inst) => {
                        match inst.v {
                            Instruction_::Throw(_) => {return true;}
                            _ => {
                                // do nothing
                            }
                        }
                    },
                    _ => {
                        unreachable!()
                    }
                }
            }
        }

        false
    }
}

/// FunctionContent contains all blocks (which include all instructions) for the function
#[derive(Clone)]
pub struct FunctionContent {
    pub entry: MuID,
    pub blocks: LinkedHashMap<MuID, Block>,
    pub exception_blocks: LinkedHashSet<MuID> // this field only valid after control flow analysis
}

impl fmt::Debug for FunctionContent {
    fn fmt(&self, f: &mut fmt::Formatter) -> fmt::Result {
        let entry = self.get_entry_block();
        write!(f, "Entry block: ").unwrap();
        write!(f, "{:?}\n", entry).unwrap();

        write!(f, "Body:").unwrap();
        for blk_id in self.blocks.keys() {
            let block = self.get_block(*blk_id);
            write!(f, "{:?}\n", block).unwrap();
        }
        Ok(())
    }
}

impl FunctionContent {
    pub fn new(entry: MuID, blocks: LinkedHashMap<MuID, Block>) -> FunctionContent {
        FunctionContent {
            entry: entry,
            blocks: blocks,
            exception_blocks: LinkedHashSet::new()
        }
    }

    pub fn get_entry_block(&self) -> &Block {
        self.get_block(self.entry)
    } 

    pub fn get_entry_block_mut(&mut self) -> &mut Block {
        let entry = self.entry;
        self.get_block_mut(entry)
    }

    pub fn get_block(&self, id: MuID) -> &Block {
        let ret = self.blocks.get(&id);
        match ret {
            Some(b) => b,
            None => panic!("cannot find block #{}", id)
        }
    }

    pub fn get_block_mut(&mut self, id: MuID) -> &mut Block {
        let ret = self.blocks.get_mut(&id);
        match ret {
            Some(b) => b,
            None => panic!("cannot find block #{}", id)
        }
    }

    pub fn get_block_by_name(&self, name: String) -> &Block {
        for block in self.blocks.values() {
            if block.name() == name {
                return block;
            }
        }

        panic!("cannot find block {}", name)
    }
}

/// FunctionContext contains compilation information about the function

// FIXME: should move this out of ast crate and bind its lifetime with compilation (Issue #18)
#[derive(Default, Debug)]
pub struct FunctionContext {
    pub values: LinkedHashMap<MuID, SSAVarEntry>
}

impl FunctionContext {
    fn new() -> FunctionContext {
        FunctionContext {
            values: LinkedHashMap::new()
        }
    }

    /// makes a TreeNode of an SSA variable
    pub fn make_temporary(&mut self, id: MuID, ty: P<MuType>) -> P<TreeNode> {
        let val = P(Value{
            hdr: MuEntityHeader::unnamed(id),
            ty: ty,
            v: Value_::SSAVar(id)
        });

        self.values.insert(id, SSAVarEntry::new(val.clone()));

        P(TreeNode {
            v: TreeNode_::Value(val)
        })
    }

    /// shows the name for an SSA by ID
    pub fn get_temp_display(&self, id: MuID) -> String {
        match self.get_value(id) {
            Some(entry) => format!("{}", entry.value()),
            None => "CANT_FOUND_ID".to_string()
        }
    }

    /// returns a &SSAVarEntry for the given ID
    pub fn get_value(&self, id: MuID) -> Option<&SSAVarEntry> {
        self.values.get(&id)
    }

    /// returns a &mut SSAVarEntry for the given ID
    pub fn get_value_mut(&mut self, id: MuID) -> Option<&mut SSAVarEntry> {
        self.values.get_mut(&id)
    }
}

/// Block contains BlockContent, which includes all the instructions for the block

// FIXME: control_flow field should be moved out of ast crate (Issue #18)
#[derive(Clone)]
pub struct Block {
    pub hdr: MuEntityHeader,
    pub content: Option<BlockContent>,
    pub control_flow: ControlFlow
}

impl fmt::Debug for Block {
    fn fmt(&self, f: &mut fmt::Formatter) -> fmt::Result {
        writeln!(f, "Block {}", self.hdr).unwrap();
        writeln!(f, "with preds: {:?}", self.control_flow.preds).unwrap();
        writeln!(f, "     succs: {:?}", self.control_flow.succs).unwrap();
        if self.content.is_some() {
            writeln!(f, "{:?}", self.content.as_ref().unwrap()).unwrap();
        } else {
            writeln!(f, "Empty").unwrap();
        }
        Ok(())
    }
}

impl Block {
    pub fn new(entity: MuEntityHeader) -> Block {
        Block{hdr: entity, content: None, control_flow: ControlFlow::default()}
    }

    /// does this block have an exception arguments?
    pub fn is_receiving_exception_arg(&self) -> bool {
        return self.content.as_ref().unwrap().exn_arg.is_some()
    }

    /// how many IR instruction does this block have?
    pub fn number_of_irs(&self) -> usize {
        if self.content.is_none() {
            0
        } else {
            let content = self.content.as_ref().unwrap();

            content.body.len()
        }
    }
}

/// ControlFlow stores compilation info about control flows of a block

// FIXME: Issue #18
#[derive(Debug, Clone)]
pub struct ControlFlow {
    pub preds : Vec<MuID>,
    pub succs : Vec<BlockEdge>
}

impl ControlFlow {
    /// returns the successor with highest branching probability
    /// (in case of tie, returns first met successor)
    pub fn get_hottest_succ(&self) -> Option<MuID> {
        if self.succs.len() == 0 {
            None
        } else {
            let mut hot_blk = self.succs[0].target;
            let mut hot_prob = self.succs[0].probability;

            for edge in self.succs.iter() {
                if edge.probability > hot_prob {
                    hot_blk = edge.target;
                    hot_prob = edge.probability;
                }
            }

            Some(hot_blk)
        }
    }
}

impl fmt::Display for ControlFlow {
    fn fmt(&self, f: &mut fmt::Formatter) -> fmt::Result {
        write!(f, "preds: [{}], ", vec_utils::as_str(&self.preds)).unwrap();
        write!(f, "succs: [{}]", vec_utils::as_str(&self.succs))
    }
}

impl default::Default for ControlFlow {
    fn default() -> ControlFlow {
        ControlFlow {preds: vec![], succs: vec![]}
    }
}

/// BlockEdge represents an edge in control flow graph
#[derive(Copy, Clone, Debug)]
pub struct BlockEdge {
    pub target: MuID,
    pub kind: EdgeKind,
    pub is_exception: bool,
    pub probability: f32
}

impl fmt::Display for BlockEdge {
    fn fmt(&self, f: &mut fmt::Formatter) -> fmt::Result {
        write!(f, "{} ({:?}{} - {})", self.target, self.kind, select_value!(self.is_exception, ", exceptional", ""), self.probability)
    }
}

#[derive(Copy, Clone, Debug)]
pub enum EdgeKind {
    Forward, Backward
}

/// BlockContent describes arguments to this block, and owns all the IR instructions
#[derive(Clone)]
pub struct BlockContent {
    pub args: Vec<P<Value>>,
    pub exn_arg: Option<P<Value>>,
    pub body: Vec<Box<TreeNode>>,
    pub keepalives: Option<Vec<P<Value>>>
}

impl fmt::Debug for BlockContent {
    fn fmt(&self, f: &mut fmt::Formatter) -> fmt::Result {
        writeln!(f, "args: {}", vec_utils::as_str(&self.args)).unwrap();
        if self.exn_arg.is_some() {
            writeln!(f, "exception arg: {}", self.exn_arg.as_ref().unwrap()).unwrap();
        }
        if self.keepalives.is_some() {
            writeln!(f, "keepalives: {}", vec_utils::as_str(self.keepalives.as_ref().unwrap())).unwrap();
        }
        for node in self.body.iter() {
            writeln!(f, "{}", node).unwrap();
        }
        Ok(())
    }
}

impl BlockContent {
    /// returns all the arguments passed to its successors
    pub fn get_out_arguments(&self) -> Vec<P<Value>> {
        let n_insts = self.body.len();
        let ref last_inst = self.body[n_insts - 1];
        
        let mut ret : Vec<P<Value>> = vec![];
        
        match last_inst.v {
            TreeNode_::Instruction(ref inst) => {
                let ref ops = inst.ops;
                match inst.v {
                    Instruction_::Return(_)
                    | Instruction_::ThreadExit
                    | Instruction_::Throw(_)
                    | Instruction_::TailCall(_) => {
                        // they do not have explicit liveouts
                    }
                    Instruction_::Branch1(ref dest) => {
                        let mut live_outs = dest.get_arguments(&ops);
                        vec_utils::add_all_unique(&mut ret, &mut live_outs);
                    }
                    Instruction_::Branch2{ref true_dest, ref false_dest, ..} => {
                        let mut live_outs = true_dest.get_arguments(&ops);
                        live_outs.append(&mut false_dest.get_arguments(&ops));
                        
                        vec_utils::add_all_unique(&mut ret, &mut live_outs);
                    }
                    Instruction_::Watchpoint{ref disable_dest, ref resume, ..} => {
                        let mut live_outs = vec![];
                        
                        if disable_dest.is_some() {
                            live_outs.append(&mut disable_dest.as_ref().unwrap().get_arguments(&ops));
                        }
                        live_outs.append(&mut resume.normal_dest.get_arguments(&ops));
                        live_outs.append(&mut resume.exn_dest.get_arguments(&ops));
                        
                        vec_utils::add_all_unique(&mut ret, &mut live_outs);
                    }
                    Instruction_::WPBranch{ref disable_dest, ref enable_dest, ..} => {
                        let mut live_outs = vec![];
                        live_outs.append(&mut disable_dest.get_arguments(&ops));
                        live_outs.append(&mut enable_dest.get_arguments(&ops));
                        vec_utils::add_all_unique(&mut ret, &mut live_outs);
                    }
                    Instruction_::Call{ref resume, ..}
                    | Instruction_::CCall{ref resume, ..}
                    | Instruction_::SwapStack{ref resume, ..}
                    | Instruction_::ExnInstruction{ref resume, ..} => {
                        let mut live_outs = vec![];
                        live_outs.append(&mut resume.normal_dest.get_arguments(&ops));
                        live_outs.append(&mut resume.exn_dest.get_arguments(&ops));
                        vec_utils::add_all_unique(&mut ret, &mut live_outs);
                    }
                    Instruction_::Switch{ref default, ref branches, ..} => {
                        let mut live_outs = vec![];
                        live_outs.append(&mut default.get_arguments(&ops));
                        for &(_, ref dest) in branches {
                            live_outs.append(&mut dest.get_arguments(&ops));
                        }
                        vec_utils::add_all_unique(&mut ret, &mut live_outs);
                    }
                    
                    _ => panic!("didn't expect last inst as {}", inst)
                }
            },
            _ => panic!("expect last treenode of block is a inst")
        }
        
        ret
    }
}

/// TreeNode represents a node in the AST, it could either be an instruction,
/// or an value (SSA, constant, global, etc)
#[derive(Debug, Clone)]
pub struct TreeNode {
    pub v: TreeNode_,
}

impl TreeNode {
    /// creates a sharable Instruction TreeNode
    pub fn new_inst(v: Instruction) -> P<TreeNode> {
        P(TreeNode{
            v: TreeNode_::Instruction(v),
        })
    }

    /// creates an owned Instruction TreeNode
    pub fn new_boxed_inst(v: Instruction) -> Box<TreeNode> {
        Box::new(TreeNode{
            v: TreeNode_::Instruction(v),
        })
    }

    /// extracts the MuID of an SSA TreeNode
    /// if the node is not an SSA, returns None
    pub fn extract_ssa_id(&self) -> Option<MuID> {
        match self.v {
            TreeNode_::Value(ref pv) => {
                match pv.v {
                    Value_::SSAVar(id) => Some(id),
                    _ => None
                }
            },
            _ => None
        }
    }

    /// clones the value from the TreeNode
    /// * if this is a Instruction TreeNode, returns its first result value
    /// * if this is a value, returns a clone of it
    pub fn clone_value(&self) -> P<Value> {
        self.as_value().clone()
    }

    /// returns the value from the TreeNode
    /// * if this is a Instruction TreeNode, returns its first result value
    /// * if this is a value, returns a clone of it
    pub fn as_value(&self) -> &P<Value> {
        match self.v {
            TreeNode_::Value(ref val) => val,
            TreeNode_::Instruction(ref inst) => {
                let vals = inst.value.as_ref().unwrap();
                if vals.len() != 1 {
                    panic!("we expect an inst with 1 value, but found multiple or zero (it should not be here - folded as a child)");
                }
                &vals[0]
            }
        }
    }

    /// consumes the TreeNode, returns the value in it (or None if it is not a value)
    pub fn into_value(self) -> Option<P<Value>> {
        match self.v {
            TreeNode_::Value(val) => Some(val),
            _ => None
        }
    }

    /// consumes the TreeNode, returns the instruction in it (or None if it is not an instruction)
    pub fn into_inst(self) -> Option<Instruction> {
        match self.v {
            TreeNode_::Instruction(inst) => Some(inst),
            _ => None
        }
    }
}

impl fmt::Display for TreeNode {
    fn fmt(&self, f: &mut fmt::Formatter) -> fmt::Result {
        match self.v {
            TreeNode_::Value(ref pv) => pv.fmt(f),
            TreeNode_::Instruction(ref inst) => {
                write!(f, "({})", inst)
            }
        }
    }
}

/// TreeNode_ is used for pattern matching for TreeNode
#[derive(Debug, Clone)]
pub enum TreeNode_ {
    Value(P<Value>),
    Instruction(Instruction)
}

/// Value represents a value in the tree, it could be SSA variables, constants, globals,
/// which all will appear in Mu IR. Value may also represent a memory (as in transformed tree,
/// we need to represent memory as well)
///
/// Value should always be used with P<Value> (sharable)
#[derive(PartialEq)]
pub struct Value {
    pub hdr: MuEntityHeader,
    pub ty: P<MuType>,
    pub v: Value_
}

rodal_struct!(Value{hdr, ty, v});

impl Value {
    /// creates an int constant value
    pub fn make_int_const(id: MuID, val: u64) -> P<Value> {
        P(Value{
            hdr: MuEntityHeader::unnamed(id),
            ty: UINT32_TYPE.clone(),
            v: Value_::Constant(Constant::Int(val))
        })
    }
    
    pub fn is_mem(&self) -> bool {
        match self.v {
            Value_::Memory(_) => true,
            _ => false
        }
    }

    pub fn is_reg(&self) -> bool {
        match self.v {
            Value_::SSAVar(_) => true,
            _ => false
        }
    }

    pub fn is_const(&self) -> bool {
        match self.v {
            Value_::Constant(_) => true,
            _ => false
        }
    }

    /// disguises a value as another type.
    /// This is usually used for treat an integer type as an integer of a different length
    /// This method is unsafe
    pub unsafe fn as_type(&self, ty: P<MuType>) -> P<Value> {
        P(Value{
            hdr: self.hdr.clone(),
            ty: ty,
            v: self.v.clone()
        })
    }

    pub fn is_int_ex_const(&self) -> bool {
        match self.v {
            Value_::Constant(Constant::IntEx(_)) => true,
            _ => false
        }
    }


    pub fn is_int_const(&self) -> bool {
        match self.v {
            Value_::Constant(Constant::Int(_)) => true,
            Value_::Constant(Constant::NullRef) => true,
            _ => false
        }
    }

    pub fn is_fp_const(&self) -> bool {
        match self.v {
            Value_::Constant(Constant::Float(_)) => true,
            Value_::Constant(Constant::Double(_)) => true,
            _ => false
        }
    }

    pub fn extract_int_const(&self) -> Option<u64> {
        match self.v {
            Value_::Constant(Constant::Int(val)) => Some(val),
            Value_::Constant(Constant::NullRef)  => Some(0),
            _ => None
        }
    }

    pub fn extract_int_ex_const(&self) -> Vec<u64> {
        match self.v {
            Value_::Constant(Constant::IntEx(ref val)) => val.clone(),
            _ => panic!("expect int ex const")
        }
    }

    pub fn extract_ssa_id(&self) -> Option<MuID> {
        match self.v {
            Value_::SSAVar(id) => Some(id),
            _ => None
        }
    }

    pub fn extract_memory_location(&self) -> Option<MemoryLocation> {
        match self.v {
            Value_::Memory(ref loc) => Some(loc.clone()),
            _ => None
        }
    }
}

const DISPLAY_ID : bool = true;
const DISPLAY_TYPE : bool = false;
const PRINT_ABBREVIATE_NAME: bool = true;

impl fmt::Debug for Value {
    fn fmt(&self, f: &mut fmt::Formatter) -> fmt::Result {
        write!(f, "{}", self)
    }
}

impl fmt::Display for Value {
    fn fmt(&self, f: &mut fmt::Formatter) -> fmt::Result {
        if DISPLAY_TYPE {
            match self.v {
                Value_::SSAVar(_) => {
                    write!(f, "{}(%{})", self.ty, self.hdr)
                },
                Value_::Constant(ref c) => {
                    write!(f, "{}({})", self.ty, c)
                },
                Value_::Global(ref ty) => {
                    write!(f, "{}(@{})", ty, self.hdr)
                },
                Value_::Memory(ref mem) => {
                    write!(f, "%{}{})", self.hdr, mem)
                }
            }
        } else {
            match self.v {
                Value_::SSAVar(_) => {
                    write!(f, "%{}", self.hdr)
                },
                Value_::Constant(ref c) => {
                    write!(f, "{}", c)
                },
                Value_::Global(_) => {
                    write!(f, "@{}", self.hdr)
                },
                Value_::Memory(ref mem) => {
                    write!(f, "%{}{}", self.hdr, mem)
                }
            }
        }
    }
}

/// Value_ is used for pattern matching for Value
#[derive(Debug, Clone, PartialEq)]
pub enum Value_ {
    SSAVar(MuID),
    Constant(Constant),
    Global(P<MuType>), // what type is this global (without IRef)
    Memory(MemoryLocation)
}

rodal_enum!(Value_{(SSAVar: id), (Constant: val), (Global: ty), (Memory: location)});

/// SSAVarEntry represent compilation info for an SSA variable
//  FIXME: Issue#18
#[derive(Debug)]
pub struct SSAVarEntry {
    val: P<Value>,

    // how many times this entry is used
    // available after DefUse pass
    use_count: AtomicUsize,

    // this field is only used during TreeGeneration pass
    expr: Option<Instruction>,

    // some ssa vars (such as int128) needs to be split into smaller vars
    split: Option<Vec<P<Value>>>
}

impl SSAVarEntry {
    pub fn new(val: P<Value>) -> SSAVarEntry {
        let ret = SSAVarEntry {
            val: val,
            use_count: ATOMIC_USIZE_INIT,
            expr: None,
            split: None
        };
        
        ret.use_count.store(0, Ordering::SeqCst);
        
        ret
    }

    pub fn ty(&self) -> &P<MuType> {
        &self.val.ty
    }

    pub fn value(&self) -> &P<Value> {
        &self.val
    }

    pub fn use_count(&self) -> usize {
        self.use_count.load(Ordering::SeqCst)
    }
    pub fn increase_use_count(&self) {
        self.use_count.fetch_add(1, Ordering::SeqCst);
    }
    pub fn reset_use_count(&self) {
        self.use_count.store(0, Ordering::SeqCst);
    }

    pub fn has_expr(&self) -> bool {
        self.expr.is_some()
    }
    pub fn assign_expr(&mut self, expr: Instruction) {
        self.expr = Some(expr)
    }
    pub fn take_expr(&mut self) -> Instruction {
        debug_assert!(self.has_expr());
        self.expr.take().unwrap()
    }

    pub fn has_split(&self) -> bool {
        self.split.is_some()
    }
    pub fn set_split(&mut self, vec: Vec<P<Value>>) {
        self.split = Some(vec);
    }
    pub fn get_split(&self) -> &Option<Vec<P<Value>>> {
        &self.split
    }
}

impl fmt::Display for SSAVarEntry {
    fn fmt(&self, f: &mut fmt::Formatter) -> fmt::Result {
        write!(f, "{}", self.val)
    }
}

/// Constant presents all kinds of constant that can appear in MuIR
#[derive(Debug, Clone, PartialEq)]
pub enum Constant {
    /// all integer constants are stored as u64
    Int(u64),
    IntEx(Vec<u64>),
    /// float constants
    Float(f32),
    /// double constants
    Double(f64),
    /// function reference
    FuncRef(MuID),
    /// vector constant (currently not used)
    Vector(Vec<Constant>),
    /// null reference
    NullRef,
    /// external symbol
    ExternSym(CName),
    /// a composite type of several constants (currently not used)
    List(Vec<P<Value>>)
}

rodal_enum!(Constant{(Int: val), (IntEx: val), (Float: val), (Double: val), (FuncRef: val),
    (Vector: val), NullRef, (ExternSym: val), (List: val)});

impl fmt::Display for Constant {
    fn fmt(&self, f: &mut fmt::Formatter) -> fmt::Result {
        match self {
            &Constant::Int(v) => write!(f, "{}", v as i64),
            &Constant::IntEx(ref v) => write!(f, "IntEx {:?}", v),
            &Constant::Float(v) => write!(f, "{}", v),
            &Constant::Double(v) => write!(f, "{}", v),
//            &Constant::IRef(v) => write!(f, "{}", v),
            &Constant::FuncRef(v) => write!(f, "FuncRef {}", v),
            &Constant::Vector(ref v) => {
                write!(f, "[").unwrap();
                for i in 0..v.len() {
                    write!(f, "{}", v[i]).unwrap();
                    if i != v.len() - 1 {
                        write!(f, ", ").unwrap();
                    }
                }
                write!(f, "]")
            }
            &Constant::NullRef => write!(f, "NullRef"),
            &Constant::ExternSym(ref name) => write!(f, "ExternSym({})", name),

            &Constant::List(ref vec) => {
                write!(f, "List(").unwrap();
                for val in vec.iter() {
                    write!(f, "{}, ", val).unwrap();
                }
                write!(f, ")")
            }
        }
    }
}

<<<<<<< HEAD
/// MemoryLocation represents a memory value
/// This enumerate type is target dependent
=======
#[cfg(target_arch = "x86_64")]
rodal_enum!(MemoryLocation{{Address: scale, base, offset, index}, {Symbolic: is_global, is_native, base, label}});
>>>>>>> c0089a9f
#[cfg(target_arch = "x86_64")]
#[derive(Debug, Clone, PartialEq)]
pub enum MemoryLocation {
    /// addr = base + offset + index * scale
    Address{
        base: P<Value>, // +8
        offset: Option<P<Value>>,
        index: Option<P<Value>>,
        scale: Option<u8>
    },
    /// addr = base + label(offset)
    Symbolic{
        base: Option<P<Value>>,
        label: MuName,
        is_global: bool,
        is_native: bool,
    }
}

#[cfg(target_arch = "x86_64")]
rodal_enum!(MemoryLocation{{Address: scale, base, offset, index}, {Symbolic: is_global, base, label}});

#[cfg(target_arch = "x86_64")]
impl fmt::Display for MemoryLocation {
    fn fmt(&self, f: &mut fmt::Formatter) -> fmt::Result {
        match self {
            &MemoryLocation::Address{ref base, ref offset, ref index, scale} => {
                // base
                write!(f, "[{}", base).unwrap();
                // offset
                if offset.is_some() {
                    write!(f, " + {}", offset.as_ref().unwrap()).unwrap();
                }
                // index/scale
                if index.is_some() && scale.is_some() {
                    write!(f, " + {} * {}", index.as_ref().unwrap(), scale.unwrap()).unwrap();
                }
                write!(f, "]")
            }
            &MemoryLocation::Symbolic{ref base, ref label, ..} => {
                if base.is_some() {
                    write!(f, "{}({})", label, base.as_ref().unwrap())
                } else {
                    write!(f, "{}", label)
                }
            }
        }
    }
}

<<<<<<< HEAD
/// MemoryLocation represents a memory value
/// This enumerate type is target dependent
=======
#[cfg(target_arch = "aarch64")]
rodal_enum!(MemoryLocation{{VirtualAddress: signed, base, offset, scale}, {Address: base, offset, shift, signed}, {Symbolic: is_global, is_native, label}});
>>>>>>> c0089a9f
#[cfg(target_arch = "aarch64")]
#[derive(Debug, Clone, PartialEq)]
pub enum MemoryLocation {
    /// Represents how an address should be computed,
    /// will need to be converted to a real Address before being used
    VirtualAddress{
        /// Represents base + offset*scale
        /// With offset being interpreted as signed if 'signed' is true
        base: P<Value>, //+8
        offset: Option<P<Value>>, //+16
        signed: bool, //+1
        scale: u64 //+24
    },
    Address{
        /// Must be a normal 64-bit register or SP
        base: P<Value>,
        /// Can be any GPR or a 12-bit unsigned immediate << n
        offset: Option<P<Value>>,
        /// valid values are 0, log2(n)
        shift: u8,
        /// Whether offset is signed or not (only set this if offset is a register)
        /// Note: n is the number of bytes the adress refers two
        signed: bool,
    },
    Symbolic{
        label: MuName,
        is_global: bool,
        is_native: bool,
    }
}

#[cfg(target_arch = "aarch64")]
rodal_enum!(MemoryLocation{{VirtualAddress: signed, base, offset, scale}, 
{Address: base, offset, shift, signed}, {Symbolic: is_global, label}});

#[cfg(target_arch = "aarch64")]
impl fmt::Display for MemoryLocation {
    fn fmt(&self, f: &mut fmt::Formatter) -> fmt::Result {
        match self {
            &MemoryLocation::VirtualAddress{ref base, ref offset, scale, signed} => {
                write!(f, "[{}", base).unwrap();

                if offset.is_some() {
                    let sign_type = if signed { "SInt"} else { "UInt" };
                    write!(f, " + {}({})", sign_type, offset.as_ref().unwrap()).unwrap();
                }

                write!(f, " * {}", scale).unwrap();
                write!(f, "]")
            }
            &MemoryLocation::Address{ref base, ref offset, shift, signed} => {
                write!(f, "[{}", base).unwrap();

                if offset.is_some() {
                    let sign_type = if signed { "SInt"} else { "UInt" };
                    write!(f, " + {}({})", sign_type, offset.as_ref().unwrap()).unwrap();
                }

                if shift != 0 {
                    write!(f, " LSL {}", shift).unwrap();
                }
                write!(f, "]")
            }
            &MemoryLocation::Symbolic{ref label, ..} => {
                write!(f, "{}", label)
            }
        }
    }
}

/// MuEntityHeader is a prefix struct for all Mu Entities (who have an Mu ID, and possibly a name)
#[repr(C)]
#[derive(Debug)] // Display, PartialEq, Clone
pub struct MuEntityHeader {
    id: MuID,
    name: MuName
}

rodal_struct!(MuEntityHeader{id, name});

impl Clone for MuEntityHeader {
    fn clone(&self) -> Self {
        MuEntityHeader {
            id: self.id,
            name: self.name.clone()
        }
    }
}

<<<<<<< HEAD
/// turns a client supplied name into a valid name for internal use and code generation.
/// The name should not contain special characters that may be escaped.
/// This name is stored with every Mu Entity while the original name from client is
/// stored somewhere else only for query use.
pub fn name_check(name: MuName) -> MuName {
    let name = name.replace('.', "$");
=======
/// Returns true if name is a valid_c identifier
/// (i.e. it contains only ASCII letters, digits and underscores
/// and does not start with "__" or an digit.
pub fn is_valid_c_identifier(name: &MuName) -> bool {
    let mut i = 0;
    let mut underscore = false; // whether the first character is an underscore
    for c in name.chars() {
        match c {
            '_' => {
                if i == 0 { underscore = true; }
                else if i == 1 && underscore { return false; }
            },
            '0'...'9' => {
                if i == 0 { return false; }
            },
            'a'...'z' | 'A' ... 'Z' => { }
            _ => { return false; }
        }
        i += 1;
    }
    return true;
}
// change mangle_name to mangle name
// This will always return a valid C identifier
pub fn mangle_name(name: MuName) -> MuName {
    let name = name.replace('@', "");
    if name.starts_with("__mu_") {
        // TODO: Get rid of this, since it will be trigered if a client provides a name starting with "__mu"
        // which is totally valid, it's only here for the moment to debug name handling
        panic!("Trying to mangle \"{}\", which is allready mangled", name.clone());
    }
>>>>>>> c0089a9f

    assert!(!name.starts_with("%"));

    // Note: a ':'  and '#' is only used by names generated by zebu itself
    let name = name.replace('Z', "ZZ").replace('.', "Zd").replace('-', "Zh").replace(':', "Zc").replace('#', "Za");
    "__mu_".to_string() + name.as_str()
}

// WARNING: This only reverses mangle_name above when no warning is issued)
pub fn demangle_name(name: MuName) -> MuName {
    if name.starts_with("%") {
        panic!("The name '{}'' is local", name);
    }
    if !name.starts_with("__mu_") {
        panic!("Trying to demangle \"{}\", which is not mangled", name.clone());
    }
    let name = name.split_at("__mu_".len()).1.to_string();
    let name = name.replace("Za", "#").replace("Zc", ":").replace("Zh", "-").replace("Zd", ".").replace("ZZ", "Z");
    name
}

// TODO: Why the hell isn't this working?
pub fn demangle_text(text: String) -> String {
    let text = text.as_bytes();
    let n = text.len();
    let mut output = String::new();

    // We have a mangled name
    let mut last_i = 0; // The last i value that we dumped to output
    let mut i = 0;
    // TODO: this should work for utf-8 stuff right? (sinces all mangled names are in ascii)
    while i < n {
        let c = text[i] as char;
        // We're at the beginining of the string
        // wait for a word boundry
        if c.is_alphanumeric() || c == '_' {
            // We just found a mangled name
            if text[i..].starts_with("__mu_".as_bytes()) {
                output += std::str::from_utf8(&text[last_i..i]).unwrap();
                let start = i;
                // Find the end of the name
                while i < n {
                    let c = text[i] as char;
                    if !c.is_alphanumeric() && c != '_' {
                        break; // We found the end!
                    }
                    i += 1;
                }

                output += demangle_name(String::from_utf8(text[start..i].to_vec()).unwrap()).as_str();
                // Skip to the end of the name
                last_i = i;
                continue;
            } else {
                // Skip to the end of this alphanumeric sequence
                while i < n {
                    let c = text[i] as char;
                    if !c.is_alphanumeric() && c != '_' {
                        break; // We found the end!
                    }
                    i += 1;
                }
            }

            continue;
        }
        // Not the start of mangled name, continue
        i += 1;
    }
    output + std::str::from_utf8(&text[last_i..n]).unwrap() // Return output plus whatever is left of the string
}


impl MuEntityHeader {
    pub fn unnamed(id: MuID) -> MuEntityHeader {
        MuEntityHeader {
            id: id,
            name: format!("#{}", id)
        }
    }

    pub fn named(id: MuID, name: MuName) -> MuEntityHeader {
        MuEntityHeader {
            id: id,
            name: name.replace('@', "")
        }
    }

    pub fn id(&self) -> MuID {
        self.id
    }
    
    pub fn name(&self) -> MuName {
        self.name.clone()
    }

<<<<<<< HEAD
    /// an abbreviate (easy reading) version of the name
    fn abbreviate_name(&self) -> Option<MuName> {
        match self.name() {
            Some(name) => {
                let split: Vec<&str> = name.split('$').collect();
=======
    fn abbreviate_name(&self) -> MuName {
        let split: Vec<&str> = self.name.split('.').collect();
>>>>>>> c0089a9f

        let mut ret = "".to_string();

        for i in 0..split.len() - 1 {
            ret.push(match split[i].chars().next() {
                Some(c) => c,
                None => '_'
            });
            ret.push('.');
        }

        ret.push_str(split.last().unwrap());

        ret
    }

    pub fn clone_with_id(&self, new_id: MuID) -> MuEntityHeader {
        let mut clone = self.clone();
        clone.id = new_id;
        clone.name = format!("{}-#{}", clone.name, clone.id);
        clone
    }
}

impl PartialEq for MuEntityHeader {
    fn eq(&self, other: &Self) -> bool {
        self.id == other.id
    }
}

impl fmt::Display for MuEntityHeader {
    fn fmt(&self, f: &mut fmt::Formatter) -> fmt::Result {
        if DISPLAY_ID {
            if PRINT_ABBREVIATE_NAME {
                write!(f, "{} #{}", self.abbreviate_name(), self.id)
            } else {
                write!(f, "{} #{}", self.name(), self.id)
            }
        } else {
            if PRINT_ABBREVIATE_NAME {
                write!(f, "{}", self.abbreviate_name())
            } else {
                write!(f, "{}", self.name())
            }
        }
    }
}

/// MuEntity trait allows accessing id and name on AST data structures
pub trait MuEntity {
    fn id(&self) -> MuID;
    fn name(&self) -> MuName;
    fn as_entity(&self) -> &MuEntity;
}

// The following structs defined in this module implement MuEntity
// TreeNode implements MuEntity in a different way

impl_mu_entity!(MuFunction);
impl_mu_entity!(MuFunctionVersion);
impl_mu_entity!(Block);
impl_mu_entity!(MuType);
impl_mu_entity!(Value);
impl_mu_entity!(MuFuncSig);

impl MuEntity for TreeNode {
    fn id(&self) -> MuID {
        match self.v {
            TreeNode_::Instruction(ref inst) => inst.id(),
            TreeNode_::Value(ref pv) => pv.id()
        }
    }

    fn name(&self) -> MuName {
        match self.v {
            TreeNode_::Instruction(ref inst) => inst.name(),
            TreeNode_::Value(ref pv) => pv.name()
        }
    }

    fn as_entity(&self) -> &MuEntity {
        match self.v {
            TreeNode_::Instruction(ref inst) => inst.as_entity(),
            TreeNode_::Value(ref pv) => pv.as_entity()
        }
    }
}<|MERGE_RESOLUTION|>--- conflicted
+++ resolved
@@ -1055,13 +1055,8 @@
     }
 }
 
-<<<<<<< HEAD
 /// MemoryLocation represents a memory value
 /// This enumerate type is target dependent
-=======
-#[cfg(target_arch = "x86_64")]
-rodal_enum!(MemoryLocation{{Address: scale, base, offset, index}, {Symbolic: is_global, is_native, base, label}});
->>>>>>> c0089a9f
 #[cfg(target_arch = "x86_64")]
 #[derive(Debug, Clone, PartialEq)]
 pub enum MemoryLocation {
@@ -1082,7 +1077,7 @@
 }
 
 #[cfg(target_arch = "x86_64")]
-rodal_enum!(MemoryLocation{{Address: scale, base, offset, index}, {Symbolic: is_global, base, label}});
+rodal_enum!(MemoryLocation{{Address: scale, base, offset, index}, {Symbolic: is_global, is_native, base, label}});
 
 #[cfg(target_arch = "x86_64")]
 impl fmt::Display for MemoryLocation {
@@ -1112,13 +1107,8 @@
     }
 }
 
-<<<<<<< HEAD
 /// MemoryLocation represents a memory value
 /// This enumerate type is target dependent
-=======
-#[cfg(target_arch = "aarch64")]
-rodal_enum!(MemoryLocation{{VirtualAddress: signed, base, offset, scale}, {Address: base, offset, shift, signed}, {Symbolic: is_global, is_native, label}});
->>>>>>> c0089a9f
 #[cfg(target_arch = "aarch64")]
 #[derive(Debug, Clone, PartialEq)]
 pub enum MemoryLocation {
@@ -1151,8 +1141,11 @@
 }
 
 #[cfg(target_arch = "aarch64")]
-rodal_enum!(MemoryLocation{{VirtualAddress: signed, base, offset, scale}, 
-{Address: base, offset, shift, signed}, {Symbolic: is_global, label}});
+rodal_enum!(MemoryLocation{
+    {VirtualAddress: signed, base, offset, scale},
+    {Address: base, offset, shift, signed},
+    {Symbolic: is_global, is_native, label}}
+);
 
 #[cfg(target_arch = "aarch64")]
 impl fmt::Display for MemoryLocation {
@@ -1208,15 +1201,7 @@
     }
 }
 
-<<<<<<< HEAD
-/// turns a client supplied name into a valid name for internal use and code generation.
-/// The name should not contain special characters that may be escaped.
-/// This name is stored with every Mu Entity while the original name from client is
-/// stored somewhere else only for query use.
-pub fn name_check(name: MuName) -> MuName {
-    let name = name.replace('.', "$");
-=======
-/// Returns true if name is a valid_c identifier
+/// returns true if name is a valid_c identifier
 /// (i.e. it contains only ASCII letters, digits and underscores
 /// and does not start with "__" or an digit.
 pub fn is_valid_c_identifier(name: &MuName) -> bool {
@@ -1238,8 +1223,9 @@
     }
     return true;
 }
-// change mangle_name to mangle name
-// This will always return a valid C identifier
+
+/// changes name to mangled name
+/// This will always return a valid C identifier
 pub fn mangle_name(name: MuName) -> MuName {
     let name = name.replace('@', "");
     if name.starts_with("__mu_") {
@@ -1247,7 +1233,6 @@
         // which is totally valid, it's only here for the moment to debug name handling
         panic!("Trying to mangle \"{}\", which is allready mangled", name.clone());
     }
->>>>>>> c0089a9f
 
     assert!(!name.starts_with("%"));
 
@@ -1257,7 +1242,13 @@
 }
 
 // WARNING: This only reverses mangle_name above when no warning is issued)
-pub fn demangle_name(name: MuName) -> MuName {
+pub fn demangle_name(mut name: MuName) -> MuName {
+    let name = if cfg!(target_os = "macos") && name.starts_with("___mu_") {
+        name.split_off(1)
+    } else {
+        name
+    };
+
     if name.starts_with("%") {
         panic!("The name '{}'' is local", name);
     }
@@ -1344,16 +1335,9 @@
         self.name.clone()
     }
 
-<<<<<<< HEAD
     /// an abbreviate (easy reading) version of the name
-    fn abbreviate_name(&self) -> Option<MuName> {
-        match self.name() {
-            Some(name) => {
-                let split: Vec<&str> = name.split('$').collect();
-=======
     fn abbreviate_name(&self) -> MuName {
         let split: Vec<&str> = self.name.split('.').collect();
->>>>>>> c0089a9f
 
         let mut ret = "".to_string();
 
