--- conflicted
+++ resolved
@@ -12,7 +12,6 @@
 // See the License for the specific language governing permissions and
 // limitations under the License.
 
-<<<<<<< HEAD
 //! # MuIR AST crate
 //!
 //! This crate provides data structures to allow construct MuIR in Rust code, including:
@@ -31,11 +30,8 @@
 //!
 //! Client should not create MuIR via this crate, use API instead.
 
-extern crate log;
-=======
 #[macro_use]
 extern crate rodal;
->>>>>>> e9d49a43
 extern crate simple_logger;
 #[macro_use]
 extern crate lazy_static;
