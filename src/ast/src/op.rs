// Copyright 2017 The Australian National University
//
// Licensed under the Apache License, Version 2.0 (the "License");
// you may not use this file except in compliance with the License.
// You may obtain a copy of the License at
//
//     http://www.apache.org/licenses/LICENSE-2.0
//
// Unless required by applicable law or agreed to in writing, software
// distributed under the License is distributed on an "AS IS" BASIS,
// WITHOUT WARRANTIES OR CONDITIONS OF ANY KIND, either express or implied.
// See the License for the specific language governing permissions and
// limitations under the License.

#[derive(Copy, Clone, Debug, PartialEq)]
pub enum BinOp {
    // BinOp Int(n) Int(n) -> Int(n)
    Add,
    Sub,
    Mul,
    Sdiv,
    Srem,
    Udiv,
    Urem,
    And,
    Or,
    Xor,

    // BinOp Int(n) Int(m) -> Int(n)
    Shl,
    Lshr,
    Ashr,

    // BinOp FP FP -> FP
    FAdd,
    FSub,
    FMul,
    FDiv,
    FRem
}

<<<<<<< HEAD
impl BinOp {
    pub fn is_fp(self) -> bool {
        use op::BinOp::*;
        match self {
            FAdd | FSub | FMul | FDiv | FRem => true,
            _ => false
        }
    }
}
=======
>>>>>>> e57b828f
#[derive(Copy, Clone, Debug, PartialEq)]
pub enum CmpOp {
    // for Int comparison
    EQ,
    NE,
    SGE,
    SGT,
    SLE,
    SLT,
    UGE,
    UGT,
    ULE,
    ULT,

    // for FP comparison
    FFALSE,
    FTRUE,
    FOEQ,
    FOGT,
    FOGE,
    FOLT,
    FOLE,
    FONE,
    FORD,
    FUEQ,
    FUGT,
    FUGE,
    FULT,
    FULE,
    FUNE,
    FUNO
}

impl CmpOp {
    /// returns the CmpOp X for CmpOp Y, such that (a Y b) is equivalent to (b X a)
    pub fn swap_operands(self) -> CmpOp {
        use op::CmpOp::*;
        match self {
            SGE => SLE,
            SLE => SGE,
            SGT => SLT,
            SLT => SGT,

            UGE => ULE,
            ULE => UGE,
            UGT => ULT,
            ULT => UGT,

            FOGE => FOLE,
            FOLE => FOGE,
            FOGT => FOLT,
            FOLT => FOGT,

            FUGE => FULE,
            FULE => FUGE,
            FUGT => FULT,
            FULT => FUGT,

            _ => self // all other comparisons are symmetric
        }
    }

    /// returns the CmpOp X for CmpOp Y, such that (a Y b) is equivalent to NOT(a X b)
    pub fn invert(self) -> CmpOp {
        use op::CmpOp::*;
        match self {
            EQ => NE,
            NE => EQ,

            FOEQ => FUNE,
            FUNE => FOEQ,

            FUGE => FOLT,
            FOLT => FUGE,

            FUNO => FORD,
            FORD => FUNO,

            UGT => ULE,
            ULE => UGT,

            FUGT => FOLE,
            FOLE => FUGT,

            SGE => SLT,
            SLT => SGE,

            FOGE => FULT,
            FULT => FOGE,

            SGT => SLE,
            SLE => SGT,

            FOGT => FULE,
            FULE => FOGT,

            UGE => ULT,
            ULT => UGE,

            FUEQ => FONE,
            FONE => FUEQ,

            FFALSE => FTRUE,
            FTRUE => FFALSE
        }
    }

    // gets the unsigned version of the comparison
    pub fn get_unsigned(self) -> CmpOp {
        use op::CmpOp::*;
        match self {
            SGE => UGE,
            SLT => ULT,
            SGT => UGT,
            SLE => ULE,
            _ => self
        }
    }

    pub fn is_signed(self) -> bool {
        use op::CmpOp::*;
        match self {
            SGE | SLT | SGT | SLE => true,
            _ => false
        }
    }

    pub fn is_int_cmp(self) -> bool {
        use op::CmpOp::*;
        match self {
            EQ | NE | SGE | SGT | SLE | SLT | UGE | UGT | ULE | ULT => true,
            _ => false
        }
    }

<<<<<<< HEAD
    pub fn is_fp_cmp(self) -> bool {
        !self.is_int_cmp()
    }
    pub fn is_eq_cmp(self) -> bool {
        use op::CmpOp::*;
        match self {
            EQ | NE => true,
            _ => false
        }
    }
    pub fn is_ult_cmp(self) -> bool {
        use op::CmpOp::*;
        match self {
            UGE | UGT | ULE | ULT => true,
            _ => false
        }
    }

=======
>>>>>>> e57b828f
    pub fn is_symmetric(self) -> bool {
        use op::CmpOp::*;
        match self {
            EQ | NE | FORD | FUNO | FUNE | FUEQ | FONE | FOEQ => true,
            _ => false
        }
    }
}

#[derive(Copy, Clone, Debug, PartialEq)]
pub enum ConvOp {
    TRUNC,
    ZEXT,
    SEXT,
    FPTRUNC,
    FPEXT,
    FPTOUI,
    FPTOSI,
    UITOFP,
    SITOFP,
    BITCAST,
    REFCAST,
    PTRCAST
}

#[derive(Copy, Clone, Debug, PartialEq)]
pub enum AtomicRMWOp {
    XCHG,
    ADD,
    SUB,
    AND,
    NAND,
    OR,
    XOR,
    MAX,
    MIN,
    UMAX,
    UMIN
}<|MERGE_RESOLUTION|>--- conflicted
+++ resolved
@@ -39,7 +39,6 @@
     FRem
 }
 
-<<<<<<< HEAD
 impl BinOp {
     pub fn is_fp(self) -> bool {
         use op::BinOp::*;
@@ -49,8 +48,6 @@
         }
     }
 }
-=======
->>>>>>> e57b828f
 #[derive(Copy, Clone, Debug, PartialEq)]
 pub enum CmpOp {
     // for Int comparison
@@ -186,7 +183,6 @@
         }
     }
 
-<<<<<<< HEAD
     pub fn is_fp_cmp(self) -> bool {
         !self.is_int_cmp()
     }
@@ -205,8 +201,6 @@
         }
     }
 
-=======
->>>>>>> e57b828f
     pub fn is_symmetric(self) -> bool {
         use op::CmpOp::*;
         match self {
