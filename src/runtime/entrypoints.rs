--- conflicted
+++ resolved
@@ -108,9 +108,6 @@
     };
 
     // impl/decl: math.rs
-<<<<<<< HEAD
-    pub static ref FREM_DOUBLE : RuntimeEntrypoint = RuntimeEntrypoint {
-=======
     pub static ref FREM32 : RuntimeEntrypoint = RuntimeEntrypoint {
         sig: P(MuFuncSig{
             hdr: MuEntityHeader::unnamed(ir::new_internal_id()),
@@ -123,24 +120,12 @@
 
     // impl/decl: math.rs
     pub static ref FREM64 : RuntimeEntrypoint = RuntimeEntrypoint {
->>>>>>> bc43c9ea
         sig: P(MuFuncSig{
             hdr: MuEntityHeader::unnamed(ir::new_internal_id()),
             ret_tys: vec![DOUBLE_TYPE.clone()],
             arg_tys: vec![DOUBLE_TYPE.clone(), DOUBLE_TYPE.clone()]
         }),
-<<<<<<< HEAD
-        aot: ValueLocation::Relocatable(RegGroup::GPR, String::from("muentry_frem_double")),
-        jit: RwLock::new(None)
-    };
-
-    pub static ref FREM_FLOAT : RuntimeEntrypoint = RuntimeEntrypoint {
-        sig: P(MuFuncSig{
-            hdr: MuEntityHeader::unnamed(ir::new_internal_id()),
-            ret_tys: vec![FLOAT_TYPE.clone()],
-            arg_tys: vec![FLOAT_TYPE.clone(), FLOAT_TYPE.clone()]
-        }),
-        aot: ValueLocation::Relocatable(RegGroup::GPR, String::from("muentry_frem_float")),
+        aot: ValueLocation::Relocatable(RegGroup::GPR, String::from("muentry_frem64")),
         jit: RwLock::new(None)
     };
 
@@ -181,9 +166,6 @@
             arg_tys: vec![UINT64_TYPE.clone(); 4]
         }),
         aot: ValueLocation::Relocatable(RegGroup::GPR, String::from("muentry_srem_i128")),
-=======
-        aot: ValueLocation::Relocatable(RegGroup::GPR, String::from("muentry_frem64")),
->>>>>>> bc43c9ea
         jit: RwLock::new(None)
     };
 
