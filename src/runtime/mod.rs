// Copyright 2017 The Australian National University
// 
// Licensed under the Apache License, Version 2.0 (the "License");
// you may not use this file except in compliance with the License.
// You may obtain a copy of the License at
// 
//     http://www.apache.org/licenses/LICENSE-2.0
// 
// Unless required by applicable law or agreed to in writing, software
// distributed under the License is distributed on an "AS IS" BASIS,
// WITHOUT WARRANTIES OR CONDITIONS OF ANY KIND, either express or implied.
// See the License for the specific language governing permissions and
// limitations under the License.

use utils;
use utils::Word;
use utils::Address;
use ast::ir::*;
use vm::VM;
use compiler::backend::RegGroup;

use libc::*;
use std;
use std::fmt;
use std::ffi::CString;
use std::ffi::CStr;
use std::sync::Arc;
use rodal;

/// memory management: allocation, reclamation
/// (the actual code is in src/gc, which gets re-exported in mm module)
pub mod mm;
/// thread management: stack, thread
pub mod thread;
/// mathematics functions
pub mod math;
/// a list of all entrypoints used by compiler to generate calls into runtime
/// (where generated code entries the runtime)
pub mod entrypoints;
/// exception handling
pub mod exception;

<<<<<<< HEAD
/// Dl_info used by dynamic loading functions
// consider using libloading crate instead of the raw c functions for dynalic libraries
// however i am not sure if libloading can load symbols from current process (not from an actual dylib)
// so here i use dlopen/dlsym from C
#[repr(C)]
struct Dl_info {
    dli_fname: *const c_char,
    dli_fbase: *mut c_void,
    dli_sname: *const c_char,
    dli_saddr: *mut c_void,
}

#[link(name="dl")]
extern "C" {
    fn dlopen(filename: *const c_char, flags: isize) -> *const c_void;
    fn dlsym(handle: *const c_void, symbol: *const c_char) -> *const c_void;
    fn dladdr(addr: *mut c_void, info: *mut Dl_info) -> i32;
    fn dlerror() -> *const c_char;
}
=======
>>>>>>> e9d49a43

/// returns name for a function address
// FIXME: this actually returns the name and address of the nearest symbol (of any type)
//        that starts before function_addr (instead we want the nearest function symbol)
pub fn get_function_info(function_addr: Address) -> (CName, Address) {
    // dladdr will initialise this for us
    let mut info = unsafe{std::mem::uninitialized::<Dl_info>()};

    unsafe {dladdr(function_addr.to_ptr_mut::<c_void>(), &mut info)};

    let error = unsafe {dlerror()};
    if !error.is_null() {
        let cstr = unsafe {CStr::from_ptr(error)};
        error!("cannot find function address: {}", function_addr);
        error!("{}", cstr.to_str().unwrap());

        panic!("failed to resolve function address");
    }
    if !info.dli_sname.is_null() {
        (unsafe {CStr::from_ptr(info.dli_sname)}.to_str().unwrap().to_string(), Address::from_ptr(info.dli_saddr))
    } else {
        ("UNKOWN".to_string(), Address::from_ptr(info.dli_saddr))
    }

}

/// returns address for a given symbol, e.g. function name
pub fn resolve_symbol(symbol: MuName) -> Address {
    use std::ptr;

    let c_symbol = CString::new(name_check(symbol.clone())).unwrap();
    
    let rtld_default = unsafe {dlopen(ptr::null(), 0)};
    let ret = unsafe {dlsym(rtld_default, c_symbol.as_ptr())};

    let error = unsafe {dlerror()};
    if !error.is_null() {
        let cstr = unsafe {CStr::from_ptr(error)};
        error!("cannot find symbol: {}", symbol);
        error!("{}", cstr.to_str().unwrap());

        panic!("failed to resolve symbol");
    }
    
    Address::from_ptr(ret)
}

<<<<<<< HEAD
use rustc_serialize::{Encodable, Encoder, Decodable, Decoder};

/// ValueLocation represents the runtime location for a value.
/// The purpose of this data structure is to refer to a location in a unified way
/// for both compile time (usually talking about symbols) and run time (talking about addresses)
/// A ValueLocation could be:
/// * a register (the register holds the value)
/// * a Constant (the value itself)
/// * a relocatable symbol (a relocatable symbol emitted by AOT compiler, which resides the value)
/// * a direct memory address (the address contains the value)
/// * a indirect memory address (the address contains a pointer to the value)
#[derive(PartialEq, Eq, Hash, Clone, Debug)]
pub enum ValueLocation {
    Register    (RegGroup, MuID),     // 0
    Constant    (RegGroup, Word),     // 1
    Relocatable (RegGroup, MuName),   // 2
    Direct      (RegGroup, Address),  // 3
    Indirect    (RegGroup, Address),  // 4
=======
rodal_enum!(ValueLocation{(Register: group, id), (Constant: group, word), (Relocatable: group, name)});
#[derive(PartialEq, Eq, Hash, Clone, Debug)]
pub enum ValueLocation {
    Register(RegGroup, MuID),
    Constant(RegGroup, Word),
    Relocatable(RegGroup, MuName),
    
    Direct(RegGroup, Address),    // Not dumped
    Indirect(RegGroup, Address),  // Not dumped
>>>>>>> e9d49a43
}

impl fmt::Display for ValueLocation {
    fn fmt(&self, f: &mut fmt::Formatter) -> fmt::Result {
        match self {
            &ValueLocation::Register(_, id) => write!(f, "VL_Reg: {}", id),
            &ValueLocation::Constant(_, val) => write!(f, "VL_Const: {}", val),
            &ValueLocation::Relocatable(_, ref name) => write!(f, "VL_Reloc: {}", name),
            &ValueLocation::Direct(_, addr) => write!(f, "VL_Direct: 0x{:x}", addr),
            &ValueLocation::Indirect(_, addr) => write!(f, "VL_Indirect: 0x{:x}", addr)
        }
    }
}

impl ValueLocation {
    /// loads value from a ValueLocation
    pub fn load_value(&self) -> (RegGroup, Word) {
        match self {
            &ValueLocation::Register(_, _)        => unimplemented!(),
            &ValueLocation::Direct(group, addr)   => {
                (group, unsafe {addr.load::<Word>()})
            }
            &ValueLocation::Indirect(group, addr) => {
                unsafe {
                    let ptr = addr.load::<Address>();
                    (group, ptr.load::<Word>())
                }
            }
            &ValueLocation::Constant(group, word) => {
                (group, word)
            }
            &ValueLocation::Relocatable(group, ref symbol) => {
                let addr = resolve_symbol(symbol.clone());
                (group, unsafe {addr.load::<Word>()})
            }
        }
    }

    /// creates a ValueLocation from a constant, panics if impossible
    pub fn from_constant(c: Constant) -> ValueLocation {
        match c {
            Constant::Int(int_val)    => ValueLocation::Constant(RegGroup::GPR, utils::mem::u64_to_raw(int_val)),
            Constant::Float(f32_val)  => ValueLocation::Constant(RegGroup::FPR, utils::mem::f32_to_raw(f32_val)),
            Constant::Double(f64_val) => ValueLocation::Constant(RegGroup::FPR, utils::mem::f64_to_raw(f64_val)),
            _ => unimplemented!()
        }
    }

    /// returns the address that contains the value
    pub fn to_address(&self) -> Address {
        match self {
            &ValueLocation::Direct(_, addr)   => addr,
            &ValueLocation::Indirect(_, addr) => unsafe {addr.load::<Address>()},
            &ValueLocation::Relocatable(_, ref symbol) => resolve_symbol(symbol.clone()),
            &ValueLocation::Register(_, _)
            | &ValueLocation::Constant(_, _)  => panic!("a register/constant cannot be turned into address")
        }
    }

    /// returns a relocatable symbol that contains the value, panics if impossible
    pub fn to_relocatable(&self) -> MuName {
        match self {
            &ValueLocation::Relocatable(_, ref name) => name.clone(),
            _ => panic!("expecting Relocatable location, found {}", self)
        }
    }
}

/// a C wrapper as main function for executable boot images"
/// The C wrapper does:
/// 1. loads the persisted VM
/// 2. invokes mu_main() to hand the control to Rust code
/// 3. returns the return value set by SetRetval
pub const PRIMORDIAL_ENTRY : &'static str = "src/runtime/main.c";

/// starts trace level logging, this function will be called from C
#[no_mangle]
pub extern fn mu_trace_level_log() {
    VM::start_logging_trace();
}

/// the main function for executable boot image, this function will be called from C
#[no_mangle]
pub extern fn mu_main(edata: *const(), dumped_vm : *mut Arc<VM>, argc: c_int, argv: *const *const c_char) {
    VM::start_logging_env();
    debug!("mu_main() started...");

<<<<<<< HEAD
    // load and resume the VM
    let str_vm = unsafe{CStr::from_ptr(serialized_vm)}.to_str().unwrap();
    let vm : Arc<VM> = Arc::new(VM::resume_vm(str_vm));

    // find the primordial function as an entry
=======
    unsafe{rodal::load_asm_bounds(rodal::Address::from_ptr(dumped_vm), rodal::Address::from_ptr(edata))};
    let vm = VM::resume_vm(dumped_vm);
    
>>>>>>> e9d49a43
    let primordial = vm.primordial.read().unwrap();
    if primordial.is_none() {
        panic!("no primordial thread/stack/function. Client should provide an entry point");
    } else {
        let primordial = primordial.as_ref().unwrap();
        
        // create mu stack
        let stack = vm.new_stack(primordial.func_id);

        // if the primordial named some const arguments, we use the const args
        // otherwise we push 'argc' and 'argv' to new stack
        let args : Vec<ValueLocation> = if primordial.has_const_args {
            primordial.args.iter().map(|arg| ValueLocation::from_constant(arg.clone())).collect()
        } else {
            let mut args = vec![];

            // 1st arg: argc
            args.push(ValueLocation::from_constant(Constant::Int(argc as u64)));

            // 2nd arg: argv
            args.push(ValueLocation::from_constant(Constant::Int(argv as u64)));

            args
        };
        
        // FIXME: currently assumes no user defined thread local - See Issue #48
        let thread = thread::MuThread::new_thread_normal(stack, unsafe{Address::zero()}, args, vm.clone());
        
        thread.join().unwrap();
    }
}

/// runtime function to print a hex value (for PRINTHEX instruction for debugging use)
#[no_mangle]
pub extern fn muentry_print_hex(x: u64) {
    println!("PRINTHEX: 0x{:x}", x);
}<|MERGE_RESOLUTION|>--- conflicted
+++ resolved
@@ -40,28 +40,6 @@
 /// exception handling
 pub mod exception;
 
-<<<<<<< HEAD
-/// Dl_info used by dynamic loading functions
-// consider using libloading crate instead of the raw c functions for dynalic libraries
-// however i am not sure if libloading can load symbols from current process (not from an actual dylib)
-// so here i use dlopen/dlsym from C
-#[repr(C)]
-struct Dl_info {
-    dli_fname: *const c_char,
-    dli_fbase: *mut c_void,
-    dli_sname: *const c_char,
-    dli_saddr: *mut c_void,
-}
-
-#[link(name="dl")]
-extern "C" {
-    fn dlopen(filename: *const c_char, flags: isize) -> *const c_void;
-    fn dlsym(handle: *const c_void, symbol: *const c_char) -> *const c_void;
-    fn dladdr(addr: *mut c_void, info: *mut Dl_info) -> i32;
-    fn dlerror() -> *const c_char;
-}
-=======
->>>>>>> e9d49a43
 
 /// returns name for a function address
 // FIXME: this actually returns the name and address of the nearest symbol (of any type)
@@ -108,9 +86,6 @@
     
     Address::from_ptr(ret)
 }
-
-<<<<<<< HEAD
-use rustc_serialize::{Encodable, Encoder, Decodable, Decoder};
 
 /// ValueLocation represents the runtime location for a value.
 /// The purpose of this data structure is to refer to a location in a unified way
@@ -123,23 +98,14 @@
 /// * a indirect memory address (the address contains a pointer to the value)
 #[derive(PartialEq, Eq, Hash, Clone, Debug)]
 pub enum ValueLocation {
-    Register    (RegGroup, MuID),     // 0
-    Constant    (RegGroup, Word),     // 1
-    Relocatable (RegGroup, MuName),   // 2
-    Direct      (RegGroup, Address),  // 3
-    Indirect    (RegGroup, Address),  // 4
-=======
+    Register    (RegGroup, MuID),
+    Constant    (RegGroup, Word),
+    Relocatable (RegGroup, MuName),
+    Direct      (RegGroup, Address),  // Not dumped
+    Indirect    (RegGroup, Address),  // Not dumped
+}
+
 rodal_enum!(ValueLocation{(Register: group, id), (Constant: group, word), (Relocatable: group, name)});
-#[derive(PartialEq, Eq, Hash, Clone, Debug)]
-pub enum ValueLocation {
-    Register(RegGroup, MuID),
-    Constant(RegGroup, Word),
-    Relocatable(RegGroup, MuName),
-    
-    Direct(RegGroup, Address),    // Not dumped
-    Indirect(RegGroup, Address),  // Not dumped
->>>>>>> e9d49a43
-}
 
 impl fmt::Display for ValueLocation {
     fn fmt(&self, f: &mut fmt::Formatter) -> fmt::Result {
@@ -226,17 +192,11 @@
     VM::start_logging_env();
     debug!("mu_main() started...");
 
-<<<<<<< HEAD
     // load and resume the VM
-    let str_vm = unsafe{CStr::from_ptr(serialized_vm)}.to_str().unwrap();
-    let vm : Arc<VM> = Arc::new(VM::resume_vm(str_vm));
-
-    // find the primordial function as an entry
-=======
     unsafe{rodal::load_asm_bounds(rodal::Address::from_ptr(dumped_vm), rodal::Address::from_ptr(edata))};
     let vm = VM::resume_vm(dumped_vm);
-    
->>>>>>> e9d49a43
+
+    // find the primordial function as an entry
     let primordial = vm.primordial.read().unwrap();
     if primordial.is_none() {
         panic!("no primordial thread/stack/function. Client should provide an entry point");
