--- conflicted
+++ resolved
@@ -439,12 +439,8 @@
     pub unsafe fn current_thread_as_mu_thread(threadlocal: Address, vm: Arc<VM>) -> bool {
         use std::usize;
 
-<<<<<<< HEAD
         // build exception table as we may execute mu function
-        vm.build_exception_table();
-=======
         vm.build_callsite_table();
->>>>>>> c0089a9f
 
         if !muentry_get_thread_local().is_zero() {
             warn!("current thread has a thread local (has a muthread to it)");
@@ -508,47 +504,8 @@
             // set thread local to zero
             set_thread_local(ptr::null_mut());
 
-<<<<<<< HEAD
             // get mu thread back to Box (and will get dropped)
             Box::from_raw(mu_thread);
-=======
-            // drop mu_thread here
-        }
-    }
-    
-    pub fn new_thread_normal(mut stack: Box<MuStack>, threadlocal: Address, vals: Vec<ValueLocation>, vm: Arc<VM>) -> JoinHandle<()> {
-        // set up arguments on stack
-        stack.runtime_load_args(vals);
-        
-        MuThread::mu_thread_launch(vm.next_id(), stack, threadlocal, vm)
-    }
-    
-    #[no_mangle]
-    #[allow(unused_variables)]
-    pub extern fn mu_thread_launch(id: MuID, stack: Box<MuStack>, user_tls: Address, vm: Arc<VM>) -> JoinHandle<()> {
-        let new_sp = stack.sp;
-        let entry = runtime::resolve_symbol(vm.name_of(stack.func.as_ref().unwrap().1));
-        debug!("entry : 0x{:x}", entry);
-        
-        match thread::Builder::new().name(format!("Mu Thread #{}", id)).spawn(move || {
-            let muthread : *mut MuThread = Box::into_raw(Box::new(MuThread::new(id, mm::new_mutator(), stack, user_tls, vm)));
-            
-            // set thread local
-            unsafe {set_thread_local(muthread)};
-            
-            let addr = unsafe {muentry_get_thread_local()};
-            let sp_threadlocal_loc = addr.plus(*NATIVE_SP_LOC_OFFSET);
-            
-            debug!("new sp: 0x{:x}", new_sp);
-            debug!("sp_store: 0x{:x}", sp_threadlocal_loc);
-            
-            unsafe { swap_to_mu_stack(new_sp, entry, sp_threadlocal_loc); }
-            
-            debug!("returned to Rust stack. Going to quit");
-        }) {
-            Ok(handle) => handle,
-            Err(_) => panic!("failed to create a thread")
->>>>>>> c0089a9f
         }
     }
 }
