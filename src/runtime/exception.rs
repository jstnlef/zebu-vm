// Copyright 2017 The Australian National University
// 
// Licensed under the Apache License, Version 2.0 (the "License");
// you may not use this file except in compliance with the License.
// You may obtain a copy of the License at
// 
//     http://www.apache.org/licenses/LICENSE-2.0
// 
// Unless required by applicable law or agreed to in writing, software
// distributed under the License is distributed on an "AS IS" BASIS,
// WITHOUT WARRANTIES OR CONDITIONS OF ANY KIND, either express or implied.
// See the License for the specific language governing permissions and
// limitations under the License.

use compiler::backend::*;
use utils::Address;
use utils::POINTER_SIZE;
use std::collections::HashMap;
use std::ops::Deref;
use compiler::machine_code::CompiledCallsite;
use runtime::*;

/// runtime function to deal with exception (unwind stack, find catch block, and restore)
/// This function is called by muentry_throw_exception() which gets emitted for THROW instruction
/// With the first argument being the address of the exception object,
/// And the second argument should be point to the base of the call frame of muentry_throw_exception,
/// which saves every callee saved register (note this frame will be modified by this function).
/// e.g. on aarch64 (where the values are the value of the registers immediately before the first
/// instruction in muentry_throw_exception is executed):
///                  Return Address              (value of X30)
/// frame_cursor --> Frame Pointer               (value of X29)
///                  First Callee Saved Register (value of X19)
///                  .........
///                  Last Callee Saved Register  (value of D15)
/// The actual offsets of the callee saved registers is determined by get_callee_saved_offset
/// (relative to frame_cursor)
/// The location of Frame Pointer and Return address is architecture dependent
/// (and are accessed by get/set_return_address and get/set_previous_frame and may be passed
/// real frame pointers or the frame cursor)
#[no_mangle]
pub extern fn throw_exception_internal(exception_obj: Address, frame_cursor: Address) -> !  {
    trace!("throwing exception: {}", exception_obj);

    if cfg!(debug_assertions) {
        trace!("Initial Frame: ");
        print_frame(frame_cursor);
    }

    let ref mut cur_thread = thread::MuThread::current_mut();

    // set exception object (the catch block will have a landing pad to fetch this object)
    cur_thread.exception_obj = exception_obj;

    let ref vm = cur_thread.vm;
    // this will be 16 bytes bellow the bottom of the previous frame
    let mut current_frame_pointer = frame_cursor;
    let mut callsite = get_return_address(current_frame_pointer);
<<<<<<< HEAD
    // thrower's fp, the starting point of the previous frame
    let mut previous_frame_pointer = get_previous_frame_pointer(current_frame_pointer);

    // acquire lock for exception table
    let compiled_exception_table = vm.compiled_exception_table.read().unwrap();

    loop {
        // Lookup the table for the callsite
        trace!("Callsite: 0x{:x}", callsite);
        trace!("\tprevious_frame_pointer: 0x{:x}", previous_frame_pointer);
        trace!("\tcurrent_frame_pointer: 0x{:x}", current_frame_pointer);

        let &(catch_address, compiled_func) = {
            let table_entry = compiled_exception_table.get(&callsite);

            if table_entry.is_none() {
                // we are not dealing with native frames for unwinding stack
                // See Issue #42
                error!("Cannot find Mu callsite (i.e. we have reached a native frame), \
                    either there isn't a catch block to catch the exception or \
                    your catch block is above a native function call");
                print_backtrace(frame_cursor);
                // The above function will not return
=======
    let mut previous_frame_pointer = get_previous_frame_pointer(current_frame_pointer); // thrower::fp, the starting point of the previous frame
    let catch_address; // The address of the catch block
    let sp; // The stack pointer to restore to
    {
        // acquire lock for exception table
        let compiled_callsite_table = vm.compiled_callsite_table.read().unwrap();

        loop {
            // Lookup the table for the callsite
            trace!("Callsite: 0x{:x}", callsite);
            trace!("\tprevious_frame_pointer: 0x{:x}", previous_frame_pointer);
            trace!("\tcurrent_frame_pointer: 0x{:x}", current_frame_pointer);

            let callsite_info = {
                let table_entry = compiled_callsite_table.get(&callsite);

                if table_entry.is_none() {
                    error!("Cannot find Mu callsite (i.e. we have reached a native frame), either there isn't a catch block to catch the exception or your catch block is above a native function call");
                    print_backtrace(frame_cursor, compiled_callsite_table.deref()); // This function may segfault
                    panic!("Uncaught Mu Exception");
                }
                table_entry.unwrap()
            };

            // Check for a catch block at this callsite (there won't be one on the first iteration of this loop)
            if callsite_info.exceptional_destination.is_some() {
                catch_address = callsite_info.exceptional_destination.unwrap();
                trace!("Found catch block: 0x{:x}", catch_address);
                sp = get_previous_stack_pointer(current_frame_pointer, callsite_info.stack_args_size);
                trace!("\tRestoring SP to: 0x{:x}", sp);

                if cfg!(debug_assertions) {
                    trace!("Restoring frame: ");
                    print_frame(frame_cursor);
                }

                break; // Found a catch block
>>>>>>> c0089a9f
            }

            // Restore callee saved registers
            unsafe {
                for (target_offset, source_offset) in callsite_info.callee_saved_registers.iter() {
                    // *(frame_cursor + target_offset) = *(frame_pointer + source_offset)
                    let val = previous_frame_pointer.offset(*source_offset).load::<Address>();
                    frame_cursor.offset(*target_offset).store::<Address>(val);
                }
            }

            // Move up to the previous frame
            current_frame_pointer = previous_frame_pointer;
            previous_frame_pointer = get_previous_frame_pointer(current_frame_pointer);

<<<<<<< HEAD
        // Restore callee saved registers
        unsafe {
            let ref cf = *compiled_func;
            let ref callee_saved = cf.frame.callee_saved;
            for (target_offset, source_offset) in callee_saved {
                // *(frame_cursor + target_offset) = *(frame_pointer + source_offset)
                let val = (previous_frame_pointer + *source_offset).load::<Address>();
                (frame_cursor + *target_offset).store::<Address>(val);
            }
=======
            // Restore the callsite
            callsite = get_return_address(current_frame_pointer);
            set_return_address(frame_cursor, callsite);
            set_previous_frame_pointer(frame_cursor, previous_frame_pointer);
>>>>>>> c0089a9f
        }
    }
    // The above loop will only except when a catch block is found, so restore to it
    unsafe { thread::exception_restore(catch_address, frame_cursor.to_ptr(), sp); }
}

/// prints current frame cursor
fn print_frame(cursor: Address) {
    let top = 2;
    let bottom = -(CALLEE_SAVED_COUNT as isize);
    for i in (bottom .. top).rev() {
        unsafe {
            let addr = cursor + (i * POINTER_SIZE as isize);
            let val  = addr.load::<Word>();
            trace!("\taddr: 0x{:x} | val: 0x{:x} {}", addr, val, {if addr == cursor {"<- cursor"} else {""}});
        }

    }
}

<<<<<<< HEAD
/// This function may segfault or panic when it reaches the bottom of the stack
//  TODO: Determine where the bottom is without segfaulting
fn print_backtrace(base: Address) -> !{
=======
// This function may segfault when it reaches the bottom of the stack
// (TODO: Determine where the bottom is without segfaulting)
fn print_backtrace(base: Address, compiled_callsite_table: &HashMap<Address, CompiledCallsite>) {
>>>>>>> c0089a9f
    error!("BACKTRACE: ");

    let cur_thread = thread::MuThread::current();
    let ref vm = cur_thread.vm;
    // compiled_funcs: RwLock<HashMap<MuID, RwLock<CompiledFunction>>>;
    let compiled_funcs = vm.compiled_funcs().read().unwrap();
    let mut frame_pointer = base;
    let mut frame_count = 0;

    loop {
        let callsite = get_return_address(frame_pointer);

        if compiled_callsite_table.contains_key(&callsite) {
            let function_version = compiled_callsite_table.get(&callsite).unwrap().function_version;
            let compiled_func = compiled_funcs.get(&function_version).unwrap().read().unwrap();

            error!("\tframe {:2}: 0x{:x} - {} (fid: #{}, fvid: #{}) at 0x{:x}", frame_count,
            compiled_func.start.to_address(), vm.name_of(compiled_func.func_id),
            compiled_func.func_id, compiled_func.func_ver_id, callsite);
        } else {
            let (func_name, func_start) = get_function_info(callsite);
            error!("\tframe {:2}: 0x{:x} - {} at 0x{:x}", frame_count, func_start, func_name, callsite);
        }

        frame_pointer = get_previous_frame_pointer(frame_pointer);
        if frame_pointer.is_zero() {
            return;
        }
        frame_count += 1;
    }
}<|MERGE_RESOLUTION|>--- conflicted
+++ resolved
@@ -55,34 +55,12 @@
     // this will be 16 bytes bellow the bottom of the previous frame
     let mut current_frame_pointer = frame_cursor;
     let mut callsite = get_return_address(current_frame_pointer);
-<<<<<<< HEAD
     // thrower's fp, the starting point of the previous frame
-    let mut previous_frame_pointer = get_previous_frame_pointer(current_frame_pointer);
-
-    // acquire lock for exception table
-    let compiled_exception_table = vm.compiled_exception_table.read().unwrap();
-
-    loop {
-        // Lookup the table for the callsite
-        trace!("Callsite: 0x{:x}", callsite);
-        trace!("\tprevious_frame_pointer: 0x{:x}", previous_frame_pointer);
-        trace!("\tcurrent_frame_pointer: 0x{:x}", current_frame_pointer);
-
-        let &(catch_address, compiled_func) = {
-            let table_entry = compiled_exception_table.get(&callsite);
-
-            if table_entry.is_none() {
-                // we are not dealing with native frames for unwinding stack
-                // See Issue #42
-                error!("Cannot find Mu callsite (i.e. we have reached a native frame), \
-                    either there isn't a catch block to catch the exception or \
-                    your catch block is above a native function call");
-                print_backtrace(frame_cursor);
-                // The above function will not return
-=======
     let mut previous_frame_pointer = get_previous_frame_pointer(current_frame_pointer); // thrower::fp, the starting point of the previous frame
-    let catch_address; // The address of the catch block
-    let sp; // The stack pointer to restore to
+    // the address of the catch block
+    let catch_address;
+    // the stack pointer to restore to
+    let sp;
     {
         // acquire lock for exception table
         let compiled_callsite_table = vm.compiled_callsite_table.read().unwrap();
@@ -97,8 +75,13 @@
                 let table_entry = compiled_callsite_table.get(&callsite);
 
                 if table_entry.is_none() {
-                    error!("Cannot find Mu callsite (i.e. we have reached a native frame), either there isn't a catch block to catch the exception or your catch block is above a native function call");
-                    print_backtrace(frame_cursor, compiled_callsite_table.deref()); // This function may segfault
+                    // we are not dealing with native frames for unwinding stack
+                    // See Issue #42
+                    error!("Cannot find Mu callsite (i.e. we have reached a native frame), \
+                        either there isn't a catch block to catch the exception or \
+                        your catch block is above a native function call");
+                    // This function may segfault
+                    print_backtrace(frame_cursor, compiled_callsite_table.deref());
                     panic!("Uncaught Mu Exception");
                 }
                 table_entry.unwrap()
@@ -117,15 +100,14 @@
                 }
 
                 break; // Found a catch block
->>>>>>> c0089a9f
             }
 
             // Restore callee saved registers
             unsafe {
                 for (target_offset, source_offset) in callsite_info.callee_saved_registers.iter() {
                     // *(frame_cursor + target_offset) = *(frame_pointer + source_offset)
-                    let val = previous_frame_pointer.offset(*source_offset).load::<Address>();
-                    frame_cursor.offset(*target_offset).store::<Address>(val);
+                    let val = (previous_frame_pointer + *source_offset).load::<Address>();
+                    (frame_cursor + *target_offset).store::<Address>(val);
                 }
             }
 
@@ -133,25 +115,13 @@
             current_frame_pointer = previous_frame_pointer;
             previous_frame_pointer = get_previous_frame_pointer(current_frame_pointer);
 
-<<<<<<< HEAD
-        // Restore callee saved registers
-        unsafe {
-            let ref cf = *compiled_func;
-            let ref callee_saved = cf.frame.callee_saved;
-            for (target_offset, source_offset) in callee_saved {
-                // *(frame_cursor + target_offset) = *(frame_pointer + source_offset)
-                let val = (previous_frame_pointer + *source_offset).load::<Address>();
-                (frame_cursor + *target_offset).store::<Address>(val);
-            }
-=======
             // Restore the callsite
             callsite = get_return_address(current_frame_pointer);
             set_return_address(frame_cursor, callsite);
             set_previous_frame_pointer(frame_cursor, previous_frame_pointer);
->>>>>>> c0089a9f
         }
     }
-    // The above loop will only except when a catch block is found, so restore to it
+    // The above loop will only exit when a catch block is found, so restore to it
     unsafe { thread::exception_restore(catch_address, frame_cursor.to_ptr(), sp); }
 }
 
@@ -169,15 +139,9 @@
     }
 }
 
-<<<<<<< HEAD
 /// This function may segfault or panic when it reaches the bottom of the stack
 //  TODO: Determine where the bottom is without segfaulting
-fn print_backtrace(base: Address) -> !{
-=======
-// This function may segfault when it reaches the bottom of the stack
-// (TODO: Determine where the bottom is without segfaulting)
 fn print_backtrace(base: Address, compiled_callsite_table: &HashMap<Address, CompiledCallsite>) {
->>>>>>> c0089a9f
     error!("BACKTRACE: ");
 
     let cur_thread = thread::MuThread::current();
