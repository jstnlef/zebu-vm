--- conflicted
+++ resolved
@@ -45,53 +45,12 @@
         self
     }
 
-<<<<<<< HEAD
-    #[allow(unused_variables)]
-=======
     #[allow(unused_variables)] // vm is not used here
->>>>>>> 1d4c17be
     fn visit_function(&mut self, vm: &VM, func: &mut MuFunctionVersion) {
         // we put the high probability edge into a hot trace, and others into cold paths
         // and traverse cold_path later
         let trace = {
             let mut trace: Vec<MuID> = vec![];
-<<<<<<< HEAD
-            let mut work_stack: Vec<MuID> = vec![];
-
-            let entry = func.content.as_ref().unwrap().entry;
-            work_stack.push(entry);
-
-            while !work_stack.is_empty() {
-                let cur = work_stack.pop().unwrap();
-                let cur_block = func.content.as_ref().unwrap().get_block(cur);
-                trace!("check block {}", cur);
-
-                trace!("add {:?} to trace", cur);
-                trace.push(cur);
-
-                // get hot path
-                let hot_edge = {
-                    match cur_block.control_flow.get_hottest_succ() {
-                        Some(tag) => tag,
-                        None => continue
-                    }
-                };
-
-                // push cold paths (that are not in the trace and not in the work_stack) to work_stack
-                let mut cold_edges = cur_block.control_flow.succs.clone();
-                cold_edges.retain(|x| {
-                    !x.target.eq(&hot_edge) && !trace.contains(&x.target) &&
-                        !work_stack.contains(&x.target)
-                });
-                let mut cold_edge_tags = cold_edges.iter().map(|x| x.target).collect::<Vec<MuID>>();
-                trace!("push cold edges {:?} to work stack", cold_edge_tags);
-                work_stack.append(&mut cold_edge_tags);
-
-                // if hot edge is not in the trace, push it to the trace
-                if !trace.contains(&hot_edge) && !work_stack.contains(&hot_edge) {
-                    trace!("push hot edge {:?} to work stack", hot_edge);
-                    work_stack.push(hot_edge);
-=======
 
             // main work stack
             let mut work_stack: LinkedHashSet<MuID> = LinkedHashSet::new();
@@ -222,17 +181,10 @@
                     }
 
                     trace_if!(LOG_TRACE_SCHEDULE, "");
->>>>>>> 1d4c17be
                 } else {
                     trace_if!(LOG_TRACE_SCHEDULE, "block already in trace, ignore");
                     continue;
                 }
-<<<<<<< HEAD
-
-                trace!("");
-            }
-
-=======
             }
 
             // add return sink
@@ -250,18 +202,13 @@
                 trace.push(ret_sink);
             }
 
->>>>>>> 1d4c17be
             trace
         };
 
         func.block_trace = Some(trace);
     }
 
-<<<<<<< HEAD
-    #[allow(unused_variables)]
-=======
     #[allow(unused_variables)] // vm is not used here
->>>>>>> 1d4c17be
     fn finish_function(&mut self, vm: &VM, func: &mut MuFunctionVersion) {
         debug!("trace for {}", func);
         debug!("{:?}", func.block_trace.as_ref().unwrap());
