// Copyright 2017 The Australian National University
//
// Licensed under the Apache License, Version 2.0 (the "License");
// you may not use this file except in compliance with the License.
// You may obtain a copy of the License at
//
//     http://www.apache.org/licenses/LICENSE-2.0
//
// Unless required by applicable law or agreed to in writing, software
// distributed under the License is distributed on an "AS IS" BASIS,
// WITHOUT WARRANTIES OR CONDITIONS OF ANY KIND, either express or implied.
// See the License for the specific language governing permissions and
// limitations under the License.

use ast::ir::*;
use ast::ptr::*;
use ast::inst::*;
use vm::VM;

use compiler::CompilerPass;
use std::any::Any;
use std::collections::HashMap;

pub struct Inlining {
    name: &'static str,

    // whether a function version should be inlined
    should_inline: HashMap<MuID, bool>
}

impl CompilerPass for Inlining {
    fn name(&self) -> &'static str {
        self.name
    }

    fn as_any(&self) -> &Any {
        self
    }

    fn visit_function(&mut self, vm: &VM, func: &mut MuFunctionVersion) {
        if vm.vm_options.flag_disable_inline {
            info!("inlining is disabled");
            return;
        }

        if self.check(vm, func) {
            self.inline(vm, func);
            debug!("after inlining: {:?}", func);
        }
    }
}

impl Inlining {
    pub fn new() -> Inlining {
        Inlining {
            name: "Inlining",
            should_inline: HashMap::new()
        }
    }

    /// checks whether we need to rewrite the function because of inlining
    fn check(&mut self, vm: &VM, func: &mut MuFunctionVersion) -> bool {
        debug!("check inline");

        // should_inline will store all the calls from this function,
        // and whether they should be inlined
        self.should_inline.clear();

        let mut inline_something = false;

        // check each call from this function
        for func_id in func.get_static_call_edges().values() {
            // check a single callsite, whether it should be inlined
            // the result is returned as boolean, and also written into 'should_inline'
            let should_inline_this = self.check_should_inline_func(*func_id, func.func_id, vm);
            inline_something = inline_something || should_inline_this;
        }

        inline_something
    }

    /// checks whether we should inline the caller into the callee
    fn check_should_inline_func(&mut self, callee: MuID, caller: MuID, vm: &VM) -> bool {
        // recursive call, do not inline
        if callee == caller {
            return false;
        }

        let funcs_guard = vm.funcs().read().unwrap();
        let func = match funcs_guard.get(&callee) {
            Some(func) => func.read().unwrap(),
            None => panic!("callee {} is undeclared", callee)
        };
        let fv_id = match func.cur_ver {
            Some(fv_id) => fv_id,
            None => {
                // the funtion is not defined
                info!("the function is undefined, we cannot inline it. ");
                return false;
            }
        };

        // if we have checked this callee before, we use the same result
        // (this is not optimal though. The inline criteria we use at the moment
        // do not take caller size growth into consideration, so we will
        // get the same result anyway. )
        match self.should_inline.get(&fv_id) {
            Some(flag) => {
                trace!("func {} should be inlined (checked before)", callee);
                return *flag;
            }
            None => {}
        }

        let fv_guard = vm.func_vers().read().unwrap();
        let fv = fv_guard.get(&fv_id).unwrap().read().unwrap();

        // if the function is forced inline, we inline it
        if fv.force_inline {
            trace!("func {} is forced as inline function", callee);
            return true;
        }

        // some heuristics here to decide if we should inline the function
        let n_insts = estimate_insts(&fv);
        let out_calls = fv.get_static_call_edges();
        let has_throw = fv.has_throw();
        let has_tailcall = fv.has_tailcall();

        // simple heuristic here:
        // * estimated machine insts are fewer than 10 insts
        // * leaf in call graph (no out calls)
        // * no throw (otherwise we will need to rearrange catch)
        let should_inline = n_insts <= 25 && out_calls.len() == 0 && !has_throw && !has_tailcall;

        trace!("func {} has {} insts (estimated)", callee, n_insts);
        trace!("     has {} out calls", out_calls.len());
        trace!("     has throws? {}", has_throw);
        trace!("SO func should be inlined? {}", should_inline);

        self.should_inline.insert(callee, should_inline);

        should_inline
    }

    /// inlines the callee that are marked as 'should inline'
    fn inline(&mut self, vm: &VM, func: &mut MuFunctionVersion) {
        debug!("inlining for Function {}", func);

        let call_edges = func.get_static_call_edges();

        let mut f_content = func.content.as_mut().unwrap();
        let ref mut f_context = func.context;

        let mut new_blocks: Vec<Block> = vec![];

        for (_, block) in f_content.blocks.iter() {
            // clone curent block, and clear its instructions
            let mut cur_block = block.clone();
            cur_block.content.as_mut().unwrap().body.clear();

            let block = block.clone();

            // iterate through instructions
            for inst in block.content.unwrap().body {
                trace!("check inst: {}", inst);
                let inst_id = inst.id();
                if call_edges.contains_key(&inst_id) {
                    let call_target = call_edges.get(&inst_id).unwrap();
                    if self.should_inline.contains_key(call_target) &&
                        *self.should_inline.get(call_target).unwrap()
                    {
                        trace!("inserting inlined function at {}", inst);

                        // from TreeNode into Inst (we do not need old TreeNode)
                        let inst = inst.into_inst().unwrap();

                        // inline expansion starts here

                        // getting the function being inlined
                        let inlined_func = *call_edges.get(&inst.id()).unwrap();
                        trace!("function being inlined is {}", inlined_func);
                        let inlined_fvid = match vm.get_cur_version_for_func(inlined_func) {
                            Some(fvid) => fvid,
                            None => {
                                panic!(
<<<<<<< HEAD
                                    "cannot resolve current version of Func {}, which is supposed to be inlined",
=======
                                    "cannot resolve current version of Func {}, \
                                     which is supposed to be inlined",
>>>>>>> 1d4c17be
                                    inlined_func
                                )
                            }
                        };
                        let inlined_fvs_guard = vm.func_vers().read().unwrap();
                        let inlined_fv_lock = inlined_fvs_guard.get(&inlined_fvid).unwrap();
                        let inlined_fv_guard = inlined_fv_lock.read().unwrap();
                        trace!(
                            "orig_content: {:?}",
                            inlined_fv_guard.get_orig_ir().unwrap()
                        );
                        trace!(
                            "content     : {:?}",
                            inlined_fv_guard.content.as_ref().unwrap()
                        );

<<<<<<< HEAD
                        // creates a new block ID which will be the entry block for the inlined function
=======
                        // creates a new block ID
                        // which will be the entry block for the inlined function
>>>>>>> 1d4c17be
                        let new_inlined_entry_id = vm.next_id();

                        // change current call instruction to a branch
                        trace!("turning CALL instruction into a branch");
                        let ref ops = inst.ops;
                        match inst.v {
                            Instruction_::ExprCall { ref data, .. } => {
                                let arg_nodes: Vec<P<TreeNode>> =
                                    data.args.iter().map(|x| ops[*x].clone()).collect();
                                let arg_indices: Vec<OpIndex> = (0..arg_nodes.len()).collect();

                                let branch = TreeNode::new_boxed_inst(Instruction {
                                    hdr: inst.hdr.clone(),
                                    value: None,
                                    ops: arg_nodes.clone(),
                                    v: Instruction_::Branch1(Destination {
                                        // this block doesnt exist yet, we will create it later
                                        target: new_inlined_entry_id,
                                        args: arg_indices
                                            .iter()
                                            .map(|x| DestArg::Normal(*x))
                                            .collect()
                                    })
                                });
                                trace!("branch inst: {}", branch);

                                // add branch to current block
                                cur_block.content.as_mut().unwrap().body.push(branch);

                                // finish current block
                                new_blocks.push(cur_block.clone());

                                // creates a new block after inlined part,
                                // which will receive results from inlined function
                                let old_name = cur_block.name();
                                let new_name =
                                    format!("{}_cont_after_inline_{}", old_name, inst_id);
                                trace!("create continue block for EXPRCALL/CCALL: {}", &new_name);
                                cur_block =
                                    Block::new(MuEntityHeader::named(vm.next_id(), new_name));
                                cur_block.content = Some(BlockContent {
                                    args: {
                                        if inst.value.is_none() {
                                            vec![]
                                        } else {
                                            inst.value.unwrap()
                                        }
                                    },
                                    exn_arg: None,
                                    body: vec![],
                                    keepalives: None
                                });
                                vm.set_name(cur_block.as_entity());

                                // deal with the inlined function
                                copy_inline_blocks(
                                    &mut new_blocks,
                                    cur_block.id(),
                                    inlined_fv_guard.get_orig_ir().unwrap(),
                                    new_inlined_entry_id,
                                    vm
                                );
                                copy_inline_context(f_context, &inlined_fv_guard.context);
                            }

                            Instruction_::Call {
                                ref data,
                                ref resume
                            } => {
                                let arg_nodes: Vec<P<TreeNode>> =
                                    data.args.iter().map(|x| ops[*x].clone()).collect();
                                let arg_indices: Vec<OpIndex> = (0..arg_nodes.len()).collect();

                                let branch = Instruction {
                                    hdr: inst.hdr.clone(),
                                    value: None,
                                    ops: arg_nodes,
                                    v: Instruction_::Branch1(Destination {
                                        target: new_inlined_entry_id,
                                        args: arg_indices
                                            .iter()
                                            .map(|x| DestArg::Normal(*x))
                                            .collect()
                                    })
                                };

                                // add branch to current block
                                cur_block
                                    .content
                                    .as_mut()
                                    .unwrap()
                                    .body
                                    .push(TreeNode::new_boxed_inst(branch));

                                // next block
                                let mut next_block = resume.normal_dest.target;

                                // if normal_dest expects different number of arguments
<<<<<<< HEAD
                                // other than the inlined function returns, we need an intermediate block to pass extra arguments
=======
                                // other than the inlined function returns, we need
                                // an intermediate block to pass extra arguments
>>>>>>> 1d4c17be
                                if resume.normal_dest.args.len() !=
                                    inlined_fv_guard.sig.ret_tys.len()
                                {
                                    debug!("need an extra block for passing normal dest arguments");
                                    let int_block_name = format!("inline_{}_arg_pass", inst_id);
                                    let mut intermediate_block = Block::new(
                                        MuEntityHeader::named(vm.next_id(), int_block_name)
                                    );
                                    vm.set_name(intermediate_block.as_entity());

                                    // branch to normal_dest with normal_dest arguments
                                    let normal_dest_args =
                                        resume.normal_dest.get_arguments_as_node(&ops);
                                    let normal_dest_args_len = normal_dest_args.len();

                                    let branch = Instruction {
                                        hdr: MuEntityHeader::unnamed(vm.next_id()),
                                        value: None,
                                        ops: normal_dest_args,
                                        v: Instruction_::Branch1(Destination {
                                            target: resume.normal_dest.target,
                                            args: (0..normal_dest_args_len)
                                                .map(|x| DestArg::Normal(x))
                                                .collect()
                                        })
                                    };

                                    intermediate_block.content = Some(BlockContent {
                                        args: {
                                            match inst.value {
                                                Some(ref vec) => vec.clone(),
                                                None => vec![]
                                            }
                                        },
                                        exn_arg: None,
                                        body: vec![TreeNode::new_boxed_inst(branch)],
                                        keepalives: None
                                    });

                                    trace!("extra block: {:?}", intermediate_block);

                                    next_block = intermediate_block.id();
                                    new_blocks.push(intermediate_block);
                                }

                                // deal with inlined function
                                copy_inline_blocks(
                                    &mut new_blocks,
                                    next_block,
                                    inlined_fv_guard.get_orig_ir().unwrap(),
                                    new_inlined_entry_id,
                                    vm
                                );
                                copy_inline_context(f_context, &inlined_fv_guard.context);
                            }

                            _ => panic!("unexpected callsite: {}", inst)
                        }
                    } else {
                        cur_block.content.as_mut().unwrap().body.push(inst.clone());
                    }
                } else {
                    cur_block.content.as_mut().unwrap().body.push(inst.clone());
                }
            }

            new_blocks.push(cur_block);
        }

        f_content.blocks.clear();
        for blk in new_blocks {
            f_content.blocks.insert(blk.id(), blk);
        }
    }
}

/// copies blocks from callee to caller, with specified entry block and return block
fn copy_inline_blocks(
    caller: &mut Vec<Block>,
    ret_block: MuID,
    callee: &FunctionContent,
    entry_block: MuID,
    vm: &VM
) {
    trace!("trying to copy inlined function blocks to caller");

    // old id -> new id
    let mut block_map: HashMap<MuID, MuID> = HashMap::new();

    for block in callee.blocks.values() {
        if block.id() == callee.entry {
            block_map.insert(block.id(), entry_block);
        } else {
            block_map.insert(block.id(), vm.next_id());
        }
    }

    let fix_dest = |dest: Destination| {
        Destination {
            target: *block_map.get(&dest.target).unwrap(),
            args: dest.args
        }
    };

    let fix_resume = |resume: ResumptionData| {
        ResumptionData {
            normal_dest: fix_dest(resume.normal_dest),
            exn_dest: fix_dest(resume.exn_dest)
        }
    };

    for block in callee.blocks.values() {
        let old_id = block.id();
        let new_id = *block_map.get(&block.id()).unwrap();
        let mut block = Block {
            hdr: MuEntityHeader::named(
                new_id,
                format!("{}:inlinedblock.#{}", block.name(), new_id)
            ),
            content: block.content.clone(),
            trace_hint: TraceHint::None,
            control_flow: ControlFlow::default()
        };

        trace!("starts copying instruction from {} to {}", old_id, new_id);

        // check its last instruction
        {
            let block_content = block.content.as_mut().unwrap();
            let last_inst = block_content.body.pop().unwrap();

            // every inst should have a unique ID
            let inst_new_id = vm.next_id();
            let last_inst_clone = match last_inst.v {
                TreeNode_::Instruction(ref inst) => {
                    TreeNode::new_boxed_inst(inst.clone_with_id(inst_new_id))
                }
                _ => panic!("expect instruction as block body")
            };

            match last_inst.v {
                TreeNode_::Instruction(inst) => {
                    trace!("last instruction: {}", inst);

                    let hdr = inst.hdr.clone_with_id(inst_new_id);
                    let value = inst.value;
                    let ops = inst.ops;
                    let v = inst.v;

                    match v {
                        Instruction_::Return(vec) => {
                            // change RET to a branch
                            let branch = Instruction {
                                hdr: hdr,
                                value: value,
                                ops: ops,
                                v: Instruction_::Branch1(Destination {
                                    target: ret_block,
                                    args: vec.iter().map(|x| DestArg::Normal(*x)).collect()
                                })
                            };

                            trace!("rewrite to: {}", branch);
                            block_content.body.push(TreeNode::new_boxed_inst(branch));
                        }

                        // fix destination
                        Instruction_::Branch1(dest) => {
                            let branch = Instruction {
                                hdr: hdr,
                                value: value,
                                ops: ops,
                                v: Instruction_::Branch1(fix_dest(dest))
                            };

                            trace!("rewrite to: {}", branch);
                            block_content.body.push(TreeNode::new_boxed_inst(branch));
                        }
                        Instruction_::Branch2 {
                            cond,
                            true_dest,
                            false_dest,
                            true_prob
                        } => {
                            let branch2 = Instruction {
                                hdr: hdr,
                                value: value,
                                ops: ops,
                                v: Instruction_::Branch2 {
                                    cond: cond,
                                    true_dest: fix_dest(true_dest),
                                    false_dest: fix_dest(false_dest),
                                    true_prob: true_prob
                                }
                            };

                            trace!("rewrite to: {}", branch2);
                            block_content.body.push(TreeNode::new_boxed_inst(branch2));
                        }
                        Instruction_::Call { data, resume } => {
                            let call = Instruction {
                                hdr: hdr,
                                value: value,
                                ops: ops,
                                v: Instruction_::Call {
                                    data: data,
                                    resume: fix_resume(resume)
                                }
                            };

                            trace!("rewrite to: {}", call);
                            block_content.body.push(TreeNode::new_boxed_inst(call));
                        }
                        Instruction_::CCall { data, resume } => {
                            let call = Instruction {
                                hdr: hdr,
                                value: value,
                                ops: ops,
                                v: Instruction_::CCall {
                                    data: data,
                                    resume: fix_resume(resume)
                                }
                            };

                            trace!("rewrite to: {}", call);
                            block_content.body.push(TreeNode::new_boxed_inst(call));
                        }
                        Instruction_::Switch {
                            cond,
                            default,
                            mut branches
                        } => {
                            let switch = Instruction {
                                hdr: hdr,
                                value: value,
                                ops: ops,
                                v: Instruction_::Switch {
                                    cond: cond,
                                    default: fix_dest(default),
                                    branches: branches
                                        .drain(..)
                                        .map(|(op, dest)| (op, fix_dest(dest)))
                                        .collect()
                                }
                            };

                            trace!("rewrite to: {}", switch);
                            block_content.body.push(TreeNode::new_boxed_inst(switch));
                        }

                        Instruction_::Watchpoint { .. } |
                        Instruction_::WPBranch { .. } |
                        Instruction_::SwapStack { .. } |
                        Instruction_::ExnInstruction { .. } => unimplemented!(),

                        _ => {
                            block_content.body.push(last_inst_clone);
                        }
                    }
                }
                _ => {
                    // do nothing, and directly push the instruction back
                    block_content.body.push(last_inst_clone)
                }
            }
        }

        caller.push(block);
    }
}

/// copies inlined function context into caller
fn copy_inline_context(caller: &mut FunctionContext, callee: &FunctionContext) {
    trace!("trying to copy inlined function context to caller");
    for (id, entry) in callee.values.iter() {
        caller
            .values
            .insert(*id, SSAVarEntry::new(entry.value().clone()));
    }
}

/// calculate estimate machine instruction for a Mu function
fn estimate_insts(fv: &MuFunctionVersion) -> usize {
    let f_content = fv.content.as_ref().unwrap();

    let mut insts = 0;

    for block in f_content.blocks.values() {
        let ref body = block.content.as_ref().unwrap().body;

        for inst in body.iter() {
            use compiler::backend;

            match inst.v {
                TreeNode_::Value(_) => unreachable!(),
                TreeNode_::Instruction(ref inst) => {
                    insts += backend::estimate_insts_for_ir(inst);
                }
            }
        }
    }

    insts
}<|MERGE_RESOLUTION|>--- conflicted
+++ resolved
@@ -184,12 +184,8 @@
                             Some(fvid) => fvid,
                             None => {
                                 panic!(
-<<<<<<< HEAD
-                                    "cannot resolve current version of Func {}, which is supposed to be inlined",
-=======
                                     "cannot resolve current version of Func {}, \
                                      which is supposed to be inlined",
->>>>>>> 1d4c17be
                                     inlined_func
                                 )
                             }
@@ -205,13 +201,8 @@
                             "content     : {:?}",
                             inlined_fv_guard.content.as_ref().unwrap()
                         );
-
-<<<<<<< HEAD
-                        // creates a new block ID which will be the entry block for the inlined function
-=======
                         // creates a new block ID
                         // which will be the entry block for the inlined function
->>>>>>> 1d4c17be
                         let new_inlined_entry_id = vm.next_id();
 
                         // change current call instruction to a branch
@@ -310,12 +301,8 @@
                                 let mut next_block = resume.normal_dest.target;
 
                                 // if normal_dest expects different number of arguments
-<<<<<<< HEAD
-                                // other than the inlined function returns, we need an intermediate block to pass extra arguments
-=======
                                 // other than the inlined function returns, we need
                                 // an intermediate block to pass extra arguments
->>>>>>> 1d4c17be
                                 if resume.normal_dest.args.len() !=
                                     inlined_fv_guard.sig.ret_tys.len()
                                 {
