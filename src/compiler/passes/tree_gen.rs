// Copyright 2017 The Australian National University
//
// Licensed under the Apache License, Version 2.0 (the "License");
// you may not use this file except in compliance with the License.
// You may obtain a copy of the License at
//
//     http://www.apache.org/licenses/LICENSE-2.0
//
// Unless required by applicable law or agreed to in writing, software
// distributed under the License is distributed on an "AS IS" BASIS,
// WITHOUT WARRANTIES OR CONDITIONS OF ANY KIND, either express or implied.
// See the License for the specific language governing permissions and
// limitations under the License.

use ast::ir::*;
use ast::inst::*;

use vm::VM;
use compiler::CompilerPass;

use std::any::Any;

pub struct TreeGen {
    name: &'static str
}

impl TreeGen {
    pub fn new() -> TreeGen {
        TreeGen {
            name: "Tree Geenration"
        }
    }
}

fn is_movable(inst: &Instruction) -> bool {
    !inst.has_side_effect()
}

impl CompilerPass for TreeGen {
    fn name(&self) -> &'static str {
        self.name
    }

    fn as_any(&self) -> &Any {
        self
    }

    fn execute(&mut self, vm: &VM, func: &mut MuFunctionVersion) {
        // We are trying to generate a depth tree from the original AST.
        // If an SSA variable is used only once, and the instruction that generates it is movable,
        // then we replace the use of the SSA with the actual variable

        // we are doing it in two steps
        // 1. if we see an expression that generates an SSA which is used only once, we take out
        //    the expression node
        // 2. if we see an SSA that is used only once (and it is this place for sure), we replace it
        //    with the expression node
        // because of SSA form,  it is guaranteed to see 1 before 2 for SSA variables.
        debug!("---CompilerPass {} for {}---", self.name(), func);

        {
            let ref mut func_content = func.content;
            let ref mut context = func.context;
            for (label, ref mut block) in func_content.as_mut().unwrap().blocks.iter_mut() {
                // take its content, we will need to put it back
                let mut content = block.content.take().unwrap();
                let body = content.body;

                let mut new_body = vec![];

                trace!("check block {}", label);
                trace!("");

                for mut node in body.into_iter() {
                    trace!("check inst: {}", node);
                    match &mut node.v {
                        &mut TreeNode_::Instruction(ref mut inst) => {
                            // check whether any operands (SSA) can be replaced by expression
                            {
                                trace!("check if we can replace any operand with inst");

                                let ref mut ops = inst.ops;
                                for index in 0..ops.len() {
                                    let possible_ssa_id = ops[index].extract_ssa_id();
                                    if possible_ssa_id.is_some() {
                                        let entry_value = context
                                            .get_value_mut(possible_ssa_id.unwrap())
                                            .unwrap();

                                        if entry_value.has_expr() {
                                            // replace the node with its expr
                                            let expr = entry_value.take_expr();

                                            trace!("{} replaced by {}", ops[index], expr);
                                            ops[index] = TreeNode::new_inst(expr);
                                        }
                                    } else {
                                        trace!("{} cant be replaced", ops[index]);
                                    }
                                }
                            }

                            // check whether the instruction generates an SSA that is used only once
                            // An instruction can replace its value if
                            // * it generates only one value
                            // * the value is used only once
                            // * the instruction is movable
                            trace!("check if we should fold the inst");
                            if inst.value.is_some() {
                                let left = inst.value.as_ref().unwrap();

                                // if left is _one_ variable that is used once
                                // we can put the expression as a child node to its use
                                if left.len() == 1 {
                                    let lhs = context
                                        .get_value_mut(left[0].extract_ssa_id().unwrap())
                                        .unwrap();
                                    if lhs.use_count() == 1 {
                                        if is_movable(&inst) {
<<<<<<< HEAD
                                            lhs.assign_expr(inst.clone()); // FIXME: should be able to move the inst here
=======
                                            // FIXME: should be able to move the inst here
                                            lhs.assign_expr(inst.clone());
>>>>>>> 1d4c17be

                                            trace!("yes");
                                            trace!("");
                                            continue;
                                        } else {
                                            trace!("no, not movable");
                                        }
                                    } else {
                                        trace!("no, use count more than 1");
                                    }
                                } else {
                                    trace!("no, yields more than 1 SSA var");
                                }
                            } else {
                                trace!("no, no value yielded");
                            }
                        }
                        _ => panic!("expected an instruction node here")
                    }

                    trace!("add {} back to block {}", node, label);
                    trace!("");
                    new_body.push(node);
                }

                content.body = new_body;
                trace!("block {} has {} insts", label, content.body.len());
                trace!("");

                // put the content back
                block.content = Some(content);
            }
        }

        self.finish_function(vm, func);

        debug!("---finish---");
    }

    #[allow(unused_variables)]
    fn finish_function(&mut self, vm: &VM, func: &mut MuFunctionVersion) {
        debug!("check depth tree for {}", func);

        for entry in func.content.as_ref().unwrap().blocks.iter() {
            debug!("block {}", entry.1.name());

            for inst in entry.1.content.as_ref().unwrap().body.iter() {
                debug!("{}", inst);
            }
        }
    }
}<|MERGE_RESOLUTION|>--- conflicted
+++ resolved
@@ -117,12 +117,8 @@
                                         .unwrap();
                                     if lhs.use_count() == 1 {
                                         if is_movable(&inst) {
-<<<<<<< HEAD
-                                            lhs.assign_expr(inst.clone()); // FIXME: should be able to move the inst here
-=======
                                             // FIXME: should be able to move the inst here
                                             lhs.assign_expr(inst.clone());
->>>>>>> 1d4c17be
 
                                             trace!("yes");
                                             trace!("");
