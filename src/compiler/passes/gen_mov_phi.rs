--- conflicted
+++ resolved
@@ -80,14 +80,9 @@
                             let inst_name = inst.name().clone();
                             match inst.v {
                                 Instruction_::Branch2{cond, true_dest, false_dest, true_prob} => {
-<<<<<<< HEAD
                                     // check and insert intermediate blocks for true/false dest
-                                    let true_dest  = process_dest(true_dest,  &mut new_blocks_to_insert, &ops, vm);
-                                    let false_dest = process_dest(false_dest, &mut new_blocks_to_insert, &ops, vm);
-=======
                                     let true_dest  = process_dest(true_dest,  &mut new_blocks_to_insert, &ops, vm, &inst_name, "true");
                                     let false_dest = process_dest(false_dest, &mut new_blocks_to_insert, &ops, vm, &inst_name, "false");
->>>>>>> c0089a9f
 
                                     // rewrite the instruction
                                     let new_inst = func.new_inst(Instruction{
@@ -266,16 +261,12 @@
     }
 }
 
-<<<<<<< HEAD
 /// returns the destination.
 /// if the instruction passes any argument to its destination,
 /// we need an intermediate block to move the arguments, return
 /// the intermediate block as destination. Otherwise, return
 /// the original destination
-fn process_dest(dest: Destination, blocks_to_insert: &mut Vec<IntermediateBlockInfo>, ops: &Vec<P<TreeNode>>, vm: &VM) -> Destination {
-=======
 fn process_dest(dest: Destination, blocks_to_insert: &mut Vec<IntermediateBlockInfo>, ops: &Vec<P<TreeNode>>, vm: &VM, inst: &MuName, label: &str) -> Destination {
->>>>>>> c0089a9f
     if dest.args.is_empty() {
         dest
     } else {
