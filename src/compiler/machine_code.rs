// Copyright 2017 The Australian National University
// 
// Licensed under the Apache License, Version 2.0 (the "License");
// you may not use this file except in compliance with the License.
// You may obtain a copy of the License at
// 
//     http://www.apache.org/licenses/LICENSE-2.0
// 
// Unless required by applicable law or agreed to in writing, software
// distributed under the License is distributed on an "AS IS" BASIS,
// WITHOUT WARRANTIES OR CONDITIONS OF ANY KIND, either express or implied.
// See the License for the specific language governing permissions and
// limitations under the License.

use ast::ir::*;
use ast::ptr::*;
use compiler::frame::*;
use runtime::ValueLocation;

use rodal;
use std::ops;
use std::collections::HashMap;
use std::collections::HashSet;

<<<<<<< HEAD
use rustc_serialize::{Encodable, Encoder, Decodable, Decoder};

/// CompiledFunction store all information (including code) for a function that is compiled
=======
>>>>>>> e9d49a43
pub struct CompiledFunction {
    /// Mu function ID
    pub func_id: MuID,
    /// Mu function version ID
    pub func_ver_id: MuID,

    /// a map between temporaries and their assigned machine registers
    // FIXME: assumes one temporary maps to one register
    pub temps : HashMap<MuID, MuID>,

    /// constants used in this function
    pub consts: HashMap<MuID, P<Value>>,
    /// if the constants needs to be put in memory, this stores their location
    pub const_mem: HashMap<MuID, P<Value>>,
    
    /// the machine code representation
    /// when making boot image, this field does not get persisted
    pub mc: Option<Box<MachineCode + Send + Sync>>,

    /// frame info for this compiled function
    pub frame: Frame,

    /// start location of this compiled function
    pub start: ValueLocation,
    /// end location of this compiled function
    pub end: ValueLocation
}
<<<<<<< HEAD

const CF_SERIALIZE_FIELDS : usize = 8;

impl Encodable for CompiledFunction {
    fn encode<S: Encoder> (&self, s: &mut S) -> Result<(), S::Error> {
        s.emit_struct("CompiledFunction", CF_SERIALIZE_FIELDS, |s| {
            let mut i = 0;

            try!(s.emit_struct_field("func_id",     i, |s| self.func_id.encode(s)));
            i += 1;

            try!(s.emit_struct_field("func_ver_id", i, |s| self.func_ver_id.encode(s)));
            i += 1;

            try!(s.emit_struct_field("temps",       i, |s| self.temps.encode(s)));
            i += 1;

            try!(s.emit_struct_field("consts",      i, |s| self.consts.encode(s)));
            i += 1;

            try!(s.emit_struct_field("const_mem",   i, |s| self.const_mem.encode(s)));
            i += 1;

            try!(s.emit_struct_field("frame",       i, |s| self.frame.encode(s)));
            i += 1;

            try!(s.emit_struct_field("start",       i, |s| self.start.encode(s)));
            i += 1;

            try!(s.emit_struct_field("end",         i, |s| self.end.encode(s)));
            
            Ok(())
        })
    }
}

impl Decodable for CompiledFunction {
    fn decode<D: Decoder>(d: &mut D) -> Result<CompiledFunction, D::Error> {
        d.read_struct("CompiledFunction", CF_SERIALIZE_FIELDS, |d| {
            let mut i = 0;

            let func_id = 
                try!(d.read_struct_field("func_id",     i, |d| Decodable::decode(d)));
            i += 1;
            let func_ver_id = 
                try!(d.read_struct_field("func_ver_id", i, |d| Decodable::decode(d)));
            i += 1;
            let temps = 
                try!(d.read_struct_field("temps",       i, |d| Decodable::decode(d)));
            i += 1;
            let consts =
                try!(d.read_struct_field("consts",      i, |d| Decodable::decode(d)));
            i += 1;
            let const_mem =
                try!(d.read_struct_field("const_mem",   i, |d| Decodable::decode(d)));
            i += 1;
            let frame = 
                try!(d.read_struct_field("frame",       i, |d| Decodable::decode(d)));
            i += 1;
            let start = 
                try!(d.read_struct_field("start",       i, |d| Decodable::decode(d)));
            i += 1;
            let end =
                try!(d.read_struct_field("end",         i, |d| Decodable::decode(d)));
            
            Ok(CompiledFunction{
                func_id: func_id,
                func_ver_id: func_ver_id,
                temps: temps,
                consts: consts,
                const_mem: const_mem,
                mc: None,
                frame: frame,
                start: start,
                end: end
            })
        })
=======
unsafe impl rodal::Dump for CompiledFunction {
    fn dump<D: ?Sized + rodal::Dumper>(&self, dumper: &mut D) {
        dumper.debug_record("CompiledFunction", "dump");
        dumper.dump_object(&self.func_id);
        dumper.dump_object(&self.func_ver_id);
        dumper.dump_object(&self.temps);
        dumper.dump_object(&self.consts);
        dumper.dump_object(&self.const_mem);
        dumper.dump_object(&self.frame);
        dumper.dump_object(&self.start);
        dumper.dump_object(&self.end);;
>>>>>>> e9d49a43
    }
}

impl CompiledFunction {
    /// creates a new compiled function
    pub fn new(func_id: MuID, fv_id: MuID, mc: Box<MachineCode + Send + Sync>,
               constants: HashMap<MuID, P<Value>>, constant_locs: HashMap<MuID, P<Value>>,
               frame: Frame, start_loc: ValueLocation, end_loc: ValueLocation) -> CompiledFunction {
        CompiledFunction {
            func_id: func_id,
            func_ver_id: fv_id,
            temps:  HashMap::new(),
            consts: constants,
            const_mem: constant_locs,
            mc: Some(mc),
            frame: frame,
            start: start_loc,
            end: end_loc
        }
    }

    /// gets a reference to the machine code representation of this compiled function
    pub fn mc(&self) -> &Box<MachineCode + Send + Sync> {
        match self.mc {
            Some(ref mc) => mc,
            None => panic!("trying to get mc from a compiled function. 
                But machine code is None (probably this compiled function is restored from
                boot image and mc is thrown away)")
        }
    }

    /// gets a mutable reference to the machine code representation of this compiled function
    pub fn mc_mut(&mut self) -> &mut Box<MachineCode + Send + Sync> {
        match self.mc {
            Some(ref mut mc) => mc,
            None => panic!("no mc found from a compiled function")
        }
    }
}

use std::any::Any;

/// MachineCode allows the compiler manipulate machine code in a target independent way
///
/// In this trait:
/// * the machine instructions/labels/asm directives are referred by an index
/// * block are referred by &str
/// * temporaries and registers are referred by MuID
///
/// This trait is designed greatly to favor the idea of in-place code generation (once
/// the machine code is generated, it will not get moved). However, as discussed in Issue#13,
/// we are uncertain whether in-place code generation is feasible. This trait may change
/// once we decide.
pub trait MachineCode {
    /// print the whole machine code by trace level log
    fn trace_mc(&self);
    /// print an inst for the given index
    fn trace_inst(&self, index: usize);

    /// emit the machine code as a byte array
    fn emit(&self) -> Vec<u8>;
    /// emit the machine instruction at the given index as a byte array
    fn emit_inst(&self, index: usize) -> Vec<u8>;
    /// returns the count of instructions in this machine code
    fn number_of_insts(&self) -> usize;

    /// is the specified index a move instruction?
    fn is_move(&self, index: usize) -> bool;
    /// is the specified index using memory operands?
    fn is_using_mem_op(&self, index: usize) -> bool;
    /// is the specified index a jump instruction? (unconditional jump)
    /// returns an Option for target block
    fn is_jmp(&self, index: usize) -> Option<MuName>;
    /// is the specified index a label? returns an Option for the label
    fn is_label(&self, index: usize) -> Option<MuName>;
    /// is the specified index loading a spilled register?
    /// returns an Option for the register that is loaded into
    fn is_spill_load(&self, index: usize) -> Option<P<Value>>;
    /// is the specified index storing a spilled register?
    /// returns an Option for the register that is stored
    fn is_spill_store(&self, index: usize) -> Option<P<Value>>;

    /// gets successors of a specified index
    fn get_succs(&self, index: usize) -> &Vec<usize>;
    /// gets predecessors of a specified index
    fn get_preds(&self, index: usize) -> &Vec<usize>;

    /// gets the next instruction of a specified index (labels are not instructions)
    fn get_next_inst(&self, index: usize) -> Option<usize>;
    /// gets the previous instruction of a specified index (labels are not instructions)
    fn get_last_inst(&self, index: usize) -> Option<usize>;

    /// gets the register uses of a specified index
    fn get_inst_reg_uses(&self, index: usize) -> Vec<MuID>;
    /// gets the register defines of a specified index
    fn get_inst_reg_defines(&self, index: usize) -> Vec<MuID>;

    /// gets block livein
    fn get_ir_block_livein(&self, block: &str) -> Option<&Vec<MuID>>;
    /// gets block liveout
    fn get_ir_block_liveout(&self, block: &str) -> Option<&Vec<MuID>>;
    /// sets block livein
    fn set_ir_block_livein(&mut self, block: &str, set: Vec<MuID>);
    /// sets block liveout
    fn set_ir_block_liveout(&mut self, block: &str, set: Vec<MuID>);

    /// gets all the blocks
    fn get_all_blocks(&self) -> Vec<MuName>;
    /// gets the entry block
    fn get_entry_block(&self) -> MuName;
    /// gets the range of a given block, returns [start_inst, end_inst) (end_inst not included)
    fn get_block_range(&self, block: &str) -> Option<ops::Range<usize>>;
    /// gets the block for a given index, returns an Option for the block
    fn get_block_for_inst(&self, index: usize) -> Option<MuName>;

    // functions for rewrite

    /// replace a temp with a machine register (to_reg must be a machine register)
    fn replace_reg(&mut self, from: MuID, to: MuID);
    /// replace a temp that is defined in the inst with another temp
    fn replace_define_tmp_for_inst(&mut self, from: MuID, to: MuID, inst: usize);
    /// replace a temp that is used in the inst with another temp
    fn replace_use_tmp_for_inst(&mut self, from: MuID, to: MuID, inst: usize);
    /// set an instruction as nop
    fn set_inst_nop(&mut self, index: usize);
    /// remove unnecessary push/pop if the callee saved register is not used
    /// returns what registers push/pop have been deleted, and the number of callee saved registers
    /// that weren't deleted
    fn remove_unnecessary_callee_saved(&mut self, used_callee_saved: Vec<MuID>) -> HashSet<MuID>;
    /// patch frame size
    fn patch_frame_size(&mut self, size: usize);

    fn as_any(&self) -> &Any;
}<|MERGE_RESOLUTION|>--- conflicted
+++ resolved
@@ -22,12 +22,7 @@
 use std::collections::HashMap;
 use std::collections::HashSet;
 
-<<<<<<< HEAD
-use rustc_serialize::{Encodable, Encoder, Decodable, Decoder};
-
 /// CompiledFunction store all information (including code) for a function that is compiled
-=======
->>>>>>> e9d49a43
 pub struct CompiledFunction {
     /// Mu function ID
     pub func_id: MuID,
@@ -55,85 +50,6 @@
     /// end location of this compiled function
     pub end: ValueLocation
 }
-<<<<<<< HEAD
-
-const CF_SERIALIZE_FIELDS : usize = 8;
-
-impl Encodable for CompiledFunction {
-    fn encode<S: Encoder> (&self, s: &mut S) -> Result<(), S::Error> {
-        s.emit_struct("CompiledFunction", CF_SERIALIZE_FIELDS, |s| {
-            let mut i = 0;
-
-            try!(s.emit_struct_field("func_id",     i, |s| self.func_id.encode(s)));
-            i += 1;
-
-            try!(s.emit_struct_field("func_ver_id", i, |s| self.func_ver_id.encode(s)));
-            i += 1;
-
-            try!(s.emit_struct_field("temps",       i, |s| self.temps.encode(s)));
-            i += 1;
-
-            try!(s.emit_struct_field("consts",      i, |s| self.consts.encode(s)));
-            i += 1;
-
-            try!(s.emit_struct_field("const_mem",   i, |s| self.const_mem.encode(s)));
-            i += 1;
-
-            try!(s.emit_struct_field("frame",       i, |s| self.frame.encode(s)));
-            i += 1;
-
-            try!(s.emit_struct_field("start",       i, |s| self.start.encode(s)));
-            i += 1;
-
-            try!(s.emit_struct_field("end",         i, |s| self.end.encode(s)));
-            
-            Ok(())
-        })
-    }
-}
-
-impl Decodable for CompiledFunction {
-    fn decode<D: Decoder>(d: &mut D) -> Result<CompiledFunction, D::Error> {
-        d.read_struct("CompiledFunction", CF_SERIALIZE_FIELDS, |d| {
-            let mut i = 0;
-
-            let func_id = 
-                try!(d.read_struct_field("func_id",     i, |d| Decodable::decode(d)));
-            i += 1;
-            let func_ver_id = 
-                try!(d.read_struct_field("func_ver_id", i, |d| Decodable::decode(d)));
-            i += 1;
-            let temps = 
-                try!(d.read_struct_field("temps",       i, |d| Decodable::decode(d)));
-            i += 1;
-            let consts =
-                try!(d.read_struct_field("consts",      i, |d| Decodable::decode(d)));
-            i += 1;
-            let const_mem =
-                try!(d.read_struct_field("const_mem",   i, |d| Decodable::decode(d)));
-            i += 1;
-            let frame = 
-                try!(d.read_struct_field("frame",       i, |d| Decodable::decode(d)));
-            i += 1;
-            let start = 
-                try!(d.read_struct_field("start",       i, |d| Decodable::decode(d)));
-            i += 1;
-            let end =
-                try!(d.read_struct_field("end",         i, |d| Decodable::decode(d)));
-            
-            Ok(CompiledFunction{
-                func_id: func_id,
-                func_ver_id: func_ver_id,
-                temps: temps,
-                consts: consts,
-                const_mem: const_mem,
-                mc: None,
-                frame: frame,
-                start: start,
-                end: end
-            })
-        })
-=======
 unsafe impl rodal::Dump for CompiledFunction {
     fn dump<D: ?Sized + rodal::Dumper>(&self, dumper: &mut D) {
         dumper.debug_record("CompiledFunction", "dump");
@@ -145,7 +61,6 @@
         dumper.dump_object(&self.frame);
         dumper.dump_object(&self.start);
         dumper.dump_object(&self.end);;
->>>>>>> e9d49a43
     }
 }
 
