// Copyright 2017 The Australian National University
//
// Licensed under the Apache License, Version 2.0 (the "License");
// you may not use this file except in compliance with the License.
// You may obtain a copy of the License at
//
//     http://www.apache.org/licenses/LICENSE-2.0
//
// Unless required by applicable law or agreed to in writing, software
// distributed under the License is distributed on an "AS IS" BASIS,
// WITHOUT WARRANTIES OR CONDITIONS OF ANY KIND, either express or implied.
// See the License for the specific language governing permissions and
// limitations under the License.

/// A instruction selection pass. Uses simple tree pattern matching.
pub mod inst_sel;
/// A register allocation pass. Graph coloring.
pub mod reg_alloc;
/// A peephole optimization pass after register allocation.
pub mod peephole_opt;
/// Code emission pass. May as well emit dot graph for IR and generated code.
pub mod code_emission;

use std;
use utils::ByteSize;
use utils::math::align_up;
use runtime::mm;
use runtime::mm::common::gctype::{GCType, GCTYPE_INIT_ID, RefPattern};
use num::integer::lcm;

/// for ahead-of-time compilation (boot image making), the file contains a persisted VM,
/// a persisted heap, constants. This allows the VM to resume execution with
/// the same status as before persisting.
#[cfg(feature = "aot")]
pub const AOT_EMIT_CONTEXT_FILE: &'static str = "context.S";
<<<<<<< HEAD

/// name for prologue (this is not full name, but prologue name is generated from this)
pub const PROLOGUE_BLOCK_NAME: &'static str = "prologue";
/// name for epilogue (this is not full name, but epilogue name is generated from this)
pub const EPILOGUE_BLOCK_NAME: &'static str = "epilogue";
=======
>>>>>>> 1d4c17be

// type alias to make backend code more readable
pub type Reg<'a> = &'a P<Value>;
pub type Mem<'a> = &'a P<Value>;

// re-export some common backend functions to allow target independent code

/// --- X86_64 backend ---
#[cfg(target_arch = "x86_64")]
#[path = "arch/x86_64/mod.rs"]
pub mod x86_64;

/// estimates how many machine instructions are needed for a Mu instruction
#[cfg(target_arch = "x86_64")]
pub use compiler::backend::x86_64::estimate_insts_for_ir;
/// initializes machine registers in the function context
#[cfg(target_arch = "x86_64")]
pub use compiler::backend::x86_64::init_machine_regs_for_func;
/// checks if two machine registers are alias (the same register)
#[cfg(target_arch = "x86_64")]
pub use compiler::backend::x86_64::is_aliased;
/// gets color for a machine register (e.g. AH, AX, EAX all have color of RAX)
#[cfg(target_arch = "x86_64")]
pub use compiler::backend::x86_64::get_color_for_precolored;
/// returns the number of registers in a given RegGroup
#[cfg(target_arch = "x86_64")]
pub use compiler::backend::x86_64::number_of_usable_regs_in_group;
/// returns the number of all machine registers
#[cfg(target_arch = "x86_64")]
pub use compiler::backend::x86_64::number_of_all_regs;
/// returns a hashmap of all the machine registers
#[cfg(target_arch = "x86_64")]
pub use compiler::backend::x86_64::all_regs;
/// returns all usable registers (machine registers that can be assigned to temporaries)
#[cfg(target_arch = "x86_64")]
pub use compiler::backend::x86_64::all_usable_regs;
/// returns RegGroup for a machine register
#[cfg(target_arch = "x86_64")]
pub use compiler::backend::x86_64::pick_group_for_reg;
/// checks if a register is callee saved
#[cfg(target_arch = "x86_64")]
pub use compiler::backend::x86_64::is_callee_saved;
/// number of callee saved registers
#[cfg(target_arch = "x86_64")]
pub use compiler::backend::x86_64::CALLEE_SAVED_COUNT;
/// gets offset for callee saved registers (used for exception table)
#[cfg(target_arch = "x86_64")]
pub use compiler::backend::x86_64::get_callee_saved_offset;
/// gets frame pointer for previous frame
#[cfg(target_arch = "x86_64")]
pub use compiler::backend::x86_64::get_previous_frame_pointer;
/// gets return address for current frame
#[cfg(target_arch = "x86_64")]
pub use compiler::backend::x86_64::get_return_address;
/// sets frame pointer for previous frame
#[cfg(target_arch = "x86_64")]
pub use compiler::backend::x86_64::set_previous_frame_pointer;
/// sets return address for current frame
#[cfg(target_arch = "x86_64")]
pub use compiler::backend::x86_64::set_return_address;
/// gets staci pointer for previous frame
#[cfg(target_arch = "x86_64")]
pub use compiler::backend::x86_64::get_previous_stack_pointer;
/// emits code for a function version (the function needs to be compiled first)
#[cfg(target_arch = "x86_64")]
pub use compiler::backend::x86_64::emit_code;
/// emits context (persisted VM/heap/etc), should only be called after
/// finishing compilation for all functions
#[cfg(target_arch = "x86_64")]
pub use compiler::backend::x86_64::emit_context;
/// emits context with consideration of relocation info
#[cfg(target_arch = "x86_64")]
pub use compiler::backend::x86_64::emit_context_with_reloc;
/// rewrites a compiled Mu function with given spilling info
/// (inserting load/store for spilled temporaries)
#[cfg(target_arch = "x86_64")]
pub use compiler::backend::x86_64::spill_rewrite;
#[cfg(target_arch = "x86_64")]
pub use compiler::backend::x86_64::ARGUMENT_GPRS;
#[cfg(target_arch = "x86_64")]
pub use compiler::backend::x86_64::ARGUMENT_FPRS;

/// --- aarch64 backend ---
#[cfg(target_arch = "aarch64")]
#[path = "arch/aarch64/mod.rs"]
pub mod aarch64;

/// estimates how many machine instructions are needed for a Mu instruction
#[cfg(target_arch = "aarch64")]
pub use compiler::backend::aarch64::estimate_insts_for_ir;
/// initializes machine registers in the function context
#[cfg(target_arch = "aarch64")]
pub use compiler::backend::aarch64::init_machine_regs_for_func;
/// checks if two machine registers are alias (the same register)
#[cfg(target_arch = "aarch64")]
pub use compiler::backend::aarch64::is_aliased;
/// gets color for a machine register
#[cfg(target_arch = "aarch64")]
pub use compiler::backend::aarch64::get_color_for_precolored;
/// returns the number of registers in a given RegGroup
#[cfg(target_arch = "aarch64")]
pub use compiler::backend::aarch64::number_of_usable_regs_in_group;
/// returns the number of all machine registers
#[cfg(target_arch = "aarch64")]
pub use compiler::backend::aarch64::number_of_all_regs;
/// returns a hashmap of all the machine registers
#[cfg(target_arch = "aarch64")]
pub use compiler::backend::aarch64::all_regs;
/// returns all usable registers (machine registers that can be assigned to temporaries)
#[cfg(target_arch = "aarch64")]
pub use compiler::backend::aarch64::all_usable_regs;
/// returns RegGroup for a machine register
#[cfg(target_arch = "aarch64")]
pub use compiler::backend::aarch64::pick_group_for_reg;
/// checks if a register is callee saved
#[cfg(target_arch = "aarch64")]
pub use compiler::backend::aarch64::is_callee_saved;
#[cfg(target_arch = "aarch64")]
pub use compiler::backend::aarch64::CALLEE_SAVED_COUNT;
#[cfg(target_arch = "aarch64")]
pub use compiler::backend::aarch64::get_callee_saved_offset;
#[cfg(target_arch = "aarch64")]
pub use compiler::backend::aarch64::get_previous_frame_pointer;
#[cfg(target_arch = "aarch64")]
pub use compiler::backend::aarch64::get_return_address;
#[cfg(target_arch = "aarch64")]
pub use compiler::backend::aarch64::get_previous_stack_pointer;
#[cfg(target_arch = "aarch64")]
pub use compiler::backend::aarch64::set_previous_frame_pointer;
#[cfg(target_arch = "aarch64")]
pub use compiler::backend::aarch64::set_return_address;
/// emits code for a function version (the function needs to be compiled first)
#[cfg(target_arch = "aarch64")]
pub use compiler::backend::aarch64::emit_code;
/// emits context (persisted VM/heap/etc), should only be called after
/// finishing compilation for all functions
#[cfg(target_arch = "aarch64")]
pub use compiler::backend::aarch64::emit_context;
/// emits context with consideration of relocation info
#[cfg(target_arch = "aarch64")]
pub use compiler::backend::aarch64::emit_context_with_reloc;
/// rewrites a compiled Mu function with given spilling info
/// (inserting load/store for spilled temporaries)
#[cfg(target_arch = "aarch64")]
pub use compiler::backend::aarch64::spill_rewrite;
#[cfg(target_arch = "aarch64")]
pub use compiler::backend::aarch64::ARGUMENT_GPRS;
#[cfg(target_arch = "aarch64")]
pub use compiler::backend::aarch64::ARGUMENT_FPRS;

use vm::VM;
use ast::types::*;
use ast::ptr::*;
use ast::ir::*;

/// BackendType describes storage type info for a MuType, including
/// size, alignment, struct layout, array element padded size, GC type.
///
/// We are compatible with C ABI, so that Mu objects can be accessed from
/// native without extra steps (though they need to be pinned first)
///
//  GCType is a temporary design, we will rewrite GC (Issue#12)
#[derive(Clone, Debug)]
pub struct BackendType {
    pub size: ByteSize,
    pub alignment: ByteSize,
    /// struct layout of the type, None if this is not a struct/hybrid type
    pub struct_layout: Option<Vec<ByteSize>>,
    /// element size for hybrid/array type
    pub elem_size: Option<ByteSize>,
    /// GC type, containing information for GC (this is a temporary design)
    /// See Issue#12
    pub gc_type: P<GCType>
}

rodal_struct!(BackendType {
    size,
    alignment,
    struct_layout,
    elem_size,
    gc_type
});

impl BackendType {
    /// gets field offset of a struct/hybrid type. Panics if this is not struct/hybrid type
    pub fn get_field_offset(&self, index: usize) -> ByteSize {
        if self.struct_layout.is_some() {
            let layout = self.struct_layout.as_ref().unwrap();
            layout[index]
        } else {
            panic!("trying to get field offset on a non-struct type")
        }
    }

    /// resolves a MuType to a BackendType
    #[cfg(any(target_arch = "x86_64", target_arch = "aarch64"))]
    pub fn resolve(ty: &MuType, vm: &VM) -> BackendType {
        match ty.v {
            // integer
            MuType_::Int(size_in_bit) => {
                match size_in_bit {
                    1...8 => BackendType {
                        size: 1,
                        alignment: 1,
                        struct_layout: None,
                        elem_size: None,
                        gc_type: mm::add_gc_type(GCType::new_noreftype(1, 1))
                    },
                    9...16 => BackendType {
                        size: 2,
                        alignment: 2,
                        struct_layout: None,
                        elem_size: None,
                        gc_type: mm::add_gc_type(GCType::new_noreftype(2, 2))
                    },
                    17...32 => BackendType {
                        size: 4,
                        alignment: 4,
                        struct_layout: None,
                        elem_size: None,
                        gc_type: mm::add_gc_type(GCType::new_noreftype(4, 4))
                    },
                    33...64 => BackendType {
                        size: 8,
                        alignment: 8,
                        struct_layout: None,
                        elem_size: None,
                        gc_type: mm::add_gc_type(GCType::new_noreftype(8, 8))
                    },
                    128 => BackendType {
                        size: 16,
                        alignment: 16,
                        struct_layout: None,
                        elem_size: None,
                        gc_type: mm::add_gc_type(GCType::new_noreftype(16, 16))
                    },
                    _ => unimplemented!()
                }
            }
            // reference of any type
            MuType_::Ref(_) | MuType_::IRef(_) | MuType_::WeakRef(_) => BackendType {
                size: 8,
                alignment: 8,
                struct_layout: None,
                elem_size: None,
                gc_type: mm::add_gc_type(GCType::new_reftype())
            },
            // pointer/opque ref
            MuType_::UPtr(_) |
            MuType_::UFuncPtr(_) |
            MuType_::FuncRef(_) |
            MuType_::ThreadRef |
            MuType_::StackRef => BackendType {
                size: 8,
                alignment: 8,
                struct_layout: None,
                elem_size: None,
                gc_type: mm::add_gc_type(GCType::new_noreftype(8, 8))
            },
            // tagref
            MuType_::Tagref64 => BackendType {
                size: 8,
                alignment: 8,
                struct_layout: None,
                elem_size: None,
                gc_type: mm::add_gc_type(GCType::new_reftype())
            },
            // floating point
            MuType_::Float => BackendType {
                size: 4,
                alignment: 4,
                struct_layout: None,
                elem_size: None,
                gc_type: mm::add_gc_type(GCType::new_noreftype(4, 4))
            },
            MuType_::Double => BackendType {
                size: 8,
                alignment: 8,
                struct_layout: None,
                elem_size: None,
                gc_type: mm::add_gc_type(GCType::new_noreftype(8, 8))
            },
            // array
            MuType_::Array(ref ty, len) => {
                let ele_ty = vm.get_backend_type_info(ty.id());
                let elem_size = ele_ty.size;
                let size = ele_ty.size * len;
                let align = ele_ty.alignment;

                // Acording to the AMD64 SYSV ABI Version 0.99.8,
                // a 'local or global array variable of at least 16 bytes ... always has
                // alignment of at least 16 bytes' However, if we apply this rule,
                // it will break 'Mu's array rule, hopefully C programs
                // won't care if we allocate a local or global which is incorrectly alligned
                // (A c function can't be sure a pointer to array that is passed to it is
                // a local or global so this is unlikely to break anything).

                BackendType {
                    size: size,
                    alignment: align,
                    struct_layout: None,
                    elem_size: Some(elem_size),
                    gc_type: mm::add_gc_type(GCType::new_fix(
                        GCTYPE_INIT_ID,
                        size,
                        align,
                        Some(RefPattern::Repeat {
                            pattern: Box::new(RefPattern::NestedType(vec![ele_ty.gc_type])),
                            count: len
                        })
                    ))
                }
            }
            // struct
            MuType_::Struct(ref name) => {
                let read_lock = STRUCT_TAG_MAP.read().unwrap();
                let struc = read_lock.get(name).unwrap();
                let tys = struc.get_tys();

                trace!("layout struct: {}", struc);
                BackendType::layout_struct(tys, vm)
            }
            // hybrid
            // - align is the most strict aligned element (from all fix tys and var ty)
            // - size is fixed tys size
            // - layout is fixed tys layout
            MuType_::Hybrid(ref name) => {
                let read_lock = HYBRID_TAG_MAP.read().unwrap();
                let hybrid = read_lock.get(name).unwrap();

                let fix_tys = hybrid.get_fix_tys();
                let var_ty = hybrid.get_var_ty();

                // treat fix_tys as struct
                let mut ret = BackendType::layout_struct(fix_tys, vm);

                // treat var_ty as array (getting its alignment)
                let var_ele_ty = vm.get_backend_type_info(var_ty.id());
                let var_size = var_ele_ty.size;
                let var_align = var_ele_ty.alignment;
                ret.elem_size = Some(var_size);

                ret.alignment = lcm(ret.alignment, var_align);
                ret.size = align_up(ret.size, ret.alignment);
                let mut gctype = ret.gc_type.as_ref().clone();
                gctype.var_refs = Some(RefPattern::NestedType(vec![var_ele_ty.gc_type.clone()]));
                gctype.var_size = Some(var_size);
                ret.gc_type = mm::add_gc_type(gctype);

                ret
            }
            // void
            MuType_::Void => BackendType {
                size: 0,
                alignment: 1,
                struct_layout: None,
                elem_size: None,
                gc_type: mm::add_gc_type(GCType::new_noreftype(0, 1))
            },
            // vector
            MuType_::Vector(_, _) => unimplemented!()
        }
    }

    /// layouts struct fields
    #[cfg(any(target_arch = "x86_64", target_arch = "aarch64"))]
    fn layout_struct(tys: &Vec<P<MuType>>, vm: &VM) -> BackendType {
        let mut offsets: Vec<ByteSize> = vec![];
        let mut cur: ByteSize = 0;
        let mut struct_align: ByteSize = 1;

        // for gc type
        let mut use_ref_offsets = true;
        let mut ref_offsets = vec![];
        let mut gc_types = vec![];

        for ty in tys.iter() {
            let ty_info = vm.get_backend_type_info(ty.id());
            trace!("examining field: {}, {:?}", ty, ty_info);

            let align = ty_info.alignment;
            struct_align = lcm(struct_align, align);
            cur = align_up(cur, align);
            offsets.push(cur);
            trace!("aligned to {}", cur);

            // for convenience, if the struct contains other struct/array
            // we do not use reference map
            if ty.is_aggregate() {
                use_ref_offsets = false;
            }

            // if this type is reference type, we store its offsets
            // we may not use this ref map though
            if ty.is_heap_reference() {
                ref_offsets.push(cur);
            }
            // always store its gc type (we may not use it as well)
            gc_types.push(ty_info.gc_type.clone());

            cur += ty_info.size;
        }

        // if we need padding at the end
        let size = align_up(cur, struct_align);

        BackendType {
            size: size,
            alignment: struct_align,
            struct_layout: Some(offsets),
            elem_size: None,
            gc_type: mm::add_gc_type(GCType::new_fix(
                GCTYPE_INIT_ID,
                size,
                struct_align,
                Some(if use_ref_offsets {
                    RefPattern::Map {
                        offsets: ref_offsets,
                        size: size
                    }
                } else {
                    RefPattern::NestedType(gc_types)
                })
            ))
        }
    }

    /// sequentially layout a few Mu types as if they are fields in a struct.
    /// Returns a triple of (size, alignment, offsets of each type)
    /// (when dealing with call convention, we use this function to layout stack arguments)
    pub fn sequential_layout(tys: &Vec<P<MuType>>, vm: &VM) -> (ByteSize, ByteSize, Vec<ByteSize>) {
        let ret = BackendType::layout_struct(tys, vm);

        (ret.size, ret.alignment, ret.struct_layout.unwrap())
    }
}

use std::fmt;
impl fmt::Display for BackendType {
    fn fmt(&self, f: &mut fmt::Formatter) -> fmt::Result {
        write!(
            f,
            "{} bytes ({} bytes aligned), ",
            self.size,
            self.alignment
        ).unwrap();
        if self.struct_layout.is_some() {
            use utils::vec_utils;

            let layout = self.struct_layout.as_ref().unwrap();
            write!(f, "field offsets: ({})", vec_utils::as_str(layout)).unwrap();
        }

        Ok(())
    }
}

/// RegGroup describes register class
#[derive(Clone, Copy, Debug, PartialEq, Eq, Hash)]
pub enum RegGroup {
    /// general purpose register
    GPR,
    /// requires two general purpose register
    GPREX,
    /// floating point register
    FPR
}

rodal_enum!(RegGroup { GPR, GPREX, FPR });

impl RegGroup {
    /// gets RegGroup from a MuType
    pub fn get_from_ty(ty: &P<MuType>) -> RegGroup {
        match ty.v {
            // for now, only use 64bits registers
            MuType_::Int(len) if len <= 64 => RegGroup::GPR,
            MuType_::Int(len) if len == 128 => RegGroup::GPREX,

            MuType_::Ref(_) |
            MuType_::IRef(_) |
            MuType_::WeakRef(_) |
            MuType_::UPtr(_) |
            MuType_::ThreadRef |
            MuType_::StackRef |
            MuType_::Tagref64 |
            MuType_::FuncRef(_) |
            MuType_::UFuncPtr(_) => RegGroup::GPR,

            MuType_::Float => RegGroup::FPR,
            MuType_::Double => RegGroup::FPR,

            _ => unimplemented!()
        }
    }

    /// gets RegGroup from a Mu Value
    pub fn get_from_value(val: &P<Value>) -> RegGroup {
        RegGroup::get_from_ty(&val.ty)
    }
}

fn make_block_name(fv_name: &String, id: MuID, label: &str) -> MuName {
    format!("{}.#{}:{}", fv_name, id, label)
}<|MERGE_RESOLUTION|>--- conflicted
+++ resolved
@@ -33,14 +33,6 @@
 /// the same status as before persisting.
 #[cfg(feature = "aot")]
 pub const AOT_EMIT_CONTEXT_FILE: &'static str = "context.S";
-<<<<<<< HEAD
-
-/// name for prologue (this is not full name, but prologue name is generated from this)
-pub const PROLOGUE_BLOCK_NAME: &'static str = "prologue";
-/// name for epilogue (this is not full name, but epilogue name is generated from this)
-pub const EPILOGUE_BLOCK_NAME: &'static str = "epilogue";
-=======
->>>>>>> 1d4c17be
 
 // type alias to make backend code more readable
 pub type Reg<'a> = &'a P<Value>;
