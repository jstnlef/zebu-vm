--- conflicted
+++ resolved
@@ -1,21 +1,18 @@
-<<<<<<< HEAD
-/// A instruction selection pass. Uses simple tree pattern matching.
-=======
 // Copyright 2017 The Australian National University
-// 
+//
 // Licensed under the Apache License, Version 2.0 (the "License");
 // you may not use this file except in compliance with the License.
 // You may obtain a copy of the License at
-// 
+//
 //     http://www.apache.org/licenses/LICENSE-2.0
-// 
+//
 // Unless required by applicable law or agreed to in writing, software
 // distributed under the License is distributed on an "AS IS" BASIS,
 // WITHOUT WARRANTIES OR CONDITIONS OF ANY KIND, either express or implied.
 // See the License for the specific language governing permissions and
 // limitations under the License.
 
->>>>>>> ca642057
+/// A instruction selection pass. Uses simple tree pattern matching.
 pub mod inst_sel;
 /// A register allocation pass. Graph coloring.
 pub mod reg_alloc;
@@ -92,7 +89,7 @@
 
 /// emits code for a function version (the function needs to be compiled first)
 #[cfg(target_arch = "x86_64")]
-pub use compiler::backend::x86_64::CALLEE_SAVED_COUNT ;
+pub use compiler::backend::x86_64::CALLEE_SAVED_COUNT;
 #[cfg(target_arch = "x86_64")]
 pub use compiler::backend::x86_64::get_callee_saved_offset;
 #[cfg(target_arch = "x86_64")]
@@ -203,214 +200,6 @@
 use ast::types::*;
 use ast::ptr::*;
 use ast::ir::*;
-<<<<<<< HEAD
-=======
-pub fn resolve_backend_type_info (ty: &MuType, vm: &VM) -> BackendTypeInfo {
-    match ty.v {
-        // integer
-        MuType_::Int(size_in_bit) => {
-            match size_in_bit {
-                1  => BackendTypeInfo{
-                    size: 1, alignment: 1, struct_layout: None, elem_padded_size: None,
-                    gc_type: mm::add_gc_type(GCType::new_noreftype(1, 1))
-                },
-                8  => BackendTypeInfo{
-                    size: 1, alignment: 1, struct_layout: None, elem_padded_size: None,
-                    gc_type: mm::add_gc_type(GCType::new_noreftype(1, 1))
-                },
-                16 => BackendTypeInfo{
-                    size: 2, alignment: 2, struct_layout: None, elem_padded_size: None,
-                    gc_type: mm::add_gc_type(GCType::new_noreftype(2, 2))
-                },
-                32 => BackendTypeInfo{
-                    size: 4, alignment: 4, struct_layout: None, elem_padded_size: None,
-                    gc_type: mm::add_gc_type(GCType::new_noreftype(4, 4))
-                },
-                64 => BackendTypeInfo{
-                    size: 8, alignment: 8, struct_layout: None, elem_padded_size: None,
-                    gc_type: mm::add_gc_type(GCType::new_noreftype(8, 8))
-                },
-                128 => BackendTypeInfo {
-                    size: 16, alignment: 16, struct_layout: None, elem_padded_size: None,
-                    gc_type: mm::add_gc_type(GCType::new_noreftype(16, 16))
-                },
-                _ => unimplemented!()
-            }
-        },
-        // reference of any type
-        MuType_::Ref(_)
-        | MuType_::IRef(_)
-        | MuType_::WeakRef(_) => BackendTypeInfo{
-            size: 8, alignment: 8, struct_layout: None, elem_padded_size: None,
-            gc_type: mm::add_gc_type(GCType::new_reftype())
-        },
-        // pointer
-        MuType_::UPtr(_)
-        | MuType_::UFuncPtr(_)
-        | MuType_::FuncRef(_)
-        | MuType_::ThreadRef
-        | MuType_::StackRef => BackendTypeInfo{
-            size: 8, alignment: 8, struct_layout: None, elem_padded_size: None,
-            gc_type: mm::add_gc_type(GCType::new_noreftype(8, 8))
-        },
-        // floating point
-        MuType_::Float => BackendTypeInfo{
-            size: 4, alignment: 4, struct_layout: None, elem_padded_size: None,
-            gc_type: mm::add_gc_type(GCType::new_noreftype(4, 4))
-        },
-        // tagref or floating point
-        MuType_::Tagref64 | MuType_::Double => BackendTypeInfo {
-            size: 8, alignment: 8, struct_layout: None, elem_padded_size: None,
-            gc_type: mm::add_gc_type(GCType::new_noreftype(8, 8))
-        },
-        // array
-        MuType_::Array(ref ty, len) => {
-            let ele_ty = vm.get_backend_type_info(ty.id());
-            let ele_padded_size = align_up(ele_ty.size, ele_ty.alignment);
-            
-            BackendTypeInfo{
-                size         : ele_padded_size * len,
-                alignment    : ele_ty.alignment,
-                struct_layout: None,
-                elem_padded_size : Some(ele_padded_size),
-                gc_type      : mm::add_gc_type(GCType::new_fix(GCTYPE_INIT_ID,
-                                                           ele_padded_size * len,
-                                                           ele_ty.alignment,
-                                                           Some(RefPattern::Repeat{
-                                                                pattern: Box::new(RefPattern::NestedType(vec![ele_ty.gc_type])),
-                                                                count  : len
-                                                            })
-                ))
-            }
-        }
-        // struct
-        MuType_::Struct(ref name) => {
-            let read_lock = STRUCT_TAG_MAP.read().unwrap();
-            let struc = read_lock.get(name).unwrap();
-            let tys = struc.get_tys();            
-            
-            trace!("layout struct: {}", struc);
-            layout_struct(tys, vm)
-        }
-        // hybrid 
-        // - align is the most strict aligned element (from all fix tys and var ty)
-        // - size is fixed tys size
-        // - layout is fixed tys layout
-        MuType_::Hybrid(ref name) => {
-            let read_lock = HYBRID_TAG_MAP.read().unwrap();
-            let hybrid = read_lock.get(name).unwrap();
-
-            let fix_tys = hybrid.get_fix_tys();
-            let var_ty  = hybrid.get_var_ty();
-
-            // treat fix_tys as struct
-            let mut ret = layout_struct(fix_tys, vm);
-            
-            // treat var_ty as array (getting its alignment)
-            let var_ele_ty = vm.get_backend_type_info(var_ty.id());
-            let var_align = var_ele_ty.alignment;
-            let var_padded_size = align_up(var_ele_ty.size, var_ele_ty.alignment);
-            ret.elem_padded_size = Some(var_padded_size);
-
-            // fix type info as hybrid
-            // 1. check alignment
-            if ret.alignment < var_align {
-                ret.alignment = var_align;
-            }
-            // 2. fix gc type
-            let mut gctype = ret.gc_type.as_ref().clone();
-            gctype.var_refs = Some(RefPattern::NestedType(vec![var_ele_ty.gc_type.clone()]));
-            gctype.var_size = Some(var_padded_size);
-            ret.gc_type = mm::add_gc_type(gctype);
-            
-            ret
-        }
-        // void
-        MuType_::Void => BackendTypeInfo{
-            size: 0, alignment: 8, struct_layout: None, elem_padded_size: None,
-            gc_type: mm::add_gc_type(GCType::new_noreftype(0, 8))
-        },
-        // vector
-        MuType_::Vector(_, _) => unimplemented!()
-    }
-}
-
-fn layout_struct(tys: &Vec<P<MuType>>, vm: &VM) -> BackendTypeInfo {
-    let mut offsets : Vec<ByteSize> = vec![];
-    let mut cur : ByteSize = 0;
-    let mut struct_align : ByteSize = 1;
-
-    // for gc type
-    let mut use_ref_offsets = true;
-    let mut ref_offsets = vec![];
-    let mut gc_types    = vec![];
-    
-    for ty in tys.iter() {
-        let ty_info = vm.get_backend_type_info(ty.id());
-        trace!("examining field: {}, {:?}", ty, ty_info);
-        
-        let align = ty_info.alignment;
-        if struct_align < align {
-            struct_align = align;
-        }
-        
-        if cur % align != 0 {
-            // move cursor to next aligned offset
-            cur = (cur / align + 1) * align;
-        }
-        
-        offsets.push(cur);
-        trace!("aligned to {}", cur);
-
-        // for convenience, if the struct contains other struct/array
-        // we do not use reference map
-        if ty.is_aggregate() {
-            use_ref_offsets = false;
-        }
-
-        // if this type is reference type, we store its offsets
-        // we may not use this ref map though
-        if ty.is_reference() {
-            ref_offsets.push(cur);
-        }
-        // always store its gc type (we may not use it as well)
-        gc_types.push(ty_info.gc_type.clone());
-        
-        cur += ty_info.size;
-    }
-    
-    // if we need padding at the end
-    let size = if cur % struct_align != 0 {
-        (cur / struct_align + 1) * struct_align
-    } else {
-        cur
-    };
-    
-    BackendTypeInfo {
-        size         : size,
-        alignment    : struct_align,
-        struct_layout: Some(offsets),
-        elem_padded_size: None,
-        gc_type      : mm::add_gc_type(GCType::new_fix(GCTYPE_INIT_ID,
-                                                   size,
-                                                   struct_align,
-                                                   Some(if use_ref_offsets {
-                                                       RefPattern::Map {
-                                                           offsets: ref_offsets,
-                                                           size: size
-                                                       }
-                                                   } else {
-                                                       RefPattern::NestedType(gc_types)
-                                                   })))
-    }
-}
-
-pub fn sequetial_layout(tys: &Vec<P<MuType>>, vm: &VM) -> (ByteSize, ByteSize, Vec<ByteSize>) {
-    let ret = layout_struct(tys, vm);
-    
-    (ret.size, ret.alignment, ret.struct_layout.unwrap())
-}
->>>>>>> ca642057
 
 /// BackendType describes storage type info for a MuType, including
 /// size, alignment, struct layout, array element padded size, GC type.
@@ -496,7 +285,10 @@
                 gc_type: mm::add_gc_type(GCType::new_noreftype(8, 8))
             },
             // tagref
-            MuType_::Tagref64 => unimplemented!(),
+            MuType_::Tagref64 => BackendType {
+                size: 8, alignment: 8, struct_layout: None, elem_padded_size: None,
+                gc_type: mm::add_gc_type(GCType::new_reftype())
+            },
             // floating point
             MuType_::Float => BackendType{
                 size: 4, alignment: 4, struct_layout: None, elem_padded_size: None,
@@ -719,5 +511,4 @@
     pub fn get_from_value(val: &P<Value>) -> RegGroup {
         RegGroup::get_from_ty(&val.ty)
     }
-}
-
+}