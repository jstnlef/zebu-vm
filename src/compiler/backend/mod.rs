--- conflicted
+++ resolved
@@ -262,11 +262,7 @@
 
         // if this type is reference type, we store its offsets
         // we may not use this ref map though
-<<<<<<< HEAD
         if ty.is_heap_reference() {
-=======
-        if ty.is_reference() {
->>>>>>> 99a65c69
             ref_offsets.push(cur);
         }
         // always store its gc type (we may not use it as well)
