use ast::ir::*;
use ast::ptr::*;
use ast::inst::*;
use ast::op;
use ast::op::*;
use ast::types;
use ast::types::*;
use vm::VM;
use runtime::mm;
use runtime::mm::objectmodel::OBJECT_HEADER_SIZE;
use runtime::mm::objectmodel::OBJECT_HEADER_OFFSET;
use runtime::ValueLocation;
use runtime::thread;
use runtime::entrypoints;
use runtime::entrypoints::RuntimeEntrypoint;

use compiler::CompilerPass;
use compiler::backend;
use compiler::backend::RegGroup;
use compiler::backend::PROLOGUE_BLOCK_NAME;
use compiler::backend::x86_64;
use compiler::backend::x86_64::CodeGenerator;
use compiler::backend::x86_64::ASMCodeGen;
use compiler::machine_code::CompiledFunction;
use compiler::frame::Frame;

use utils::math;
use utils::POINTER_SIZE;

use std::collections::HashMap;
use std::any::Any;

lazy_static! {
    pub static ref LONG_4_TYPE : P<MuType> = P(
        MuType::new(new_internal_id(), MuType_::mustruct(Mu("long_4"), vec![UINT32_TYPE.clone(); 4]))
    );

    pub static ref UITOFP_C0 : P<Value> = P(Value{
        hdr: MuEntityHeader::named(new_internal_id(), Mu("UITOFP_C0")),
        ty : LONG_4_TYPE.clone(),
        v  : Value_::Constant(Constant::List(vec![
            P(Value{
                hdr: MuEntityHeader::unnamed(new_internal_id()),
                ty: UINT32_TYPE.clone(),
                v : Value_::Constant(Constant::Int(1127219200u64))
            }),
            P(Value{
                hdr: MuEntityHeader::unnamed(new_internal_id()),
                ty: UINT32_TYPE.clone(),
                v : Value_::Constant(Constant::Int(1160773632u64))
            }),
            P(Value{
                hdr: MuEntityHeader::unnamed(new_internal_id()),
                ty: UINT32_TYPE.clone(),
                v : Value_::Constant(Constant::Int(0u64))
            }),
            P(Value{
                hdr: MuEntityHeader::unnamed(new_internal_id()),
                ty: UINT32_TYPE.clone(),
                v : Value_::Constant(Constant::Int(0u64))
            })
        ]))
    });

    pub static ref QUAD_2_TYPE : P<MuType> = P(
        MuType::new(new_internal_id(), MuType_::mustruct(Mu("quad_2"), vec![UINT64_TYPE.clone(); 2]))
    );

    pub static ref UITOFP_C1 : P<Value> = P(Value{
        hdr: MuEntityHeader::named(new_internal_id(), Mu("UITOFP_C1")),
        ty : QUAD_2_TYPE.clone(),
        v  : Value_::Constant(Constant::List(vec![
            P(Value{
                hdr: MuEntityHeader::unnamed(new_internal_id()),
                ty: UINT64_TYPE.clone(),
                v : Value_::Constant(Constant::Int(4841369599423283200u64))
            }),
            P(Value{
                hdr: MuEntityHeader::unnamed(new_internal_id()),
                ty: UINT64_TYPE.clone(),
                v : Value_::Constant(Constant::Int(4985484787499139072u64))
            })
        ]))
    });

    pub static ref FPTOUI_C_DOUBLE : P<Value> = P(Value{
        hdr: MuEntityHeader::named(new_internal_id(), Mu("FPTOUI_C_DOUBLE")),
        ty : UINT64_TYPE.clone(),
        v  : Value_::Constant(Constant::Int(4890909195324358656u64))
    });

    pub static ref FPTOUI_C_FLOAT : P<Value> = P(Value{
        hdr: MuEntityHeader::named(new_internal_id(), Mu("FPTOUI_C_FLOAT")),
        ty : UINT32_TYPE.clone(),
        v  : Value_::Constant(Constant::Int(1593835520u64))
    });
}

const INLINE_FASTPATH : bool = false;

pub struct InstructionSelection {
    name: &'static str,
    backend: Box<CodeGenerator>,

    current_fv_id: MuID,
    current_callsite_id: usize,
    current_frame: Option<Frame>,
    current_block: Option<MuName>,
    current_block_in_ir: Option<MuName>,
    current_func_start: Option<ValueLocation>,
    // key: block id, val: callsite that names the block as exception block
    current_exn_callsites: HashMap<MuID, Vec<ValueLocation>>,
    // key: block id, val: block location
    current_exn_blocks: HashMap<MuID, ValueLocation>,

    current_constants: HashMap<MuID, P<Value>>,
    current_constants_locs: HashMap<MuID, P<Value>>
}

impl <'a> InstructionSelection {
    #[cfg(feature = "aot")]
    pub fn new() -> InstructionSelection {
        InstructionSelection{
            name: "Instruction Selection (x64)",
            backend: Box::new(ASMCodeGen::new()),

            current_fv_id: 0,
            current_callsite_id: 0,
            current_frame: None,
            current_block: None,        // which block we are generating code for
            current_block_in_ir: None,  // it is possible the block is newly created in instruction selection
                                        // but sometimes we want to know its control flow
                                        // so we need to track what block it is from the IR

                                        // FIXME: ideally we should not create new blocks in instruction selection
                                        // see Issue #6
            current_func_start: None,
            // key: block id, val: callsite that names the block as exception block
            current_exn_callsites: HashMap::new(), 
            current_exn_blocks: HashMap::new(),

            current_constants: HashMap::new(),
            current_constants_locs: HashMap::new()
        }
    }

    #[cfg(feature = "jit")]
    pub fn new() -> InstructionSelection {
        unimplemented!()
    }
    
    // in this pass, we assume that
    // * we do not need to backup/restore caller-saved registers
    // if any of these assumption breaks, we will need to re-emit the code
    #[allow(unused_variables)]
    fn instruction_select(&mut self, node: &'a TreeNode, f_content: &FunctionContent, f_context: &mut FunctionContext, vm: &VM) {
        trace!("instsel on node#{} {}", node.id(), node);
        
        match node.v {
            TreeNode_::Instruction(ref inst) => {
                match inst.v {
                    Instruction_::Branch2{cond, ref true_dest, ref false_dest, true_prob} => {
                        trace!("instsel on BRANCH2");
                        // 'branch_if_true' == true, we emit cjmp the same as CmpOp  (je  for EQ, jne for NE)
                        // 'branch_if_true' == false, we emit opposite cjmp as CmpOp (jne for EQ, je  for NE)
                        let (fallthrough_dest, branch_dest, branch_if_true) = {
                            // get current block and next block in trace (fallthrough block)
                            let cur_block = f_content.get_block_by_name(self.current_block_in_ir.as_ref().unwrap().clone());
                            let next_block_in_trace = cur_block.control_flow.get_hottest_succ().unwrap();

                            if next_block_in_trace == true_dest.target {
                                (true_dest, false_dest, false)
                            } else {
                                (false_dest, true_dest, true)
                            }
                        };
                        
                        let ref ops = inst.ops;
                        
                        self.process_dest(&ops, fallthrough_dest, f_content, f_context, vm);
                        self.process_dest(&ops, branch_dest, f_content, f_context, vm);
                        
                        let branch_target = f_content.get_block(branch_dest.target).name().unwrap();
    
                        let ref cond = ops[cond];
                        
                        if self.match_cmp_res(cond) {
                            trace!("emit cmp_res-branch2");
                            match self.emit_cmp_res(cond, f_content, f_context, vm) {
                                op::CmpOp::EQ => {
                                    if branch_if_true {
                                        self.backend.emit_je(branch_target);
                                    } else {
                                        self.backend.emit_jne(branch_target);
                                    }
                                },
                                op::CmpOp::NE => {
                                    if branch_if_true {
                                        self.backend.emit_jne(branch_target);
                                    } else {
                                        self.backend.emit_je(branch_target);
                                    }
                                },
                                op::CmpOp::UGE => {
                                    if branch_if_true {
                                        self.backend.emit_jae(branch_target);
                                    } else {
                                        self.backend.emit_jb(branch_target);
                                    }
                                },
                                op::CmpOp::UGT => {
                                    if branch_if_true {
                                        self.backend.emit_ja(branch_target);
                                    } else {
                                        self.backend.emit_jbe(branch_target);
                                    }
                                },
                                op::CmpOp::ULE => {
                                    if branch_if_true {
                                        self.backend.emit_jbe(branch_target);
                                    } else {
                                        self.backend.emit_ja(branch_target);
                                    }
                                },
                                op::CmpOp::ULT => {
                                    if branch_if_true {
                                        self.backend.emit_jb(branch_target);
                                    } else {
                                        self.backend.emit_jae(branch_target);
                                    }
                                },
                                op::CmpOp::SGE => {
                                    if branch_if_true {
                                        self.backend.emit_jge(branch_target);
                                    } else {
                                        self.backend.emit_jl(branch_target);
                                    }
                                },
                                op::CmpOp::SGT => {
                                    if branch_if_true {
                                        self.backend.emit_jg(branch_target);
                                    } else {
                                        self.backend.emit_jle(branch_target);
                                    }
                                },
                                op::CmpOp::SLE => {
                                    if branch_if_true {
                                        self.backend.emit_jle(branch_target);
                                    } else {
                                        self.backend.emit_jg(branch_target);
                                    }
                                },
                                op::CmpOp::SLT => {
                                    if branch_if_true {
                                        self.backend.emit_jl(branch_target);
                                    } else {
                                        self.backend.emit_jge(branch_target);
                                    }
                                },

                                // floating point

                                op::CmpOp::FOEQ | op::CmpOp::FUEQ => {
                                    if branch_if_true {
                                        self.backend.emit_je(branch_target);
                                    } else {
                                        self.backend.emit_jne(branch_target);
                                    }
                                },
                                op::CmpOp::FONE | op::CmpOp::FUNE => {
                                    if branch_if_true {
                                        self.backend.emit_jne(branch_target);
                                    } else {
                                        self.backend.emit_je(branch_target);
                                    }
                                },
                                op::CmpOp::FOGT | op::CmpOp::FUGT => {
                                    if branch_if_true {
                                        self.backend.emit_ja(branch_target);
                                    } else {
                                        self.backend.emit_jbe(branch_target);
                                    }
                                },
                                op::CmpOp::FOGE | op::CmpOp::FUGE => {
                                    if branch_if_true {
                                        self.backend.emit_jae(branch_target);
                                    } else {
                                        self.backend.emit_jb(branch_target);
                                    }
                                },
                                op::CmpOp::FOLT | op::CmpOp::FULT => {
                                    if branch_if_true {
                                        self.backend.emit_jb(branch_target);
                                    } else {
                                        self.backend.emit_jae(branch_target);
                                    }
                                },
                                op::CmpOp::FOLE | op::CmpOp::FULE => {
                                    if branch_if_true {
                                        self.backend.emit_jbe(branch_target);
                                    } else {
                                        self.backend.emit_ja(branch_target);
                                    }
                                },

                                _ => unimplemented!()
                            }
                        } else if self.match_ireg(cond) {
                            trace!("emit ireg-branch2");
                            
                            let cond_reg = self.emit_ireg(cond, f_content, f_context, vm);
                            
                            // emit: cmp cond_reg 1
                            self.backend.emit_cmp_imm_r(1, &cond_reg);
                            // emit: je #branch_dest
                            if branch_if_true {
                                self.backend.emit_je(branch_target);
                            } else {
                                self.backend.emit_jne(branch_target);
                            }
                        } else {
                            unimplemented!();
                        }

                        // it is possible that the fallthrough block is scheduled somewhere else
                        // we need to explicitly jump to it
                        self.finish_block();

                        let fallthrough_temp_block = format!("{}_{}_branch_fallthrough", self.current_fv_id, node.id());
                        self.start_block(fallthrough_temp_block);

                        let fallthrough_target = f_content.get_block(fallthrough_dest.target).name().unwrap();
                        self.backend.emit_jmp(fallthrough_target);
                    },

                    Instruction_::Select{cond, true_val, false_val} => {
                        use ast::op::CmpOp::*;

                        trace!("instsel on SELECT");
                        let ref ops = inst.ops;

                        let ref cond = ops[cond];
                        let ref true_val = ops[true_val];
                        let ref false_val = ops[false_val];

                        // generate compare
                        let cmpop = if self.match_cmp_res(cond) {
                            self.emit_cmp_res(cond, f_content, f_context, vm)
                        } else if self.match_ireg(cond) {
                            let tmp_cond = self.emit_ireg(cond, f_content, f_context, vm);
                            // emit: cmp cond_reg 1
                            self.backend.emit_cmp_imm_r(1, &tmp_cond);

                            EQ
                        } else {
                            panic!("expected cond to be ireg, found {}", cond)
                        };

                        if self.match_ireg(true_val) {
                            // moving integers/pointers
                            let tmp_res   = self.get_result_value(node);

                            // use cmov for 16/32/64bit integer
                            // use jcc  for 8 bit
                            // FIXME: could use 32bit register to implement 8bit select
                            match tmp_res.ty.get_int_length() {
                                // cmov
                                Some(len) if len > 8 => {
                                    let tmp_true  = self.emit_ireg(true_val, f_content, f_context, vm);
                                    let tmp_false = self.emit_ireg(false_val, f_content, f_context, vm);

                                    // mov tmp_false -> tmp_res
                                    self.backend.emit_mov_r_r(&tmp_res, &tmp_false);

                                    match cmpop {
                                        EQ  => self.backend.emit_cmove_r_r (&tmp_res, &tmp_true),
                                        NE  => self.backend.emit_cmovne_r_r(&tmp_res, &tmp_true),
                                        SGE => self.backend.emit_cmovge_r_r(&tmp_res, &tmp_true),
                                        SGT => self.backend.emit_cmovg_r_r (&tmp_res, &tmp_true),
                                        SLE => self.backend.emit_cmovle_r_r(&tmp_res, &tmp_true),
                                        SLT => self.backend.emit_cmovl_r_r (&tmp_res, &tmp_true),
                                        UGE => self.backend.emit_cmovae_r_r(&tmp_res, &tmp_true),
                                        UGT => self.backend.emit_cmova_r_r (&tmp_res, &tmp_true),
                                        ULE => self.backend.emit_cmovbe_r_r(&tmp_res, &tmp_true),
                                        ULT => self.backend.emit_cmovb_r_r (&tmp_res, &tmp_true),

                                        FOEQ | FUEQ => self.backend.emit_cmove_r_r (&tmp_res, &tmp_true),
                                        FONE | FUNE => self.backend.emit_cmovne_r_r(&tmp_res, &tmp_true),
                                        FOGT | FUGT => self.backend.emit_cmova_r_r (&tmp_res, &tmp_true),
                                        FOGE | FUGE => self.backend.emit_cmovae_r_r(&tmp_res, &tmp_true),
                                        FOLT | FULT => self.backend.emit_cmovb_r_r (&tmp_res, &tmp_true),
                                        FOLE | FULE => self.backend.emit_cmovbe_r_r(&tmp_res, &tmp_true),

                                        _ => unimplemented!()
                                    }
                                }
                                // jcc
                                _ => {
                                    let blk_true  = format!("{}_{}_select_true",  self.current_fv_id, node.id());
                                    let blk_false = format!("{}_{}_select_false", self.current_fv_id, node.id());
                                    let blk_end   = format!("{}_{}_select_end",   self.current_fv_id, node.id());

                                    // jump to blk_true if true
                                    match cmpop {
                                        EQ  => self.backend.emit_je (blk_true.clone()),
                                        NE  => self.backend.emit_jne(blk_true.clone()),
                                        SGE => self.backend.emit_jge(blk_true.clone()),
                                        SGT => self.backend.emit_jg (blk_true.clone()),
                                        SLE => self.backend.emit_jle(blk_true.clone()),
                                        SLT => self.backend.emit_jl (blk_true.clone()),
                                        UGE => self.backend.emit_jae(blk_true.clone()),
                                        UGT => self.backend.emit_ja (blk_true.clone()),
                                        ULE => self.backend.emit_jbe(blk_true.clone()),
                                        ULT => self.backend.emit_jb (blk_true.clone()),

                                        FOEQ | FUEQ => self.backend.emit_je (blk_true.clone()),
                                        FONE | FUNE => self.backend.emit_jne(blk_true.clone()),
                                        FOGT | FUGT => self.backend.emit_ja (blk_true.clone()),
                                        FOGE | FUGE => self.backend.emit_jae(blk_true.clone()),
                                        FOLT | FULT => self.backend.emit_jb (blk_true.clone()),
                                        FOLE | FULE => self.backend.emit_jbe(blk_true.clone()),

                                        _ => unimplemented!()
                                    }

                                    // finishing current block
                                    self.finish_block();

                                    // blk_false:
                                    self.start_block(blk_false.clone());
                                    // mov false result here
                                    self.emit_move_node_to_value(&tmp_res, &false_val, f_content, f_context, vm);
                                    // jmp to end
                                    self.backend.emit_jmp(blk_end.clone());

                                    // finishing current block
                                    self.finish_block();

                                    // blk_true:
                                    self.start_block(blk_true.clone());
                                    // mov true value -> result
                                    self.emit_move_node_to_value(&tmp_res, &true_val, f_content, f_context, vm);
                                    self.finish_block();

                                    // blk_end:
                                    self.start_block(blk_end.clone());
                                }
                            }
                        } else if self.match_fpreg(true_val) {
                            let tmp_res = self.get_result_value(node);

                            let blk_true  = format!("{}_{}_select_true",  self.current_fv_id, node.id());
                            let blk_false = format!("{}_{}_select_false", self.current_fv_id, node.id());
                            let blk_end   = format!("{}_{}_select_end",   self.current_fv_id, node.id());

                            // jump to blk_true if true
                            match cmpop {
                                EQ  => self.backend.emit_je (blk_true.clone()),
                                NE  => self.backend.emit_jne(blk_true.clone()),
                                SGE => self.backend.emit_jge(blk_true.clone()),
                                SGT => self.backend.emit_jg (blk_true.clone()),
                                SLE => self.backend.emit_jle(blk_true.clone()),
                                SLT => self.backend.emit_jl (blk_true.clone()),
                                UGE => self.backend.emit_jae(blk_true.clone()),
                                UGT => self.backend.emit_ja (blk_true.clone()),
                                ULE => self.backend.emit_jbe(blk_true.clone()),
                                ULT => self.backend.emit_jb (blk_true.clone()),

                                FOEQ | FUEQ => self.backend.emit_je (blk_true.clone()),
                                FONE | FUNE => self.backend.emit_jne(blk_true.clone()),
                                FOGT | FUGT => self.backend.emit_ja (blk_true.clone()),
                                FOGE | FUGE => self.backend.emit_jae(blk_true.clone()),
                                FOLT | FULT => self.backend.emit_jb (blk_true.clone()),
                                FOLE | FULE => self.backend.emit_jbe(blk_true.clone()),

                                _ => unimplemented!()
                            }

                            // finishing current block
                            self.finish_block();

                            // blk_false:
                            self.start_block(blk_false.clone());
                            // mov false result here
                            self.emit_move_node_to_value(&tmp_res, &false_val, f_content, f_context, vm);
                            // jmp to end
                            self.backend.emit_jmp(blk_end.clone());

                            // finishing current block
                            self.finish_block();

                            // blk_true:
                            self.start_block(blk_true.clone());
                            // mov true value -> result
                            self.emit_move_node_to_value(&tmp_res, &true_val, f_content, f_context, vm);
                            self.finish_block();

                            // blk_end:
                            self.start_block(blk_end.clone());
                        } else {
                            unimplemented!()
                        }
                    },

                    Instruction_::CmpOp(op, op1, op2) => {
                        use ast::op::CmpOp::*;

                        trace!("instsel on CMPOP");
                        let ref ops = inst.ops;
                        let ref op1 = ops[op1];
                        let ref op2 = ops[op2];

                        let tmp_res = self.get_result_value(node);
                        
                        debug_assert!(tmp_res.ty.get_int_length().is_some());
                        debug_assert!(tmp_res.ty.get_int_length().unwrap() == 1);

                        // set byte to result
                        match self.emit_cmp_res(node, f_content, f_context, vm) {
                            EQ  => self.backend.emit_sete_r (&tmp_res),
                            NE  => self.backend.emit_setne_r(&tmp_res),
                            SGE => self.backend.emit_setge_r(&tmp_res),
                            SGT => self.backend.emit_setg_r (&tmp_res),
                            SLE => self.backend.emit_setle_r(&tmp_res),
                            SLT => self.backend.emit_setl_r (&tmp_res),
                            UGE => self.backend.emit_setae_r(&tmp_res),
                            UGT => self.backend.emit_seta_r (&tmp_res),
                            ULE => self.backend.emit_setbe_r(&tmp_res),
                            ULT => self.backend.emit_setb_r (&tmp_res),

                            FOEQ | FUEQ => self.backend.emit_sete_r (&tmp_res),
                            FONE | FUNE => self.backend.emit_setne_r(&tmp_res),
                            FOGT | FUGT => self.backend.emit_seta_r (&tmp_res),
                            FOGE | FUGE => self.backend.emit_setae_r(&tmp_res),
                            FOLT | FULT => self.backend.emit_setb_r (&tmp_res),
                            FOLE | FULE => self.backend.emit_setbe_r(&tmp_res),

                            _ => unimplemented!()
                        }
                    }

                    Instruction_::Branch1(ref dest) => {
                        trace!("instsel on BRANCH1");
                        let ref ops = inst.ops;
                                            
                        self.process_dest(&ops, dest, f_content, f_context, vm);
                        
                        let target = f_content.get_block(dest.target).name().unwrap();
                        
                        trace!("emit branch1");
                        // jmp
                        self.backend.emit_jmp(target);
                    },

                    Instruction_::Switch{cond, ref default, ref branches} => {
                        trace!("instsel on SWITCH");
                        let ref ops = inst.ops;

                        let ref cond = ops[cond];

                        if self.match_ireg(cond) {
                            let tmp_cond = self.emit_ireg(cond, f_content, f_context, vm);

                            // emit each branch
                            for &(case_op_index, ref case_dest) in branches {
                                let ref case_op = ops[case_op_index];

                                // process dest
                                self.process_dest(&ops, case_dest, f_content, f_context, vm);

                                let target = f_content.get_block(case_dest.target).name().unwrap();

                                if self.match_iimm(case_op) {
                                    let imm = self.node_iimm_to_i32(case_op);

                                    // cmp case cond
                                    self.backend.emit_cmp_imm_r(imm, &tmp_cond);
                                    // je dest
                                    self.backend.emit_je(target);
                                } else if self.match_ireg(case_op) {
                                    let tmp_case_op = self.emit_ireg(case_op, f_content, f_context, vm);

                                    // cmp case cond
                                    self.backend.emit_cmp_r_r(&tmp_case_op, &tmp_cond);
                                    // je dest
                                    self.backend.emit_je(target);
                                } else {
                                    panic!("expecting ireg cond to be either iimm or ireg: {}", cond);
                                }

                                self.finish_block();
                                self.start_block(format!("{}_switch_not_met_case_{}", node.id(), case_op_index));
                            }

                            // emit default
                            self.process_dest(&ops, default, f_content, f_context, vm);
                            
                            let default_target = f_content.get_block(default.target).name().unwrap();
                            self.backend.emit_jmp(default_target);
                        } else {
                            panic!("expecting cond in switch to be ireg: {}", cond);
                        }
                    }
                    
                    Instruction_::ExprCall{ref data, is_abort} => {
                        trace!("instsel on EXPRCALL");

                        if is_abort {
                            unimplemented!()
                        }
                        
                        self.emit_mu_call(
                            inst, // inst: &Instruction,
                            data, // calldata: &CallData,
                            None, // resumption: Option<&ResumptionData>,
                            node, // cur_node: &TreeNode, 
                            f_content, f_context, vm);
                    },
                    
                    Instruction_::Call{ref data, ref resume} => {
                        trace!("instsel on CALL");

                        self.emit_mu_call(
                            inst, 
                            data, 
                            Some(resume), 
                            node, 
                            f_content, f_context, vm);
                    },

                    Instruction_::ExprCCall{ref data, is_abort} => {
                        trace!("instsel on EXPRCCALL");

                        if is_abort {
                            unimplemented!()
                        }

                        self.emit_c_call_ir(inst, data, None, node, f_content, f_context, vm);
                    }

                    Instruction_::CCall{ref data, ref resume} => {
                        trace!("instsel on CCALL");

                        self.emit_c_call_ir(inst, data, Some(resume), node, f_content, f_context, vm);
                    }
                    
                    Instruction_::Return(_) => {
                        trace!("instsel on RETURN");

                        self.emit_common_epilogue(inst, f_content, f_context, vm);
                        
                        self.backend.emit_ret();
                    },
                    
                    Instruction_::BinOp(op, op1, op2) => {
                        trace!("instsel on BINOP");

                        self.emit_binop(node, inst, op, op1, op2, f_content, f_context, vm);
                    },

                    Instruction_::BinOpWithStatus(op, status, op1, op2) => {
                        trace!("instsel on BINOP_STATUS");

                        self.emit_binop(node, inst, op, op1, op2, f_content, f_context, vm);

                        let values = inst.value.as_ref().unwrap();
                        let mut status_value_index = 1;

                        // status flags only works with int operations
                        if RegGroup::get_from_value(&values[0]) == RegGroup::GPR {
                            // negative flag
                            if status.flag_n {
                                let tmp_status = values[status_value_index].clone();
                                status_value_index += 1;

                                self.backend.emit_sets_r8(&tmp_status);
                            }

                            // zero flag
                            if status.flag_z {
                                let tmp_status = values[status_value_index].clone();
                                status_value_index += 1;

                                self.backend.emit_setz_r8(&tmp_status);
                            }

                            // unsigned overflow
                            if status.flag_c {
                                let tmp_status = values[status_value_index].clone();
                                status_value_index += 1;

                                match op {
                                    BinOp::Add | BinOp::Sub | BinOp::Mul => {
                                        self.backend.emit_setb_r8(&tmp_status);
                                    }
                                    _ => panic!("Only Add/Sub/Mul has #C flag")
                                }
                            }

                            // signed overflow
                            if status.flag_v {
                                let tmp_status = values[status_value_index].clone();

                                match op {
                                    BinOp::Add | BinOp::Sub | BinOp::Mul => {
                                        self.backend.emit_seto_r8(&tmp_status);
                                    }
                                    _ => panic!("Only Add/Sub/Mul has #V flag")
                                }
                            }
                        }
                    }

                    Instruction_::ConvOp{operation, ref from_ty, ref to_ty, operand} => {
                        trace!("instsel on CONVOP");

                        let ref ops = inst.ops;

                        let ref op = ops[operand];

                        match operation {
                            op::ConvOp::TRUNC => {
                                let tmp_res = self.get_result_value(node);
                                let to_ty_size = vm.get_backend_type_info(tmp_res.ty.id()).size;

                                if self.match_ireg(op) {
                                    let tmp_op = self.emit_ireg(op, f_content, f_context, vm);

                                    // mov op -> result
                                    match to_ty_size {
                                        1 => self.backend.emit_mov_r_r(&tmp_res, unsafe {&tmp_op.as_type(UINT8_TYPE.clone())}),
                                        2 => self.backend.emit_mov_r_r(&tmp_res, unsafe {&tmp_op.as_type(UINT16_TYPE.clone())}),
                                        4 => self.backend.emit_mov_r_r(&tmp_res, unsafe {&tmp_op.as_type(UINT32_TYPE.clone())}),
                                        8 => self.backend.emit_mov_r_r(&tmp_res, unsafe {&tmp_op.as_type(UINT64_TYPE.clone())}),
                                        _  => panic!("unsupported int size: {}", to_ty_size)
                                    }
                                } else if self.match_ireg_ex(op) {
                                    let (op_l, op_h) = self.emit_ireg_ex(op, f_content, f_context, vm);

                                    match to_ty_size {
                                        1 | 2 => self.backend.emit_movz_r_r(unsafe {&tmp_res.as_type(UINT32_TYPE.clone())}, &op_l),
                                        4 | 8 => self.backend.emit_mov_r_r(&tmp_res, &op_l),
                                        _ => panic!("unsupported int size: {}", to_ty_size)
                                    }
                                } else {
                                    panic!("unexpected op (expect ireg): {}", op);
                                }
                            }
                            op::ConvOp::ZEXT => {
                                if self.match_ireg(op) {
                                    let tmp_op = self.emit_ireg(op, f_content, f_context, vm);
                                    let tmp_res = self.get_result_value(node);

                                    // movz op -> result
                                    let from_ty_size = vm.get_backend_type_info(from_ty.id()).size;
                                    let to_ty_size   = vm.get_backend_type_info(to_ty.id()).size;

                                    if from_ty_size != to_ty_size {
                                        match (from_ty_size, to_ty_size) {
                                            // int32 to int64
                                            (4, 8) => {
                                                // zero extend from 32 bits to 64 bits is a mov instruction
                                                // x86 does not have movzlq (32 to 64)

                                                // tmp_op is int32, but tmp_res is int64
                                                // we want to force a 32-to-32 mov, so high bits of the destination will be zeroed

                                                let tmp_res32 = unsafe {tmp_res.as_type(UINT32_TYPE.clone())};

                                                self.backend.emit_mov_r_r(&tmp_res32, &tmp_op);
                                            }
                                            // any int to int128
                                            (_, 16) => {
                                                let (res_l, res_h) = self.split_int128(&tmp_res, f_context, vm);

                                                self.backend.emit_mov_r_r(&res_l, unsafe {&tmp_op.as_type(UINT64_TYPE.clone())});
                                                self.backend.emit_mov_r_imm(&res_h, 0);
                                            }
                                            // else
                                            _ => {
                                                self.backend.emit_movz_r_r(&tmp_res, &tmp_op);
                                            }
                                        }
                                    } else {
                                        self.backend.emit_mov_r_r(&tmp_res, &tmp_op);
                                    }
                                } else {
                                    panic!("unexpected op (expect ireg): {}", op);
                                }
                            },
                            op::ConvOp::SEXT => {
                                if self.match_ireg(op) {
                                    let tmp_op = self.emit_ireg(op, f_content, f_context, vm);
                                    let tmp_res = self.get_result_value(node);

                                    // movs op -> result
                                    let from_ty_size = vm.get_backend_type_info(from_ty.id()).size;
                                    let to_ty_size   = vm.get_backend_type_info(to_ty.id()).size;

                                    if from_ty_size != to_ty_size {
                                        match (from_ty_size, to_ty_size) {
                                            // int64 to int128
                                            (8, 16) => {
                                                let (res_l, res_h) = self.split_int128(&tmp_res, f_context, vm);

                                                // mov tmp_op -> res_h
                                                // sar res_h 63
                                                self.backend.emit_mov_r_r(&res_h, &tmp_op);
                                                self.backend.emit_sar_r_imm8(&res_h, 63i8);

                                                // mov tmp_op -> res_l
                                                self.backend.emit_mov_r_r(&res_l, &tmp_op);
                                            }
                                            // int32 to int128
                                            (_, 16) => {
                                                let (res_l, res_h) = self.split_int128(&tmp_res, f_context, vm);

                                                // movs tmp_op -> res_l
                                                self.backend.emit_movs_r_r(&res_l, &tmp_op);

                                                // mov res_l -> res_h
                                                // sar res_h 63
                                                self.backend.emit_mov_r_r(&res_h, unsafe {&res_l.as_type(UINT32_TYPE.clone())});
                                                self.backend.emit_sar_r_imm8(&res_h, 63i8);
                                            }
                                            _ => self.backend.emit_movs_r_r(&tmp_res, &tmp_op)
                                        }
                                    } else {
                                        self.backend.emit_mov_r_r(&tmp_res, &tmp_op);
                                    }
                                } else {
                                    panic!("unexpected op (expect ireg): {}", op)
                                }
                            }
                            op::ConvOp::REFCAST | op::ConvOp::PTRCAST => {
                                // just a mov (and hopefully reg alloc will coalesce it)
                                let tmp_res = self.get_result_value(node);

                                if self.match_ireg(op) {
                                    let tmp_op = self.emit_ireg(op, f_content, f_context, vm);
                                    self.backend.emit_mov_r_r(&tmp_res, &tmp_op);
                                } else {
                                    panic!("unexpected op (expect ireg): {}", op)
                                }
                            }
                            op::ConvOp::SITOFP => {
                                let tmp_res = self.get_result_value(node);

                                assert!(self.match_ireg(op), "unexpected op (expected ireg): {}", op);
                                let tmp_op = self.emit_ireg(op, f_content, f_context, vm);

                                match to_ty.v {
                                    MuType_::Double => self.backend.emit_cvtsi2sd_f64_r(&tmp_res, &tmp_op),
                                    MuType_::Float  => self.backend.emit_cvtsi2ss_f32_r(&tmp_res, &tmp_op),
                                    _ => panic!("expecing fp type as to type in SITOFP, found {}", to_ty)
                                }
                            }
                            op::ConvOp::FPTOSI => {
                                let tmp_res = self.get_result_value(node);

                                assert!(self.match_fpreg(op), "unexpected op (expected fpreg): {}", op);
                                let tmp_op = self.emit_fpreg(op, f_content, f_context, vm);

                                if from_ty.is_double() {
                                    self.backend.emit_cvtsd2si_r_f64(&tmp_res, &tmp_op);
                                } else if from_ty.is_float() {
                                    self.backend.emit_cvtss2si_r_f32(&tmp_res, &tmp_op);
                                } else {
                                    panic!("expected fp type as from type in FPTOSI, found {}", to_ty)
                                }
                            }
                            op::ConvOp::UITOFP => {
                                let tmp_res = self.get_result_value(node);

                                assert!(self.match_ireg(op), "unexpected op (expected ireg): {}", op);
                                let tmp_op = self.emit_ireg(op, f_content, f_context, vm);

                                let op_ty_size = vm.get_backend_type_info(tmp_op.ty.id()).size;

                                if to_ty.is_double() {
                                    match op_ty_size {
                                        8 => {
                                            // movd/movq op -> res
                                            self.backend.emit_mov_fpr_r64(&tmp_res, &tmp_op);

                                            // punpckldq UITOFP_C0, tmp_res -> tmp_res
                                            // (interleaving low bytes: xmm = xmm[0] mem[0] xmm[1] mem[1]
                                            let mem_c0 = self.get_mem_for_const(UITOFP_C0.clone(), vm);
                                            self.backend.emit_punpckldq_f64_mem128(&tmp_res, &mem_c0);

                                            // subpd UITOFP_C1, tmp_res -> tmp_res
                                            let mem_c1 = self.get_mem_for_const(UITOFP_C1.clone(), vm);
                                            self.backend.emit_subpd_f64_mem128(&tmp_res, &mem_c1);

                                            // haddpd tmp_res, tmp_res -> tmp_res
                                            self.backend.emit_haddpd_f64_f64(&tmp_res, &tmp_res);
                                        }
                                        4 => {
                                            let tmp = self.make_temporary(f_context, UINT64_TYPE.clone(), vm);

                                            // movl op -> tmp(32)
                                            let tmp32 = unsafe { tmp.as_type(UINT32_TYPE.clone()) };
                                            self.backend.emit_mov_r_r(&tmp32, &tmp_op);

                                            // cvtsi2sd %tmp(64) -> %tmp_res
                                            self.backend.emit_cvtsi2sd_f64_r(&tmp_res, &tmp);
                                        }
                                        2 | 1 => {
                                            let tmp_op32 = unsafe { tmp_op.as_type(UINT32_TYPE.clone()) };
                                            self.backend.emit_cvtsi2sd_f64_r(&tmp_res, &tmp_op32);
                                        }
                                        _ => panic!("not implemented int length {}", op_ty_size)
                                    }
                                } else if to_ty.is_float() {
                                    match op_ty_size {
                                        8 => {
                                            // movl %tmp_op -> %tmp1
                                            let tmp1 = self.make_temporary(f_context, UINT32_TYPE.clone(), vm);
                                            self.backend.emit_mov_r_r(&tmp1, unsafe {&tmp_op.as_type(UINT32_TYPE.clone())});

                                            // andl %tmp1 $1 -> %tmp1
                                            self.backend.emit_and_r_imm(&tmp1, 1);

                                            // testq %tmp_op %tmp_op
                                            self.backend.emit_test_r_r(&tmp_op, &tmp_op);

                                            let blk_if_signed     = format!("{}_{}_uitofp_float_if_signed", self.current_fv_id, node.id());
                                            let blk_if_not_signed = format!("{}_{}_uitofp_float_if_not_signed", self.current_fv_id, node.id());
                                            let blk_done          = format!("{}_{}_uitofp_float_done", self.current_fv_id, node.id());

                                            // js %if_signed
                                            self.backend.emit_js(blk_if_signed.clone());
                                            self.finish_block();

                                            // blk_if_not_signed:
                                            self.start_block(blk_if_not_signed);

                                            // cvtsi2ss %tmp_op -> %tmp_res
                                            self.backend.emit_cvtsi2ss_f32_r(&tmp_res, &tmp_op);

                                            // jmp blk_done
                                            self.backend.emit_jmp(blk_done.clone());
                                            self.finish_block();

                                            // blk_if_signed:
                                            self.start_block(blk_if_signed);

                                            // shr %tmp_op $1 -> %tmp_op
                                            self.backend.emit_shr_r_imm8(&tmp_op, 1);

                                            // or %tmp_op %tmp1 -> %tmp1
                                            self.backend.emit_or_r_r(unsafe {&tmp1.as_type(UINT64_TYPE.clone())}, &tmp_op);

                                            // cvtsi2ss %tmp1 -> %tmp_res
                                            self.backend.emit_cvtsi2ss_f32_r(&tmp_res, &tmp1);

                                            // addss %tmp_res %tmp_res -> %tmp_res
                                            self.backend.emit_addss_f32_f32(&tmp_res, &tmp_res);
                                            self.finish_block();

                                            self.start_block(blk_done);
                                        }
                                        4 => {
                                            // movl %tmp_op -> %tmp1
                                            let tmp1 = self.make_temporary(f_context, UINT32_TYPE.clone(), vm);
                                            self.backend.emit_mov_r_r(&tmp1, &tmp_op);

                                            // cvtsi2ssq %tmp1(64) -> %tmp_res
                                            self.backend.emit_cvtsi2ss_f32_r(&tmp_res, unsafe {&tmp1.as_type(UINT64_TYPE.clone())});
                                        }
                                        2 | 1 => {
                                            let tmp_op32 = unsafe {tmp_op.as_type(UINT32_TYPE.clone())};

                                            // cvtsi2ss %tmp_op32 -> %tmp_res
                                            self.backend.emit_cvtsi2ss_f32_r(&tmp_res, &tmp_op32);
                                        }
                                        _ => panic!("not implemented int length {}", op_ty_size)
                                    }
                                } else {
                                    panic!("expect double or float")
                                }
                            }
                            op::ConvOp::FPTOUI => {
                                let tmp_res = self.get_result_value(node);

                                assert!(self.match_fpreg(op), "unexpected op (expected fpreg): {}", op);
                                let tmp_op = self.emit_fpreg(op, f_content, f_context, vm);
                                let res_ty_size = vm.get_backend_type_info(tmp_res.ty.id()).size;

                                if from_ty.is_double() {
                                    match res_ty_size {
                                        8 => {
                                            let tmp1 = self.make_temporary(f_context, DOUBLE_TYPE.clone(), vm);
                                            let tmp2 = self.make_temporary(f_context, DOUBLE_TYPE.clone(), vm);

                                            // movsd FPTOUI_C_DOUBLE -> %tmp1
                                            let mem_c = self.get_mem_for_const(FPTOUI_C_DOUBLE.clone(), vm);
                                            self.backend.emit_movsd_f64_mem64(&tmp1, &mem_c);

                                            // movapd %tmp_op -> %tmp2
                                            self.backend.emit_movapd_f64_f64(&tmp2, &tmp_op);

                                            // subsd %tmp1, %tmp2 -> %tmp2
                                            self.backend.emit_subsd_f64_f64(&tmp2, &tmp1);

                                            // cvttsd2si %tmp2 -> %tmp_res
                                            self.backend.emit_cvttsd2si_r_f64(&tmp_res, &tmp2);

                                            let tmp_const = self.make_temporary(f_context, UINT64_TYPE.clone(), vm);
                                            // mov 0x8000000000000000 -> %tmp_const
                                            self.backend.emit_mov_r64_imm64(&tmp_const, -9223372036854775808i64);

                                            // xor %tmp_res, %tmp_const -> %tmp_const
                                            self.backend.emit_xor_r_r(&tmp_const, &tmp_res);

                                            // cvttsd2si %tmp_op -> %tmp_res
                                            self.backend.emit_cvttsd2si_r_f64(&tmp_res, &tmp_op);

                                            // ucomisd %tmp_op %tmp1
                                            self.backend.emit_ucomisd_f64_f64(&tmp1, &tmp_op);

                                            // cmovaeq %tmp_const -> %tmp_res
                                            self.backend.emit_cmovae_r_r(&tmp_res, &tmp_const);
                                        }
                                        4 => {
                                            let tmp_res64 = unsafe { tmp_res.as_type(UINT64_TYPE.clone()) };

                                            // cvttsd2si %tmp_op -> %tmp_res(64)
                                            self.backend.emit_cvttsd2si_r_f64(&tmp_res64, &tmp_op);
                                        }
                                        2 | 1 => {
                                            let tmp_res32 = unsafe { tmp_res.as_type(UINT32_TYPE.clone()) };

                                            // cvttsd2si %tmp_op -> %tmp_res(32)
                                            self.backend.emit_cvttsd2si_r_f64(&tmp_res32, &tmp_op);

                                            // movz %tmp_res -> %tmp_res(32)
                                            self.backend.emit_movz_r_r(&tmp_res32, &tmp_res);
                                        }
                                        _ => panic!("not implemented int length {}", res_ty_size)
                                    }
                                } else if from_ty.is_float() {
                                    match res_ty_size {
                                        8 => {
                                            let tmp1 = self.make_temporary(f_context, FLOAT_TYPE.clone(), vm);
                                            let tmp2 = self.make_temporary(f_context, FLOAT_TYPE.clone(), vm);

                                            // movss FPTOUI_C_FLOAT -> %tmp1
                                            let mem_c = self.get_mem_for_const(FPTOUI_C_FLOAT.clone(), vm);
                                            self.backend.emit_movss_f32_mem32(&tmp1, &mem_c);

                                            // movaps %tmp_op -> %tmp2
                                            self.backend.emit_movaps_f32_f32(&tmp2, &tmp_op);

                                            // subss %tmp1, %tmp2 -> %tmp2
                                            self.backend.emit_subss_f32_f32(&tmp2, &tmp1);

                                            // cvttss2si %tmp2 -> %tmp_res
                                            self.backend.emit_cvttss2si_r_f32(&tmp_res, &tmp2);

                                            let tmp_const = self.make_temporary(f_context, UINT64_TYPE.clone(), vm);
                                            // mov 0x8000000000000000 -> %tmp_const
                                            self.backend.emit_mov_r64_imm64(&tmp_const, -9223372036854775808i64);

                                            // xor %tmp_res, %tmp_const -> %tmp_const
                                            self.backend.emit_xor_r_r(&tmp_const, &tmp_res);

                                            // cvttss2si %tmp_op -> %tmp_res
                                            self.backend.emit_cvttss2si_r_f32(&tmp_res, &tmp_op);

                                            // ucomiss %tmp_op %tmp1
                                            self.backend.emit_ucomiss_f32_f32(&tmp1, &tmp_op);

                                            // cmovaeq %tmp_const -> %tmp_res
                                            self.backend.emit_cmovae_r_r(&tmp_res, &tmp_const);
                                        }
                                        4 => {
                                            let tmp_res64 = unsafe { tmp_res.as_type(UINT64_TYPE.clone())};

                                            // cvttss2si %tmp_op -> %tmp_res(64)
                                            self.backend.emit_cvttss2si_r_f32(&tmp_res64, &tmp_op);
                                        }
                                        2 | 1 => {
                                            let tmp_res32 = unsafe {tmp_res.as_type(UINT32_TYPE.clone())};

                                            // cvttss2si %tmp_op -> %tmp_res(32)
                                            self.backend.emit_cvttss2si_r_f32(&tmp_res32, &tmp_op);

                                            // movz %tmp_res(32) -> %tmp_res
                                            self.backend.emit_movz_r_r(&tmp_res32, &tmp_res);
                                        }
                                        _ => panic!("not implemented int length {}", res_ty_size)
                                    }
                                } else {
                                    panic!("expect double or float")
                                }
                            }
                            _ => unimplemented!()
                        }
                    }
                    
                    // load on x64 generates mov inst (no matter what order is specified)
                    // https://www.cl.cam.ac.uk/~pes20/cpp/cpp0xmappings.html
                    Instruction_::Load{is_ptr, order, mem_loc} => {
                        trace!("instsel on LOAD");

                        let ref ops = inst.ops;
                        let ref loc_op = ops[mem_loc];
                        
                        // check order
                        match order {
                            MemoryOrder::Relaxed 
                            | MemoryOrder::Consume 
                            | MemoryOrder::Acquire
                            | MemoryOrder::SeqCst
                            | MemoryOrder::NotAtomic => {},
                            _ => panic!("didnt expect order {:?} with store inst", order)
                        }                        

                        let resolved_loc = self.emit_node_addr_to_value(loc_op, f_content, f_context, vm);
                        let res_temp = self.get_result_value(node);

                        if self.match_ireg(node) {
                            self.backend.emit_mov_r_mem(&res_temp, &resolved_loc);
                        } else if self.match_ireg_ex(node) {
                            let (res_l, res_h) = self.split_int128(&res_temp, f_context, vm);

                            // load lower half
                            self.backend.emit_mov_r_mem(&res_l, &resolved_loc);

                            // shift ptr, and load higher half
                            let loc = self.addr_const_offset_adjust(resolved_loc.extract_memory_location().unwrap(), POINTER_SIZE as u64, vm);
                            let val_loc = self.make_value_memory_location(loc, vm);
                            self.backend.emit_mov_r_mem(&res_h, &val_loc);
                        } else if self.match_fpreg(node) {
                            match res_temp.ty.v {
                                MuType_::Double => self.backend.emit_movsd_f64_mem64(&res_temp, &resolved_loc),
                                MuType_::Float  => self.backend.emit_movss_f32_mem32(&res_temp, &resolved_loc),
                                _ => panic!("expect double or float")
                            }
                        } else {
                            unimplemented!()
                        }
                    }
                    
                    Instruction_::Store{is_ptr, order, mem_loc, value} => {
                        trace!("instsel on STORE");

                        let ref ops = inst.ops;
                        let ref loc_op = ops[mem_loc];
                        let ref val_op = ops[value];
                        
                        let generate_plain_mov : bool = {
                            match order {
                                MemoryOrder::Relaxed
                                | MemoryOrder::Release
                                | MemoryOrder::NotAtomic => true,
                                MemoryOrder::SeqCst => false,
                                _ => panic!("didnt expect order {:?} with store inst", order)
                            }
                        };
                        
                        let resolved_loc = self.emit_node_addr_to_value(loc_op, f_content, f_context, vm);

                        if self.match_iimm(val_op) {
                            let (val, len) = self.node_iimm_to_i32_with_len(val_op);
                            if generate_plain_mov {
                                self.backend.emit_mov_mem_imm(&resolved_loc, val, len);
                            } else {
                                unimplemented!()
                            }
                        } else if self.match_ireg(val_op) {
                            let val = self.emit_ireg(val_op, f_content, f_context, vm);
                            if generate_plain_mov {
                                self.backend.emit_mov_mem_r(&resolved_loc, &val);
                            } else {
                                unimplemented!()
                            }
                        } else if self.match_ireg_ex(val_op) {
                            let (val_l, val_h) = self.emit_ireg_ex(val_op, f_content, f_context, vm);
                            if generate_plain_mov {
                                // store lower half
                                self.backend.emit_mov_mem_r(&resolved_loc, &val_l);

                                // shift pointer, and store higher hal
                                let loc = self.addr_const_offset_adjust(resolved_loc.extract_memory_location().unwrap(),
                                                                        POINTER_SIZE as u64, vm);
                                let loc_val = self.make_value_memory_location(loc, vm);

                                self.backend.emit_mov_mem_r(&loc_val, &val_h);
                            } else {
                                unimplemented!()
                            }
                        } else if self.match_fpreg(val_op) {
                            let val = self.emit_fpreg(val_op, f_content, f_context, vm);

                            match val.ty.v {
                                MuType_::Double => self.backend.emit_movsd_mem64_f64(&resolved_loc, &val),
                                MuType_::Float  => self.backend.emit_movss_mem32_f32(&resolved_loc, &val),
                                _ => panic!("unexpected fp type: {}", val.ty)
                            }
                        } else {
                            unimplemented!()
                        }
                    }

                    // memory insts: calculate the address, then lea
                    Instruction_::GetIRef(_)
                    | Instruction_::GetFieldIRef{..}
                    | Instruction_::GetVarPartIRef{..}
                    | Instruction_::ShiftIRef{..}
                    | Instruction_::GetElementIRef{..} => {
                        trace!("instsel on GET/FIELD/VARPART/SHIFT/ELEM IREF");

                        let mem_addr = self.emit_get_mem_from_inst(node, f_content, f_context, vm);
                        let tmp_res  = self.get_result_value(node);

                        self.backend.emit_lea_r64(&tmp_res, &mem_addr);
                    }
                    
                    Instruction_::ThreadExit => {
                        trace!("instsel on THREADEXIT");
                        // emit a call to swap_back_to_native_stack(sp_loc: Address)
                        
                        // get thread local and add offset to get sp_loc
                        let tl = self.emit_get_threadlocal(Some(node), f_content, f_context, vm);
                        self.backend.emit_add_r_imm(&tl, *thread::NATIVE_SP_LOC_OFFSET as i32);
                        
                        self.emit_runtime_entry(&entrypoints::SWAP_BACK_TO_NATIVE_STACK, vec![tl.clone()], None, Some(node), f_content, f_context, vm);
                    }

                    Instruction_::CommonInst_GetThreadLocal => {
                        trace!("instsel on GETTHREADLOCAL");
                        // get thread local
                        let tl = self.emit_get_threadlocal(Some(node), f_content, f_context, vm);

                        let tmp_res = self.get_result_value(node);

                        // load [tl + USER_TLS_OFFSET] -> tmp_res
                        self.emit_load_base_offset(&tmp_res, &tl, *thread::USER_TLS_OFFSET as i32, vm);
                    }
                    Instruction_::CommonInst_SetThreadLocal(op) => {
                        trace!("instsel on SETTHREADLOCAL");

                        let ref ops = inst.ops;
                        let ref op = ops[op];

                        debug_assert!(self.match_ireg(op));

                        let tmp_op = self.emit_ireg(op, f_content, f_context, vm);

                        // get thread local
                        let tl = self.emit_get_threadlocal(Some(node), f_content, f_context, vm);

                        // store tmp_op -> [tl + USER_TLS_OFFSTE]
                        self.emit_store_base_offset(&tl, *thread::USER_TLS_OFFSET as i32, &tmp_op, vm);
                    }

                    Instruction_::CommonInst_Pin(op) => {
                        trace!("instsel on PIN");

                        if !mm::GC_MOVES_OBJECT {
                            // non-moving GC: pin is a nop (move from op to result)
                            let ref ops = inst.ops;
                            let ref op = ops[op];

                            let tmp_res = self.get_result_value(node);

                            self.emit_move_node_to_value(&tmp_res, op, f_content, f_context, vm);
                        } else {
                            unimplemented!()
                        }
                    }
                    Instruction_::CommonInst_Unpin(_) => {
                        trace!("instsel on UNPIN");

                        if !mm::GC_MOVES_OBJECT {
                            // do nothing
                        } else {
                            unimplemented!()
                        }
                    }


                    Instruction_::Move(op) => {
                        trace!("instsel on MOVE (internal IR)");

                        let ref ops = inst.ops;
                        let ref op = ops[op];

                        let tmp_res = self.get_result_value(node);

                        self.emit_move_node_to_value(&tmp_res, op, f_content, f_context, vm);
                    }
                    
                    Instruction_::New(ref ty) => {
                        trace!("instsel on NEW");

                        if cfg!(debug_assertions) {
                            match ty.v {
                                MuType_::Hybrid(_) => panic!("cannot use NEW for hybrid, use NEWHYBRID instead"),
                                _ => {}
                            }
                        }

                        let ty_info = vm.get_backend_type_info(ty.id());
                        let size = ty_info.size;
                        let ty_align= ty_info.alignment;

                        let const_size = self.make_value_int_const(size as u64, vm);

                        let tmp_allocator = self.emit_get_allocator(node, f_content, f_context, vm);
                        let tmp_res = self.emit_alloc_sequence(tmp_allocator.clone(), const_size, ty_align, node, f_content, f_context, vm);

                        // ASM: call muentry_init_object(%allocator, %tmp_res, %encode)
                        let encode = self.make_value_int_const(mm::get_gc_type_encode(ty_info.gc_type.id), vm);
                        self.emit_runtime_entry(
                            &entrypoints::INIT_OBJ,
                            vec![tmp_allocator.clone(), tmp_res.clone(), encode],
                            None,
                            Some(node), f_content, f_context, vm
                        );
                    }

                    Instruction_::NewHybrid(ref ty, var_len) => {
                        trace!("instsel on NEWHYBRID");

                        if cfg!(debug_assertions) {
                            match ty.v {
                                MuType_::Hybrid(_) => {},
                                _ => panic!("NEWHYBRID is only for allocating hybrid types, use NEW for others")
                            }
                        }

                        let ty_info = vm.get_backend_type_info(ty.id());
                        let ty_align = ty_info.alignment;
                        let fix_part_size = ty_info.size;
                        let var_ty_size = match ty_info.elem_padded_size {
                            Some(sz) => sz,
                            None => panic!("expect HYBRID type here with elem_padded_size, found {}", ty_info)
                        };

                        // actual size = fix_part_size + var_ty_size * len
                        let (actual_size, length) = {
                            let ref ops = inst.ops;
                            let ref var_len = ops[var_len];

                            if self.match_iimm(var_len) {
                                let var_len = self.node_iimm_to_i32(var_len);
                                let actual_size = fix_part_size + var_ty_size * (var_len as usize);

                                (
                                    self.make_value_int_const(actual_size as u64, vm),
                                    self.make_value_int_const(var_len as u64, vm)
                                )
                            } else {
                                let tmp_actual_size = self.make_temporary(f_context, UINT64_TYPE.clone(), vm);
                                let tmp_var_len = self.emit_ireg(var_len, f_content, f_context, vm);

                                match math::is_power_of_two(var_ty_size) {
                                    Some(shift) => {
                                        // use tmp_actual_size as result - we do not want to change tmp_var_len
                                        self.backend.emit_mov_r_r(&tmp_actual_size, &tmp_var_len);

                                        if shift != 0 {
                                            // a shift-left will get the total size of var part
                                            self.backend.emit_shl_r_imm8(&tmp_actual_size, shift as i8);
                                        }

                                        // add with fix-part size
                                        self.backend.emit_add_r_imm(&tmp_actual_size, fix_part_size as i32);
                                    }
                                    None => {
                                        // we need to do a multiply

                                        // mov var_ty_size -> rax
                                        self.backend.emit_mov_r_imm(&x86_64::RAX, var_ty_size as i32);

                                        // mul tmp_var_len, rax -> rdx:rax
                                        self.backend.emit_mul_r(&tmp_var_len);

                                        // add with fix-part size
                                        self.backend.emit_add_r_imm(&x86_64::RAX, fix_part_size as i32);

                                        // mov result to tmp_actual_size
                                        self.backend.emit_mov_r_r(&tmp_actual_size, &x86_64::RAX);
                                    }
                                }

                                (tmp_actual_size, tmp_var_len)
                            }
                        };

                        let tmp_allocator = self.emit_get_allocator(node, f_content, f_context, vm);
                        let tmp_res = self.emit_alloc_sequence(tmp_allocator.clone(), actual_size, ty_align, node, f_content, f_context, vm);

                        // ASM: call muentry_init_object(%allocator, %tmp_res, %encode)
                        let encode = self.make_value_int_const(mm::get_gc_type_encode(ty_info.gc_type.id), vm);
                        self.emit_runtime_entry(
                            &entrypoints::INIT_HYBRID,
                            vec![tmp_allocator.clone(), tmp_res.clone(), encode, length],
                            None,
                            Some(node), f_content, f_context, vm
                        );
                    }
                    
                    Instruction_::Throw(op_index) => {
                        trace!("instsel on THROW");

                        let ref ops = inst.ops;
                        let ref exception_obj = ops[op_index];
                        
                        self.emit_runtime_entry(
                            &entrypoints::THROW_EXCEPTION, 
                            vec![exception_obj.clone_value()], 
                            None,
                            Some(node), f_content, f_context, vm);
                    }

                    Instruction_::PrintHex(index) => {
                        trace!("instsel on PRINTHEX");

                        let ref ops = inst.ops;
                        let ref op = ops[index];

                        self.emit_runtime_entry(
                            &entrypoints::PRINT_HEX,
                            vec![op.clone_value()],
                            None,
                            Some(node), f_content, f_context, vm
                        );
                    }
    
                    _ => unimplemented!()
                } // main switch
            },
            
            TreeNode_::Value(ref p) => {
        
            }
        }
    }
    
    fn make_temporary(&mut self, f_context: &mut FunctionContext, ty: P<MuType>, vm: &VM) -> P<Value> {
        f_context.make_temporary(vm.next_id(), ty).clone_value()
    }
    
    fn make_memory_op_base_offset (&mut self, base: &P<Value>, offset: i32, ty: P<MuType>, vm: &VM) -> P<Value> {
        P(Value{
            hdr: MuEntityHeader::unnamed(vm.next_id()),
            ty: ty.clone(),
            v: Value_::Memory(MemoryLocation::Address{
                base: base.clone(),
                offset: Some(self.make_value_int_const(offset as u64, vm)),
                index: None,
                scale: None
            })
        })
    }

    fn make_memory_op_base_index(&mut self, base: &P<Value>, index: &P<Value>, scale: u8, ty: P<MuType>, vm: &VM) -> P<Value> {
        P(Value{
            hdr: MuEntityHeader::unnamed(vm.next_id()),
            ty: ty.clone(),
            v: Value_::Memory(MemoryLocation::Address{
                base: base.clone(),
                offset: None,
                index: Some(index.clone()),
                scale: Some(scale)
            })
        })
    }
    
    fn make_value_int_const (&mut self, val: u64, vm: &VM) -> P<Value> {
        P(Value{
            hdr: MuEntityHeader::unnamed(vm.next_id()),
            ty: UINT64_TYPE.clone(),
            v: Value_::Constant(Constant::Int(val))
        })
    }

    fn make_value_memory_location (&mut self, loc: MemoryLocation, vm: &VM) -> P<Value> {
        P(Value{
            hdr: MuEntityHeader::unnamed(vm.next_id()),
            ty : ADDRESS_TYPE.clone(),
            v  : Value_::Memory(loc)
        })
    }

    fn emit_binop (&mut self, node: &TreeNode, inst: &Instruction, op: BinOp, op1: OpIndex, op2: OpIndex, f_content: &FunctionContent, f_context: &mut FunctionContext, vm: &VM) {
        let ref ops = inst.ops;

        let res_tmp = self.get_result_value(node);

        match op {
            op::BinOp::Add => {
                if self.match_ireg(&ops[op1]) && self.match_iimm(&ops[op2]) {
                    trace!("emit add-ireg-imm");

                    let reg_op1 = self.emit_ireg(&ops[op1], f_content, f_context, vm);
                    let reg_op2 = self.node_iimm_to_i32(&ops[op2]);

                    // mov op1, res
                    self.backend.emit_mov_r_r(&res_tmp, &reg_op1);
                    // add op2, res
                    self.backend.emit_add_r_imm(&res_tmp, reg_op2);
                } else if self.match_ireg(&ops[op1]) && self.match_mem(&ops[op2]) {
                    trace!("emit add-ireg-mem");

                    let reg_op1 = self.emit_ireg(&ops[op1], f_content, f_context, vm);
                    let reg_op2 = self.emit_mem(&ops[op2], vm);

                    // mov op1, res
                    self.backend.emit_mov_r_r(&res_tmp, &reg_op1);
                    // add op2 res
                    self.backend.emit_add_r_mem(&res_tmp, &reg_op2);
                } else if self.match_ireg(&ops[op1]) && self.match_ireg(&ops[op2]) {
                    trace!("emit add-ireg-ireg");

                    let reg_op1 = self.emit_ireg(&ops[op1], f_content, f_context, vm);
                    let reg_op2 = self.emit_ireg(&ops[op2], f_content, f_context, vm);

                    // mov op1, res
                    self.backend.emit_mov_r_r(&res_tmp, &reg_op1);
                    // add op2 res
                    self.backend.emit_add_r_r(&res_tmp, &reg_op2);
                } else if self.match_ireg_ex(&ops[op1]) && self.match_ireg_ex(&ops[op2]){
                    trace!("emit add-iregex-iregex");

                    let (op1_l, op1_h) = self.emit_ireg_ex(&ops[op1], f_content, f_context, vm);
                    let (op2_l, op2_h) = self.emit_ireg_ex(&ops[op2], f_content, f_context, vm);

                    // make result split
                    // mov op1 to res
                    let (res_l, res_h) = self.split_int128(&res_tmp, f_context, vm);
                    self.backend.emit_mov_r_r(&res_l, &op1_l);
                    self.backend.emit_mov_r_r(&res_h, &op1_h);

                    // add res_l op2_l -> res_l
                    self.backend.emit_add_r_r(&res_l, &op2_l);

                    // adc res_h op2_h -> res_h
                    self.backend.emit_adc_r_r(&res_h, &op2_h);
                } else {
                    unimplemented!()
                }
            },
            op::BinOp::Sub => {
                if self.match_ireg(&ops[op1]) && self.match_iimm(&ops[op2]) {
                    trace!("emit sub-ireg-imm");

                    let reg_op1 = self.emit_ireg(&ops[op1], f_content, f_context, vm);
                    let imm_op2 = self.node_iimm_to_i32(&ops[op2]);

                    // mov op1, res
                    self.backend.emit_mov_r_r(&res_tmp, &reg_op1);
                    // sub op2, res
                    self.backend.emit_sub_r_imm(&res_tmp, imm_op2);
                } else if self.match_ireg(&ops[op1]) && self.match_mem(&ops[op2]) {
                    trace!("emit sub-ireg-mem");

                    let reg_op1 = self.emit_ireg(&ops[op1], f_content, f_context, vm);
                    let mem_op2 = self.emit_mem(&ops[op2], vm);

                    // mov op1, res
                    self.backend.emit_mov_r_r(&res_tmp, &reg_op1);
                    // sub op2 res
                    self.backend.emit_sub_r_mem(&res_tmp, &mem_op2);
                } else if self.match_ireg(&ops[op1]) && self.match_ireg(&ops[op2]) {
                    trace!("emit sub-ireg-ireg");

                    let reg_op1 = self.emit_ireg(&ops[op1], f_content, f_context, vm);
                    let reg_op2 = self.emit_ireg(&ops[op2], f_content, f_context, vm);

                    // mov op1, res
                    self.backend.emit_mov_r_r(&res_tmp, &reg_op1);
                    // add op2 res
                    self.backend.emit_sub_r_r(&res_tmp, &reg_op2);
                } else if self.match_ireg_ex(&ops[op1]) && self.match_ireg_ex(&ops[op2]){
                    trace!("emit sub-iregex-iregex");

                    let (op1_l, op1_h) = self.emit_ireg_ex(&ops[op1], f_content, f_context, vm);
                    let (op2_l, op2_h) = self.emit_ireg_ex(&ops[op2], f_content, f_context, vm);

                    // make result split
                    // mov op1 to res
                    let (res_l, res_h) = self.split_int128(&res_tmp, f_context, vm);
                    self.backend.emit_mov_r_r(&res_l, &op1_l);
                    self.backend.emit_mov_r_r(&res_h, &op1_h);

                    // sub res_l op2_l -> res_l
                    self.backend.emit_sub_r_r(&res_l, &op2_l);

                    // sbb res_h op2_h -> res_h
                    self.backend.emit_sbb_r_r(&res_h, &op2_h);
                } else {
                    unimplemented!()
                }
            },
            op::BinOp::And => {
                let op1 = &ops[op1];
                let op2 = &ops[op2];

                if self.match_ireg(op1) && self.match_iimm(op2) {
                    trace!("emit and-ireg-iimm");

                    let tmp_op1 = self.emit_ireg(op1, f_content, f_context, vm);
                    let imm_op2 = self.node_iimm_to_i32(op2);

                    // mov op1 -> res
                    self.backend.emit_mov_r_r(&res_tmp, &tmp_op1);
                    // and op2, res -> res
                    self.backend.emit_and_r_imm(&res_tmp, imm_op2);
                } else if self.match_ireg(op1) && self.match_mem(op2) {
                    trace!("emit and-ireg-mem");

                    let tmp_op1 = self.emit_ireg(op1, f_content, f_context, vm);
                    let mem_op2 = self.emit_mem(op2, vm);

                    // mov op1, res
                    self.backend.emit_mov_r_r(&res_tmp, &tmp_op1);
                    // and op2, res -> res
                    self.backend.emit_and_r_mem(&res_tmp, &mem_op2);
                } else if self.match_ireg(op1) && self.match_ireg(op2) {
                    trace!("emit and-ireg-ireg");

                    let tmp_op1 = self.emit_ireg(op1, f_content, f_context, vm);
                    let tmp_op2 = self.emit_ireg(op2, f_content, f_context, vm);

                    // mov op1, res
                    self.backend.emit_mov_r_r(&res_tmp, &tmp_op1);
                    // and op2, res -> res
                    self.backend.emit_and_r_r(&res_tmp, &tmp_op2);
                } else if self.match_ireg_ex(op1) && self.match_ireg_ex(op2){
                    trace!("emit and-iregex-iregex");

                    let (op1_l, op1_h) = self.emit_ireg_ex(op1, f_content, f_context, vm);
                    let (op2_l, op2_h) = self.emit_ireg_ex(op2, f_content, f_context, vm);

                    // make result split
                    // mov op1 to res
                    let (res_l, res_h) = self.split_int128(&res_tmp, f_context, vm);
                    self.backend.emit_mov_r_r(&res_l, &op1_l);
                    self.backend.emit_mov_r_r(&res_h, &op1_h);

                    // and res_l op2_l -> res_l
                    self.backend.emit_and_r_r(&res_l, &op2_l);

                    // and res_h op2_h -> res_h
                    self.backend.emit_and_r_r(&res_h, &op2_h);
                } else {
                    unimplemented!()
                }
            },
            op::BinOp::Or => {
                let op1 = &ops[op1];
                let op2 = &ops[op2];

                if self.match_ireg(op1) && self.match_iimm(op2) {
                    trace!("emit or-ireg-iimm");

                    let tmp_op1 = self.emit_ireg(op1, f_content, f_context, vm);
                    let imm_op2 = self.node_iimm_to_i32(op2);

                    // mov op1 -> res
                    self.backend.emit_mov_r_r(&res_tmp, &tmp_op1);
                    // Or op2, res -> res
                    self.backend.emit_or_r_imm(&res_tmp, imm_op2);
                } else if self.match_ireg(op1) && self.match_mem(op2) {
                    trace!("emit or-ireg-mem");

                    let tmp_op1 = self.emit_ireg(op1, f_content, f_context, vm);
                    let mem_op2 = self.emit_mem(op2, vm);

                    // mov op1, res
                    self.backend.emit_mov_r_r(&res_tmp, &tmp_op1);
                    // Or op2, res -> res
                    self.backend.emit_or_r_mem(&res_tmp, &mem_op2);
                } else if self.match_ireg(op1) && self.match_ireg(op2) {
                    trace!("emit or-ireg-ireg");

                    let tmp_op1 = self.emit_ireg(op1, f_content, f_context, vm);
                    let tmp_op2 = self.emit_ireg(op2, f_content, f_context, vm);

                    // mov op1, res
                    self.backend.emit_mov_r_r(&res_tmp, &tmp_op1);
                    // Or op2, res -> res
                    self.backend.emit_or_r_r(&res_tmp, &tmp_op2);
                } else if self.match_ireg_ex(op1) && self.match_ireg_ex(op2){
                    trace!("emit or-iregex-iregex");

                    let (op1_l, op1_h) = self.emit_ireg_ex(op1, f_content, f_context, vm);
                    let (op2_l, op2_h) = self.emit_ireg_ex(op2, f_content, f_context, vm);

                    // make result split
                    // mov op1 to res
                    let (res_l, res_h) = self.split_int128(&res_tmp, f_context, vm);
                    self.backend.emit_mov_r_r(&res_l, &op1_l);
                    self.backend.emit_mov_r_r(&res_h, &op1_h);

                    // or res_l op2_l -> res_l
                    self.backend.emit_or_r_r(&res_l, &op2_l);

                    // or res_h op2_h -> res_h
                    self.backend.emit_or_r_r(&res_h, &op2_h);
                } else {
                    unimplemented!()
                }
            },
            op::BinOp::Xor => {
                let op1 = &ops[op1];
                let op2 = &ops[op2];

                if self.match_ireg(op1) && self.match_iimm(op2) {
                    trace!("emit xor-ireg-iimm");

                    let tmp_op1 = self.emit_ireg(op1, f_content, f_context, vm);
                    let imm_op2 = self.node_iimm_to_i32(op2);

                    // mov op1 -> res
                    self.backend.emit_mov_r_r(&res_tmp, &tmp_op1);
                    // xor op2, res -> res
                    self.backend.emit_xor_r_imm(&res_tmp, imm_op2);
                } else if self.match_ireg(op1) && self.match_mem(op2) {
                    trace!("emit xor-ireg-mem");

                    let tmp_op1 = self.emit_ireg(op1, f_content, f_context, vm);
                    let mem_op2 = self.emit_mem(op2, vm);

                    // mov op1, res
                    self.backend.emit_mov_r_r(&res_tmp, &tmp_op1);
                    // xor op2, res -> res
                    self.backend.emit_xor_r_mem(&res_tmp, &mem_op2);
                } else if self.match_ireg(op1) && self.match_ireg(op2) {
                    trace!("emit xor-ireg-ireg");

                    let tmp_op1 = self.emit_ireg(op1, f_content, f_context, vm);
                    let tmp_op2 = self.emit_ireg(op2, f_content, f_context, vm);

                    // mov op1, res
                    self.backend.emit_mov_r_r(&res_tmp, &tmp_op1);
                    // xor op2, res -> res
                    self.backend.emit_xor_r_r(&res_tmp, &tmp_op2);
                } else if self.match_ireg_ex(op1) && self.match_ireg_ex(op2){
                    trace!("emit xor-iregex-iregex");

                    let (op1_l, op1_h) = self.emit_ireg_ex(op1, f_content, f_context, vm);
                    let (op2_l, op2_h) = self.emit_ireg_ex(op2, f_content, f_context, vm);

                    // make result split
                    // mov op1 to res
                    let (res_l, res_h) = self.split_int128(&res_tmp, f_context, vm);
                    self.backend.emit_mov_r_r(&res_l, &op1_l);
                    self.backend.emit_mov_r_r(&res_h, &op1_h);

                    // xor res_l op2_l -> res_l
                    self.backend.emit_xor_r_r(&res_l, &op2_l);

                    // xor res_h op2_h -> res_h
                    self.backend.emit_xor_r_r(&res_h, &op2_h);
                } else {
                    unimplemented!()
                }
            }
            op::BinOp::Mul => {
                // mov op1 -> rax
                let op1 = &ops[op1];
                let op2 = &ops[op2];

                let op_len = match op1.clone_value().ty.get_int_length() {
                    Some(len) => len,
                    None => panic!("expected integer operand with MUL")
                };
                match op_len {
                    1...64 => {
                        trace!("emit mul");

                        let mreg_op1 = match op_len {
                            64 => x86_64::RAX.clone(),
                            32 => x86_64::EAX.clone(),
                            16 => x86_64::AX.clone(),
                            8  => x86_64::AL.clone(),
                            _ => unimplemented!()
                        };

                        if self.match_iimm(op1) {
                            let imm_op1 = self.node_iimm_to_i32(op1);

                            self.backend.emit_mov_r_imm(&mreg_op1, imm_op1);
                        } else if self.match_mem(op1) {
                            let mem_op1 = self.emit_mem(op1, vm);

                            self.backend.emit_mov_r_mem(&mreg_op1, &mem_op1);
                        } else if self.match_ireg(op1) {
                            let reg_op1 = self.emit_ireg(op1, f_content, f_context, vm);

                            self.backend.emit_mov_r_r(&mreg_op1, &reg_op1);
                        } else {
                            unimplemented!();
                        }

                        // mul op2
                        if self.match_iimm(op2) {
                            let imm_op2 = self.node_iimm_to_i32(op2);

                            // put imm in a temporary
                            // here we use result reg as temporary
                            self.backend.emit_mov_r_imm(&res_tmp, imm_op2);

                            self.backend.emit_mul_r(&res_tmp);
                        } else if self.match_mem(op2) {
                            let mem_op2 = self.emit_mem(op2, vm);

                            self.backend.emit_mul_mem(&mem_op2);
                        } else if self.match_ireg(op2) {
                            let reg_op2 = self.emit_ireg(op2, f_content, f_context, vm);

                            self.backend.emit_mul_r(&reg_op2);
                        } else {
                            unimplemented!();
                        }

                        // mov rax -> result
                        let res_len = res_tmp.ty.get_int_length().unwrap();
                        assert!(res_len == op_len, "op and res do not have matching type: {}", node);

                        match res_len {
                            64 => self.backend.emit_mov_r_r(&res_tmp, &x86_64::RAX),
                            32 => self.backend.emit_mov_r_r(&res_tmp, &x86_64::EAX),
                            16 => self.backend.emit_mov_r_r(&res_tmp, &x86_64::AX),
                            8  => self.backend.emit_mov_r_r(&res_tmp, &x86_64::AL),
                            _ => unimplemented!()
                        }
                    }
                    128 => {
                        if self.match_ireg_ex(op1) && self.match_ireg_ex(op2) {
                            trace!("emit mul128");

                            //     (hi, lo)
                            //      a   b
                            // x    c   d
                            // ------------
                            //      ad  bd
                            //  ad  bc
                            // ------------
                            //      t1  t2
                            //     (hi, lo)

                            let (b, a) = self.emit_ireg_ex(op1, f_content, f_context, vm);
                            let (d, c) = self.emit_ireg_ex(op2, f_content, f_context, vm);

                            // mov a -> t1
                            let t1 = self.make_temporary(f_context, UINT64_TYPE.clone(), vm);
                            self.backend.emit_mov_r_r(&t1, &a);

                            // imul d, t1 -> t1
                            self.backend.emit_imul_r_r(&t1, &d);

                            // mul d, b -> (RDX:RAX) as (carry:t2)
                            self.backend.emit_mov_r_r(&x86_64::RAX, &d);
                            self.backend.emit_mul_r(&b);

                            let t2 = self.make_temporary(f_context, UINT64_TYPE.clone(), vm);
                            self.backend.emit_mov_r_r(&t2, &x86_64::RAX);

                            // add t1, carry -> t1
                            self.backend.emit_add_r_r(&t1, &x86_64::RDX);

                            // mov c -> tt
                            let tt = self.make_temporary(f_context, UINT64_TYPE.clone(), vm);
                            self.backend.emit_mov_r_r(&tt, &c);

                            // imul b, tt -> tt
                            self.backend.emit_imul_r_r(&tt, &b);

                            // add t1, tt -> t1
                            self.backend.emit_add_r_r(&t1, &tt);

                            // result: t1(higher), t2(lower)
                            let (res_l, res_h) = self.split_int128(&res_tmp, f_context, vm);
                            self.backend.emit_mov_r_r(&res_l, &t2);
                            self.backend.emit_mov_r_r(&res_h, &t1);
                        } else {
                            unimplemented!()
                        }
                    }
                    _ => unimplemented!()
                }
            },
            op::BinOp::Udiv => {
                let op1 = &ops[op1];
                let op2 = &ops[op2];

                let op_len = match op1.clone_value().ty.get_int_length() {
                    Some(len) => len,
                    None => panic!("expect integer op in UDIV")
                };

                match op_len {
                    0...64 => {
                        self.emit_udiv(op1, op2, f_content, f_context, vm);

                        // mov rax -> result
                        match res_tmp.ty.get_int_length() {
                            Some(64) => self.backend.emit_mov_r_r(&res_tmp, &x86_64::RAX),
                            Some(32) => self.backend.emit_mov_r_r(&res_tmp, &x86_64::EAX),
                            Some(16) => self.backend.emit_mov_r_r(&res_tmp, &x86_64::AX),
                            Some(8)  => self.backend.emit_mov_r_r(&res_tmp, &x86_64::AL),
                            _ => unimplemented!()
                        }
                    }
                    128 => {
                        let (op1_l, op1_h) = self.emit_ireg_ex(op1, f_content, f_context, vm);
                        let (op2_l, op2_h) = self.emit_ireg_ex(op2, f_content, f_context, vm);

                        let (res_l, res_h) = self.split_int128(&res_tmp, f_context, vm);

                        self.emit_runtime_entry(&entrypoints::UDIV_U128,
                                                vec![op1_l.clone(), op1_h.clone(), op2_l.clone(), op2_h.clone()],
                                                Some(vec![res_l.clone(), res_h.clone()]),
                                                Some(node), f_content, f_context, vm);
                    }
                    _ => unimplemented!()
                }
            },
            op::BinOp::Sdiv => {
                let op1 = &ops[op1];
                let op2 = &ops[op2];

                let op_len = match op1.clone_value().ty.get_int_length() {
                    Some(len) => len,
                    None => panic!("expect integer op in SDIV")
                };

                match op_len {
                    0...64 => {
                        self.emit_idiv(op1, op2, f_content, f_context, vm);

                        // mov rax -> result
                        match res_tmp.ty.get_int_length() {
                            Some(64) => self.backend.emit_mov_r_r(&res_tmp, &x86_64::RAX),
                            Some(32) => self.backend.emit_mov_r_r(&res_tmp, &x86_64::EAX),
                            Some(16) => self.backend.emit_mov_r_r(&res_tmp, &x86_64::AX),
                            Some(8)  => self.backend.emit_mov_r_r(&res_tmp, &x86_64::AL),
                            _ => unimplemented!()
                        }
                    }
                    128 => {
                        let (op1_l, op1_h) = self.emit_ireg_ex(op1, f_content, f_context, vm);
                        let (op2_l, op2_h) = self.emit_ireg_ex(op2, f_content, f_context, vm);

                        let (res_l, res_h) = self.split_int128(&res_tmp, f_context, vm);

                        self.emit_runtime_entry(&entrypoints::SDIV_I128,
                                                vec![op1_l.clone(), op1_h.clone(), op2_l.clone(), op2_h.clone()],
                                                Some(vec![res_l.clone(), res_h.clone()]),
                                                Some(node), f_content, f_context, vm);
                    }
                    _ => unimplemented!()
                }
            },
            op::BinOp::Urem => {
                let op1 = &ops[op1];
                let op2 = &ops[op2];

                let op_len = match op1.clone_value().ty.get_int_length() {
                    Some(len) => len,
                    None => panic!("expect integer op in UREM")
                };

                match op_len {
                    0...64 => {
                        self.emit_udiv(op1, op2, f_content, f_context, vm);

                        // mov rdx -> result
                        match res_tmp.ty.get_int_length() {
                            Some(64) => self.backend.emit_mov_r_r(&res_tmp, &x86_64::RDX),
                            Some(32) => self.backend.emit_mov_r_r(&res_tmp, &x86_64::EDX),
                            Some(16) => self.backend.emit_mov_r_r(&res_tmp, &x86_64::DX),
                            Some(8)  => self.backend.emit_mov_r_r(&res_tmp, &x86_64::AH),
                            _ => unimplemented!()
                        }
                    }
                    128 => {
                        let (op1_l, op1_h) = self.emit_ireg_ex(op1, f_content, f_context, vm);
                        let (op2_l, op2_h) = self.emit_ireg_ex(op2, f_content, f_context, vm);

                        let (res_l, res_h) = self.split_int128(&res_tmp, f_context, vm);

                        self.emit_runtime_entry(&entrypoints::UREM_U128,
                                                vec![op1_l.clone(), op1_h.clone(), op2_l.clone(), op2_h.clone()],
                                                Some(vec![res_l.clone(), res_h.clone()]),
                                                Some(node), f_content, f_context, vm);
                    }
                    _ => unimplemented!()
                }
            },
            op::BinOp::Srem => {
                let op1 = &ops[op1];
                let op2 = &ops[op2];

                let op_len = match op1.clone_value().ty.get_int_length() {
                    Some(len) => len,
                    None => panic!("expect integer op in SREM")
                };

                match op_len {
                    0...64 => {
                        self.emit_idiv(op1, op2, f_content, f_context, vm);

                        // mov rdx -> result
                        match res_tmp.ty.get_int_length() {
                            Some(64) => self.backend.emit_mov_r_r(&res_tmp, &x86_64::RDX),
                            Some(32) => self.backend.emit_mov_r_r(&res_tmp, &x86_64::EDX),
                            Some(16) => self.backend.emit_mov_r_r(&res_tmp, &x86_64::DX),
                            Some(8)  => self.backend.emit_mov_r_r(&res_tmp, &x86_64::AH),
                            _ => unimplemented!()
                        }
                    }
                    128 => {
                        let (op1_l, op1_h) = self.emit_ireg_ex(op1, f_content, f_context, vm);
                        let (op2_l, op2_h) = self.emit_ireg_ex(op2, f_content, f_context, vm);

                        let (res_l, res_h) = self.split_int128(&res_tmp, f_context, vm);

                        self.emit_runtime_entry(&entrypoints::SREM_I128,
                                                vec![op1_l.clone(), op1_h.clone(), op2_l.clone(), op2_h.clone()],
                                                Some(vec![res_l.clone(), res_h.clone()]),
                                                Some(node), f_content, f_context, vm);
                    }
                    _ => unimplemented!()
                }
            },

            op::BinOp::Shl => {
                let op1 = &ops[op1];
                let op2 = &ops[op2];

                if self.match_ireg(op1) && self.match_iimm(op2) {
                    trace!("emit shl-ireg-iimm");

                    let tmp_op1 = self.emit_ireg(op1, f_content, f_context, vm);
                    let imm_op2 = self.node_iimm_to_i32(op2);

                    // mov op1 -> res
                    self.backend.emit_mov_r_r(&res_tmp, &tmp_op1);

                    // shl result, op2 -> result
                    self.backend.emit_shl_r_imm8(&res_tmp, imm_op2 as i8);
                } else if self.match_ireg(op1) && self.match_ireg(op2) {
                    trace!("emit shl-ireg-ireg");

                    let tmp_op1 = self.emit_ireg(op1, f_content, f_context, vm);
                    let tmp_op2 = self.emit_ireg(op2, f_content, f_context, vm);

                    // mov op2 -> cl
                    self.backend.emit_mov_r_r(&x86_64::CL, unsafe {&tmp_op2.as_type(UINT8_TYPE.clone())});

                    // mov op1 -> result
                    self.backend.emit_mov_r_r(&res_tmp, &tmp_op1);

                    // shl result, cl -> result
                    self.backend.emit_shl_r_cl(&res_tmp);
                } else if self.match_ireg_ex(op1) && self.match_ireg_ex(op2) {
                    trace!("emit shl-iregex-iregex");

                    let (op1_l, op1_h) = self.emit_ireg_ex(op1, f_content, f_context, vm);
                    let (op2_l, _)     = self.emit_ireg_ex(op2, f_content, f_context, vm);
                    let (res_l, res_h) = self.split_int128(&res_tmp, f_context, vm);

                    // mov op2_l -> ecx (we do not care higher bits)
                    self.backend.emit_mov_r_r(&x86_64::ECX, unsafe {&op2_l.as_type(UINT32_TYPE.clone())});

                    // mov op1_h -> t1
                    let t1 = self.make_temporary(f_context, UINT64_TYPE.clone(), vm);
                    self.backend.emit_mov_r_r(&t1, &op1_h);

                    // shld op1_l, t1, cl -> t1
                    self.backend.emit_shld_r_r_cl(&t1, &op1_l);

                    // mov op1_l -> t2
                    let t2 = self.make_temporary(f_context, UINT64_TYPE.clone(), vm);
                    self.backend.emit_mov_r_r(&t2, &op1_l);

                    // shl t2, cl -> t2
                    self.backend.emit_shl_r_cl(&t2);

                    // clear res_l
                    self.backend.emit_mov_r_imm(&res_l, 0);

                    // test 64, cl
                    self.backend.emit_test_imm_r(64i32, &x86_64::CL);

                    // cmovne t2 -> t1
                    self.backend.emit_cmovne_r_r(&t1, &t2);

                    // cmove t2 -> res_l
                    self.backend.emit_cmove_r_r(&res_l, &t2);

                    // mov t1 -> res_h
                    self.backend.emit_mov_r_r(&res_h, &t1);
                } else {
                    unimplemented!()
                }
            },
            op::BinOp::Lshr => {
                let op1 = &ops[op1];
                let op2 = &ops[op2];

                if self.match_ireg(op1) && self.match_iimm(op2) {
                    trace!("emit lshr-ireg-iimm");

                    let tmp_op1 = self.emit_ireg(op1, f_content, f_context, vm);
                    let imm_op2 = self.node_iimm_to_i32(op2);

                    // mov op1 -> res
                    self.backend.emit_mov_r_r(&res_tmp, &tmp_op1);

                    // lshr result, op2 -> result
                    self.backend.emit_shr_r_imm8(&res_tmp, imm_op2 as i8);
                } else if self.match_ireg(op1) && self.match_ireg(op2) {
                    trace!("emit lshr-ireg-ireg");

                    let tmp_op1 = self.emit_ireg(op1, f_content, f_context, vm);
                    let tmp_op2 = self.emit_ireg(op2, f_content, f_context, vm);

                    // mov op2 -> cl
                    self.backend.emit_mov_r_r(&x86_64::CL, unsafe {&tmp_op2.as_type(UINT8_TYPE.clone())});

                    // mov op1 -> result
                    self.backend.emit_mov_r_r(&res_tmp, &tmp_op1);

                    // lshr result, cl -> result
                    self.backend.emit_shr_r_cl(&res_tmp);
                } else if self.match_ireg_ex(op1) && self.match_ireg_ex(op2) {
                    trace!("emit lshr-iregex-iregex");

                    let (op1_l, op1_h) = self.emit_ireg_ex(op1, f_content, f_context, vm);
                    let (op2_l, _)     = self.emit_ireg_ex(op2, f_content, f_context, vm);
                    let (res_l, res_h) = self.split_int128(&res_tmp, f_context, vm);

                    // mov op2_l -> ecx (we do not care higher bits)
                    self.backend.emit_mov_r_r(&x86_64::ECX, unsafe {&op2_l.as_type(UINT32_TYPE.clone())});

                    // mov op1_l -> t1
                    let t1 = self.make_temporary(f_context, UINT64_TYPE.clone(), vm);
                    self.backend.emit_mov_r_r(&t1, &op1_l);

                    // shrd op1_h, t1, cl -> t1
                    self.backend.emit_shrd_r_r_cl(&t1, &op1_h);

                    // mov op1_h -> t2
                    let t2 = self.make_temporary(f_context, UINT64_TYPE.clone(), vm);
                    self.backend.emit_mov_r_r(&t2, &op1_h);

                    // shr t2, cl -> t2
                    self.backend.emit_shr_r_cl(&t2);

                    // clear res_h
                    self.backend.emit_mov_r_imm(&res_h, 0);

                    // test 64, cl
                    self.backend.emit_test_imm_r(64i32, &x86_64::CL);

                    // cmovne t2 -> t1
                    self.backend.emit_cmovne_r_r(&t1, &t2);

                    // cmove t2 -> res_h
                    self.backend.emit_cmove_r_r(&res_h, &t2);

                    // mov t1 -> res_l
                    self.backend.emit_mov_r_r(&res_l, &t1);
                } else {
                    unimplemented!()
                }
            },
            op::BinOp::Ashr => {
                let op1 = &ops[op1];
                let op2 = &ops[op2];

                if self.match_ireg(op1) && self.match_iimm(op2) {
                    trace!("emit ashr-ireg-iimm");

                    let tmp_op1 = self.emit_ireg(op1, f_content, f_context, vm);
                    let imm_op2 = self.node_iimm_to_i32(op2);

                    // mov op1 -> res
                    self.backend.emit_mov_r_r(&res_tmp, &tmp_op1);

                    // sar result, op2 -> result
                    self.backend.emit_sar_r_imm8(&res_tmp, imm_op2 as i8);
                } else if self.match_ireg(op1) && self.match_ireg(op2) {
                    trace!("emit ashr-ireg-ireg");

                    let tmp_op1 = self.emit_ireg(op1, f_content, f_context, vm);
                    let tmp_op2 = self.emit_ireg(op2, f_content, f_context, vm);

                    // mov op2 -> cl
                    self.backend.emit_mov_r_r(&x86_64::CL, unsafe {&tmp_op2.as_type(UINT8_TYPE.clone())});

                    // mov op1 -> result
                    self.backend.emit_mov_r_r(&res_tmp, &tmp_op1);

                    // sar result, cl -> result
                    self.backend.emit_sar_r_cl(&res_tmp);
                } else if self.match_ireg_ex(op1) && self.match_ireg_ex(op2) {
                    trace!("emit ashr-iregex-iregex");

                    let (op1_l, op1_h) = self.emit_ireg_ex(op1, f_content, f_context, vm);
                    let (op2_l, _)     = self.emit_ireg_ex(op2, f_content, f_context, vm);
                    let (res_l, res_h) = self.split_int128(&res_tmp, f_context, vm);

                    // mov op2_l -> ecx
                    self.backend.emit_mov_r_r(&x86_64::ECX, unsafe {&op2_l.as_type(UINT32_TYPE.clone())});

                    // mov op1_l -> t1
                    let t1 = self.make_temporary(f_context, UINT64_TYPE.clone(), vm);
                    self.backend.emit_mov_r_r(&t1, &op1_l);

                    // shrd op1_h, t1, cl -> t1
                    self.backend.emit_shrd_r_r_cl(&t1, &op1_h);

                    // mov op1_h -> t2
                    let t2 = self.make_temporary(f_context, UINT64_TYPE.clone(), vm);
                    self.backend.emit_mov_r_r(&t2, &op1_h);

                    // sar t2, cl -> t2
                    self.backend.emit_sar_r_cl(&t2);

                    // mov op1_h -> t3
                    let t3 = self.make_temporary(f_context, UINT64_TYPE.clone(), vm);
                    self.backend.emit_mov_r_r(&t3, &op1_h);

                    // sar t3, 63 -> t3
                    self.backend.emit_sar_r_imm8(&t3, 63i8);

                    // test 64 cl
                    self.backend.emit_test_imm_r(64i32, &x86_64::CL);

                    // cmovne t2 -> t1
                    self.backend.emit_cmovne_r_r(&t1, &t2);

                    // cmove t2 -> t3
                    self.backend.emit_cmove_r_r(&t3, &t2);

                    // t1 as lower, t3 as higher
                    self.backend.emit_mov_r_r(&res_l, &t1);
                    self.backend.emit_mov_r_r(&res_h, &t3);
                } else {
                    unimplemented!()
                }
            },


            // floating point
            op::BinOp::FAdd => {
                if self.match_fpreg(&ops[op1]) && self.match_mem(&ops[op2]) {
                    trace!("emit add-fpreg-mem");

                    let reg_op1 = self.emit_fpreg(&ops[op1], f_content, f_context, vm);
                    let mem_op2 = self.emit_mem(&ops[op2], vm);

                    match reg_op1.ty.v {
                        MuType_::Double => {
                            // mov op1, res
                            self.backend.emit_movsd_f64_f64(&res_tmp, &reg_op1);
                            // add op2 res
                            self.backend.emit_addsd_f64_mem64(&res_tmp, &mem_op2);
                        }
                        MuType_::Float => {
                            // mov op1, res
                            self.backend.emit_movss_f32_f32(&res_tmp, &reg_op1);
                            // add op2 res
                            self.backend.emit_addss_f32_mem32(&res_tmp, &mem_op2);
                        }
                        _ => panic!("expect double or float")
                    }

                } else if self.match_fpreg(&ops[op1]) && self.match_fpreg(&ops[op2]) {
                    trace!("emit add-fpreg-fpreg");

                    let reg_op1 = self.emit_fpreg(&ops[op1], f_content, f_context, vm);
                    let reg_op2 = self.emit_fpreg(&ops[op2], f_content, f_context, vm);

                    match reg_op1.ty.v {
                        MuType_::Double => {
                            // movsd op1, res
                            self.backend.emit_movsd_f64_f64(&res_tmp, &reg_op1);
                            // add op2 res
                            self.backend.emit_addsd_f64_f64(&res_tmp, &reg_op2);
                        }
                        MuType_::Float => {
                            // movsd op1, res
                            self.backend.emit_movss_f32_f32(&res_tmp, &reg_op1);
                            // add op2 res
                            self.backend.emit_addss_f32_f32(&res_tmp, &reg_op2);
                        }
                        _ => panic!("expect double or float")
                    }
                } else {
                    panic!("unexpected fadd: {}", node)
                }
            }

            op::BinOp::FSub => {
                if self.match_fpreg(&ops[op1]) && self.match_mem(&ops[op2]) {
                    trace!("emit sub-fpreg-mem");

                    let reg_op1 = self.emit_fpreg(&ops[op1], f_content, f_context, vm);
                    let mem_op2 = self.emit_mem(&ops[op2], vm);

                    match reg_op1.ty.v {
                        MuType_::Double => {
                            // mov op1, res
                            self.backend.emit_movsd_f64_f64(&res_tmp, &reg_op1);
                            // sub op2 res
                            self.backend.emit_subsd_f64_mem64(&res_tmp, &mem_op2);
                        }
                        MuType_::Float => {
                            // mov op1, res
                            self.backend.emit_movss_f32_f32(&res_tmp, &reg_op1);
                            // sub op2 res
                            self.backend.emit_subss_f32_mem32(&res_tmp, &mem_op2);
                        }
                        _ => panic!("expect double or float")
                    }
                } else if self.match_fpreg(&ops[op1]) && self.match_fpreg(&ops[op2]) {
                    trace!("emit sub-fpreg-fpreg");

                    let reg_op1 = self.emit_fpreg(&ops[op1], f_content, f_context, vm);
                    let reg_op2 = self.emit_fpreg(&ops[op2], f_content, f_context, vm);

                    match reg_op1.ty.v {
                        MuType_::Double => {
                            // movsd op1, res
                            self.backend.emit_movsd_f64_f64(&res_tmp, &reg_op1);
                            // sub op2 res
                            self.backend.emit_subsd_f64_f64(&res_tmp, &reg_op2);
                        }
                        MuType_::Float => {
                            // movss op1, res
                            self.backend.emit_movss_f32_f32(&res_tmp, &reg_op1);
                            // sub op2 res
                            self.backend.emit_subss_f32_f32(&res_tmp, &reg_op2);
                        }
                        _ => panic!("expect double or float")
                    }
                } else {
                    panic!("unexpected fsub: {}", node)
                }
            }

            op::BinOp::FMul => {
                if self.match_fpreg(&ops[op1]) && self.match_mem(&ops[op2]) {
                    trace!("emit mul-fpreg-mem");

                    let reg_op1 = self.emit_fpreg(&ops[op1], f_content, f_context, vm);
                    let mem_op2 = self.emit_mem(&ops[op2], vm);

                    match reg_op1.ty.v {
                        MuType_::Double => {
                            // mov op1, res
                            self.backend.emit_movsd_f64_f64(&res_tmp, &reg_op1);
                            // mul op2 res
                            self.backend.emit_mulsd_f64_mem64(&res_tmp, &mem_op2);
                        }
                        MuType_::Float => {
                            // mov op1, res
                            self.backend.emit_movss_f32_f32(&res_tmp, &reg_op1);
                            // mul op2 res
                            self.backend.emit_mulss_f32_mem32(&res_tmp, &mem_op2);
                        }
                        _ => panic!("expect double or float")
                    }
                } else if self.match_fpreg(&ops[op1]) && self.match_fpreg(&ops[op2]) {
                    trace!("emit mul-fpreg-fpreg");

                    let reg_op1 = self.emit_fpreg(&ops[op1], f_content, f_context, vm);
                    let reg_op2 = self.emit_fpreg(&ops[op2], f_content, f_context, vm);

                    match reg_op1.ty.v {
                        MuType_::Double => {
                            // movsd op1, res
                            self.backend.emit_movsd_f64_f64(&res_tmp, &reg_op1);
                            // mul op2 res
                            self.backend.emit_mulsd_f64_f64(&res_tmp, &reg_op2);
                        }
                        MuType_::Float  => {
                            // movss op1, res
                            self.backend.emit_movss_f32_f32(&res_tmp, &reg_op1);
                            // mul op2 res
                            self.backend.emit_mulss_f32_f32(&res_tmp, &reg_op2);
                        }
                        _ => panic!("expect double or float")
                    }
                } else {
                    panic!("unexpected fmul: {}", node)
                }
            }

            op::BinOp::FDiv => {
                if self.match_fpreg(&ops[op1]) && self.match_mem(&ops[op2]) {
                    trace!("emit div-fpreg-mem");

                    let reg_op1 = self.emit_fpreg(&ops[op1], f_content, f_context, vm);
                    let mem_op2 = self.emit_mem(&ops[op2], vm);

                    match reg_op1.ty.v {
                        MuType_::Double => {
                            // mov op1, res
                            self.backend.emit_movsd_f64_f64(&res_tmp, &reg_op1);
                            // div op2 res
                            self.backend.emit_divsd_f64_mem64(&res_tmp, &mem_op2);
                        }
                        MuType_::Float => {
                            // mov op1, res
                            self.backend.emit_movss_f32_f32(&res_tmp, &reg_op1);
                            // div op2 res
                            self.backend.emit_divss_f32_mem32(&res_tmp, &mem_op2);
                        }
                        _ => panic!("expect double or float")
                    }
                } else if self.match_fpreg(&ops[op1]) && self.match_fpreg(&ops[op2]) {
                    trace!("emit div-fpreg-fpreg");

                    let reg_op1 = self.emit_fpreg(&ops[op1], f_content, f_context, vm);
                    let reg_op2 = self.emit_fpreg(&ops[op2], f_content, f_context, vm);

                    match reg_op1.ty.v {
                        MuType_::Double => {
                            // movsd op1, res
                            self.backend.emit_movsd_f64_f64(&res_tmp, &reg_op1);
                            // div op2 res
                            self.backend.emit_divsd_f64_f64(&res_tmp, &reg_op2);
                        }
                        MuType_::Float => {
                            // movss op1, res
                            self.backend.emit_movss_f32_f32(&res_tmp, &reg_op1);
                            // div op2 res
                            self.backend.emit_divss_f32_f32(&res_tmp, &reg_op2);
                        }
                        _ => panic!("expect double or float")
                    }
                } else {
                    panic!("unexpected fdiv: {}", node)
                }
            }

            op::BinOp::FRem => {
                if self.match_fpreg(&ops[op1]) && self.match_fpreg(&ops[op2]) {
                    trace!("emit frem-fpreg-fpreg");

                    let reg_op1 = self.emit_fpreg(&ops[op1], f_content, f_context, vm);
                    let reg_op2 = self.emit_fpreg(&ops[op2], f_content, f_context, vm);

                    let reg_tmp = self.get_result_value(node);

                    match reg_op1.ty.v {
                        MuType_::Double => {
                            self.emit_runtime_entry(&entrypoints::FREM64,
                                                    vec![reg_op1.clone(), reg_op2.clone()],
                                                    Some(vec![reg_tmp.clone()]),
                                                    Some(node), f_content, f_context, vm);
                        }
                        MuType_::Float  => {
                            self.emit_runtime_entry(&entrypoints::FREM32,
                                                    vec![reg_op1.clone(), reg_op2.clone()],
                                                    Some(vec![reg_tmp.clone()]),
                                                    Some(node), f_content, f_context, vm);
                        }
                        _ => panic!("expect double or float")
                    }
                } else {
                    panic!("unexpected fdiv: {}", node)
                }
            }
        }
    }

    fn emit_alloc_sequence (&mut self, tmp_allocator: P<Value>, size: P<Value>, align: usize, node: &TreeNode, f_content: &FunctionContent, f_context: &mut FunctionContext, vm: &VM) -> P<Value> {
        if size.is_int_const() {
            // size known at compile time, we can choose to emit alloc_small or large now
            let size_i = size.extract_int_const().unwrap();

            if size_i + OBJECT_HEADER_SIZE as u64 > mm::LARGE_OBJECT_THRESHOLD as u64 {
                self.emit_alloc_sequence_large(tmp_allocator, size, align, node, f_content, f_context, vm)
            } else {
                self.emit_alloc_sequence_small(tmp_allocator, size, align, node, f_content, f_context, vm)
            }
        } else {
            // size is unknown at compile time
            // we need to emit both alloc small and alloc large,
            // and it is decided at runtime

            // emit: cmp size, THRESHOLD
            // emit: jg ALLOC_LARGE
            // emit: >> small object alloc
            // emit: jmp ALLOC_LARGE_END
            // emit: ALLOC_LARGE:
            // emit: >> large object alloc
            // emit: ALLOC_LARGE_END:
            let blk_alloc_large = format!("{}_alloc_large", node.id());
            let blk_alloc_large_end = format!("{}_alloc_large_end", node.id());

            if OBJECT_HEADER_SIZE != 0 {
                let size_with_hdr = self.make_temporary(f_context, UINT64_TYPE.clone(), vm);
                self.backend.emit_mov_r_r(&size_with_hdr, &size);
                self.backend.emit_add_r_imm(&size_with_hdr, OBJECT_HEADER_SIZE as i32);

                self.backend.emit_cmp_imm_r(mm::LARGE_OBJECT_THRESHOLD as i32, &size_with_hdr);
            } else {
                self.backend.emit_cmp_imm_r(mm::LARGE_OBJECT_THRESHOLD as i32, &size);
            }
            self.backend.emit_jg(blk_alloc_large.clone());

            self.finish_block();
            self.start_block(format!("{}_allocsmall", node.id()));

            // alloc small here
            self.emit_alloc_sequence_small(tmp_allocator.clone(), size.clone(), align, node, f_content, f_context, vm);
            self.backend.emit_jmp(blk_alloc_large_end.clone());
            // finishing current block
            self.finish_block();

            // alloc_large:
            self.start_block(blk_alloc_large.clone());
            self.emit_alloc_sequence_large(tmp_allocator.clone(), size, align, node, f_content, f_context, vm);
            self.finish_block();

            // alloc_large_end:
            self.start_block(blk_alloc_large_end.clone());

            self.get_result_value(node)
        }
    }

    fn emit_get_allocator (&mut self, node: &TreeNode, f_content: &FunctionContent, f_context: &mut FunctionContext, vm: &VM) -> P<Value> {
        // ASM: %tl = get_thread_local()
        let tmp_tl = self.emit_get_threadlocal(Some(node), f_content, f_context, vm);

        // ASM: lea [%tl + allocator_offset] -> %tmp_allocator
        let allocator_offset = *thread::ALLOCATOR_OFFSET;
        let tmp_allocator = self.make_temporary(f_context, ADDRESS_TYPE.clone(), vm);
        self.emit_lea_base_immoffset(&tmp_allocator, &tmp_tl, allocator_offset as i32, vm);

        tmp_allocator
    }

    fn emit_alloc_sequence_large (&mut self, tmp_allocator: P<Value>, size: P<Value>, align: usize, node: &TreeNode, f_content: &FunctionContent, f_context: &mut FunctionContext, vm: &VM) -> P<Value> {
        let tmp_res = self.get_result_value(node);

        // ASM: %tmp_res = call muentry_alloc_large(%allocator, size, align)
        let const_align = self.make_value_int_const(align as u64, vm);

        self.emit_runtime_entry(
            &entrypoints::ALLOC_LARGE,
            vec![tmp_allocator.clone(), size.clone(), const_align],
            Some(vec![tmp_res.clone()]),
            Some(node), f_content, f_context, vm
        );

        tmp_res
    }

    // this function needs to generate exact same code as alloc() in immix_mutator.rs in GC
    // FIXME: currently it is slightly different
    fn emit_alloc_sequence_small (&mut self, tmp_allocator: P<Value>, size: P<Value>, align: usize, node: &TreeNode, f_content: &FunctionContent, f_context: &mut FunctionContext, vm: &VM) -> P<Value> {
        if INLINE_FASTPATH {
            // emit immix allocation fast path

            // ASM: %tl = get_thread_local()
            let tmp_tl = self.emit_get_threadlocal(Some(node), f_content, f_context, vm);

            // ASM: mov [%tl + allocator_offset + cursor_offset] -> %cursor
            let cursor_offset = *thread::ALLOCATOR_OFFSET + *mm::ALLOCATOR_CURSOR_OFFSET;
            let tmp_cursor = self.make_temporary(f_context, ADDRESS_TYPE.clone(), vm);
            self.emit_load_base_offset(&tmp_cursor, &tmp_tl, cursor_offset as i32, vm);

            // alignup cursor (cursor + align - 1 & !(align - 1))
            // ASM: lea align-1(%cursor) -> %start
            let align = align as i32;
            let tmp_start = self.make_temporary(f_context, ADDRESS_TYPE.clone(), vm);
            self.emit_lea_base_immoffset(&tmp_start, &tmp_cursor, align - 1, vm);
            // ASM: and %start, !(align-1) -> %start
            self.backend.emit_and_r_imm(&tmp_start, !(align - 1) as i32);

            // bump cursor
            // ASM: add %size, %start -> %end
            // or lea size(%start) -> %end
            let tmp_end = self.make_temporary(f_context, ADDRESS_TYPE.clone(), vm);
            let size = if size.is_int_const() {
                let mut offset = size.extract_int_const().unwrap() as i32;

                if OBJECT_HEADER_SIZE != 0 {
                    offset += OBJECT_HEADER_SIZE as i32;
                }

                self.emit_lea_base_immoffset(&tmp_end, &tmp_start, offset, vm);

                self.make_value_int_const(offset as u64, vm)
            } else {
                self.backend.emit_mov_r_r(&tmp_end, &tmp_start);
                if OBJECT_HEADER_SIZE != 0 {
                    // ASM: add %size, HEADER_SIZE -> %size
                    self.backend.emit_add_r_imm(&size, OBJECT_HEADER_SIZE as i32);
                }
                self.backend.emit_add_r_r(&tmp_end, &size);

                size
            };

            // check with limit
            // ASM: cmp %end, [%tl + allocator_offset + limit_offset]
            let limit_offset = *thread::ALLOCATOR_OFFSET + *mm::ALLOCATOR_LIMIT_OFFSET;
            let mem_limit = self.make_memory_op_base_offset(&tmp_tl, limit_offset as i32, ADDRESS_TYPE.clone(), vm);
            self.backend.emit_cmp_mem_r(&mem_limit, &tmp_end);

            // branch to slow path if end > limit (end - limit > 0)
            // ASM: jg alloc_slow
            let slowpath = format!("{}_allocslow", node.id());
            self.backend.emit_jg(slowpath.clone());

            // finish current block
            self.finish_block();
            self.start_block(format!("{}_updatecursor", node.id()));

            // update cursor
            // ASM: mov %end -> [%tl + allocator_offset + cursor_offset]
            self.emit_store_base_offset(&tmp_tl, cursor_offset as i32, &tmp_end, vm);

            // put start as result
            let tmp_res = self.get_result_value(node);
            if OBJECT_HEADER_OFFSET != 0 {
                // ASM: lea -HEADER_OFFSET(%start) -> %result
                self.emit_lea_base_immoffset(&tmp_res, &tmp_start, -OBJECT_HEADER_OFFSET as i32, vm);
            } else {
                // ASM: mov %start -> %result
                self.backend.emit_mov_r_r(&tmp_res, &tmp_start);
            }

            // ASM jmp alloc_end
            let allocend = format!("{}_alloc_small_end", node.id());
            self.backend.emit_jmp(allocend.clone());

            // finishing current block
            self.finish_block();

            // alloc_slow:
            // call alloc_slow(size, align) -> %ret
            // new block (no livein)
            self.start_block(slowpath.clone());

            // arg1: allocator address
            // arg2: size
            // arg3: align
            let const_align = self.make_value_int_const(align as u64, vm);

            self.emit_runtime_entry(
                &entrypoints::ALLOC_SLOW,
                vec![tmp_allocator.clone(), size.clone(), const_align],
                Some(vec![
                    tmp_res.clone()
                ]),
                Some(node), f_content, f_context, vm
            );

            if OBJECT_HEADER_OFFSET != 0 {
                // ASM: lea -HEADER_OFFSET(%res) -> %result
                self.emit_lea_base_immoffset(&tmp_res, &tmp_res, -OBJECT_HEADER_OFFSET as i32, vm);
            }

            // end block (no liveout other than result)
            self.finish_block();

            // block: alloc_end
            self.start_block(allocend.clone());

            tmp_res
        } else {
            // directly call 'alloc'
            let tmp_res = self.get_result_value(node);

            let const_align = self.make_value_int_const(align as u64, vm);

            self.emit_runtime_entry(
                &entrypoints::ALLOC_FAST,
                vec![tmp_allocator.clone(), size.clone(), const_align],
                Some(vec![tmp_res.clone()]),
                Some(node), f_content, f_context, vm
            );

            tmp_res
        }
    }

    fn emit_load_base_offset (&mut self, dest: &P<Value>, base: &P<Value>, offset: i32, vm: &VM) -> P<Value> {
        let mem = self.make_memory_op_base_offset(base, offset, dest.ty.clone(), vm);

        self.emit_move_value_to_value(dest, &mem);

        mem
    }
    
    fn emit_store_base_offset (&mut self, base: &P<Value>, offset: i32, src: &P<Value>, vm: &VM) {
        let mem = self.make_memory_op_base_offset(base, offset, src.ty.clone(), vm);
        self.emit_move_value_to_value(&mem, src);
    }
    
    fn emit_lea_base_immoffset(&mut self, dest: &P<Value>, base: &P<Value>, offset: i32, vm: &VM) {
        let mem = self.make_memory_op_base_offset(base, offset, ADDRESS_TYPE.clone(), vm);
        
        self.backend.emit_lea_r64(dest, &mem);
    }

    fn emit_push(&mut self, op: &P<Value>) {
        if op.is_int_const() {
            if x86_64::is_valid_x86_imm(op) {
                let int = op.extract_int_const().unwrap();
                self.backend.emit_push_imm32(int as i32);
            } else {
                unimplemented!();
            }
        } else {
            self.backend.emit_push_r64(op);
        }
    }

    fn emit_udiv (
        &mut self,
        op1: &TreeNode, op2: &TreeNode,
        f_content: &FunctionContent,
        f_context: &mut FunctionContext,
        vm: &VM)
    {
        debug_assert!(self.match_ireg(op1));
        let reg_op1 = self.emit_ireg(op1, f_content, f_context, vm);

        match reg_op1.ty.get_int_length() {
            Some(64) => {
                // div uses RDX and RAX
                self.backend.emit_mov_r_r(&x86_64::RAX, &reg_op1);

                // xorq rdx, rdx -> rdx
                self.backend.emit_xor_r_r(&x86_64::RDX, &x86_64::RDX);
            }
            Some(32) => {
                // div uses edx, eax
                self.backend.emit_mov_r_r(&x86_64::EAX, &reg_op1);

                // xor edx edx
                self.backend.emit_xor_r_r(&x86_64::EDX, &x86_64::EDX);
            }
            Some(16) => {
                // div uses dx, ax
                self.backend.emit_mov_r_r(&x86_64::AX, &reg_op1);

                // xor dx, dx
                self.backend.emit_xor_r_r(&x86_64::DX, &x86_64::DX);
            },
            Some(8) => {
                // div uses AX
                self.backend.emit_mov_r_r(&x86_64::AL, &reg_op1);
            }
            _ => unimplemented!()
        }

        // div op2
        if self.match_mem(op2) {
            let mem_op2 = self.emit_mem(op2, vm);

            self.backend.emit_div_mem(&mem_op2);
        } else if self.match_iimm(op2) {
            let imm = self.node_iimm_to_i32(op2);
            // moving to a temp
            let temp = self.make_temporary(f_context, reg_op1.ty.clone(), vm);
            self.backend.emit_mov_r_imm(&temp, imm);

            // div tmp
            self.backend.emit_div_r(&temp);
        } else if self.match_ireg(op2) {
            let reg_op2 = self.emit_ireg(op2, f_content, f_context, vm);

            self.backend.emit_div_r(&reg_op2);
        } else {
            unimplemented!();
        }
    }

    fn emit_idiv (
        &mut self,
        op1: &TreeNode, op2: &TreeNode,
        f_content: &FunctionContent,
        f_context: &mut FunctionContext,
        vm: &VM)
    {
        debug_assert!(self.match_ireg(op1));
        let reg_op1 = self.emit_ireg(op1, f_content, f_context, vm);

        match reg_op1.ty.get_int_length() {
            Some(64) => {
                // idiv uses RDX and RAX
                self.backend.emit_mov_r_r(&x86_64::RAX, &reg_op1);

                // cqo: sign extend rax to rdx:rax
                self.backend.emit_cqo();
            }
            Some(32) => {
                // idiv uses edx, eax
                self.backend.emit_mov_r_r(&x86_64::EAX, &reg_op1);

                // cdq: sign extend eax to edx:eax
                self.backend.emit_cdq();
            }
            Some(16) => {
                // idiv uses dx, ax
                self.backend.emit_mov_r_r(&x86_64::AX, &reg_op1);

                // cwd: sign extend ax to dx:ax
                self.backend.emit_cwd();
            },
            Some(8) => {
                // idiv uses AL
                self.backend.emit_mov_r_r(&x86_64::AL, &reg_op1);

                // sign extend al to ax
                self.backend.emit_movs_r_r(&x86_64::AX, &x86_64::AL);
            }
            _ => unimplemented!()
        }

        // idiv op2
        if self.match_mem(op2) {
            let mem_op2 = self.emit_mem(op2, vm);

            self.backend.emit_idiv_mem(&mem_op2);
        } else if self.match_iimm(op2) {
            let imm = self.node_iimm_to_i32(op2);
            // moving to a temp
            let temp = self.make_temporary(f_context, reg_op1.ty.clone(), vm);
            self.backend.emit_mov_r_imm(&temp, imm);

            // idiv temp
            self.backend.emit_idiv_r(&temp);
        } else if self.match_ireg(op2) {
            let reg_op2 = self.emit_ireg(op2, f_content, f_context, vm);

            self.backend.emit_idiv_r(&reg_op2);
        } else {
            unimplemented!();
        }
    }
    
    fn emit_get_threadlocal (
        &mut self, 
        cur_node: Option<&TreeNode>,
        f_content: &FunctionContent, 
        f_context: &mut FunctionContext, 
        vm: &VM) -> P<Value> {
        let mut rets = self.emit_runtime_entry(&entrypoints::GET_THREAD_LOCAL, vec![], None, cur_node, f_content, f_context, vm);
        
        rets.pop().unwrap()
    }
    
    // ret: Option<Vec<P<Value>>
    // if ret is Some, return values will put stored in given temporaries
    // otherwise create temporaries
    // always returns result temporaries (given or created)
    fn emit_runtime_entry (
        &mut self, 
        entry: &RuntimeEntrypoint, 
        args: Vec<P<Value>>, 
        rets: Option<Vec<P<Value>>>,
        cur_node: Option<&TreeNode>, 
        f_content: &FunctionContent, 
        f_context: &mut FunctionContext, 
        vm: &VM) -> Vec<P<Value>> {
        let sig = entry.sig.clone();
        
        let entry_name = {
            if vm.is_running() {
                unimplemented!()
            } else {
                let ref entry_loc = entry.aot;
                
                match entry_loc {
                    &ValueLocation::Relocatable(_, ref name) => name.clone(),
                    _ => panic!("expecting a relocatable value")
                }
            }
        };
        
        self.emit_c_call_internal(entry_name, sig, args, rets, cur_node, f_content, f_context, vm)
    }
    
    // returns the stack arg offset - we will need this to collapse stack after the call
    fn emit_precall_convention(
        &mut self,
        args: &Vec<P<Value>>, 
        vm: &VM) -> usize {
        // put args into registers if we can
        // in the meantime record args that do not fit in registers
        let mut stack_args : Vec<P<Value>> = vec![];        
        let mut gpr_arg_count = 0;
        let mut fpr_arg_count = 0;

        for arg in args.iter() {
            let arg_reg_group = RegGroup::get_from_value(&arg);

            if arg_reg_group == RegGroup::GPR && arg.is_reg() {
                if gpr_arg_count < x86_64::ARGUMENT_GPRs.len() {
                    let arg_gpr = {
                        let ref reg64 = x86_64::ARGUMENT_GPRs[gpr_arg_count];
                        let expected_len = arg.ty.get_int_length().unwrap();
                        x86_64::get_alias_for_length(reg64.id(), expected_len)
                    };

                    self.backend.emit_mov_r_r(&arg_gpr, &arg);
                    gpr_arg_count += 1;
                } else {
                    // use stack to pass argument
                    stack_args.push(arg.clone());
                }
<<<<<<< HEAD
            } else if arg.is_int_const() {
                let int_const = arg.extract_int_const().unwrap();
=======
            } else if arg_reg_group == RegGroup::GPR && arg.is_const() {
                let int_const = arg.extract_int_const();
>>>>>>> 99a65c69

                if gpr_arg_count < x86_64::ARGUMENT_GPRs.len() {
                    let arg_gpr = {
                        let ref reg64 = x86_64::ARGUMENT_GPRs[gpr_arg_count];
                        let expected_len = arg.ty.get_int_length().unwrap();
                        x86_64::get_alias_for_length(reg64.id(), expected_len)
                    };

                    if x86_64::is_valid_x86_imm(arg) {
                        self.backend.emit_mov_r_imm(&arg_gpr, int_const as i32);
                    } else {
                        // FIXME: put the constant to memory
                        self.backend.emit_mov_r64_imm64(&arg_gpr, int_const as i64);
                    }
                    gpr_arg_count += 1;
                } else {
                    // use stack to pass argument
                    stack_args.push(arg.clone());
                }
            } else if arg_reg_group == RegGroup::FPR && arg.is_reg() {
                if fpr_arg_count < x86_64::ARGUMENT_FPRs.len() {
                    let arg_fpr = x86_64::ARGUMENT_FPRs[fpr_arg_count].clone();

                    self.emit_move_value_to_value(&arg_fpr, &arg);
                    fpr_arg_count += 1;
                } else {
                    stack_args.push(arg.clone());
                }
            } else {
                // fp const, struct, etc
                unimplemented!()
            }
        }

        if !stack_args.is_empty() {
            // deal with stack arg, put them on stack
            // in reverse order, i.e. push the rightmost arg first to stack
            stack_args.reverse();

            // "The end of the input argument area shall be aligned on a 16
            // (32, if __m256 is passed on stack) byte boundary." - x86 ABI
            // if we need to special align the args, we do it now
            // (then the args will be put to stack following their regular alignment)

            // reserve stack args - we want to layout stack args as below

            // RSP -> .............
            //        (padding)
            //        (padding)
            // RSP -> argN, argN-1, ...

            // so we need to layout args in reverse order
            stack_args.reverse();

            let stack_arg_tys = stack_args.iter().map(|x| x.ty.clone()).collect();
            let (stack_arg_size, _, stack_arg_offsets) = backend::sequetial_layout(&stack_arg_tys, vm);

            let mut stack_arg_size_with_padding = stack_arg_size;

            if stack_arg_size % 16 == 0 {
                // do not need to adjust rsp
            } else if stack_arg_size % 8 == 0 {
                // adjust rsp by -8
                stack_arg_size_with_padding += 8;
            } else {
                let rem = stack_arg_size % 16;
                let stack_arg_padding = 16 - rem;
                stack_arg_size_with_padding += stack_arg_padding;
            }

            // now, we just put all the args on the stack
            {
                if stack_arg_size_with_padding != 0 {
                    let mut index = 0;

                    let rsp_offset_before_call = - (stack_arg_size_with_padding as i32);

                    for arg in stack_args {
                        self.emit_store_base_offset(&x86_64::RSP, rsp_offset_before_call + (stack_arg_offsets[index]) as i32, &arg, vm);
                        index += 1;
                    }

                    self.backend.emit_sub_r_imm(&x86_64::RSP, stack_arg_size_with_padding as i32);
                }
            }

            stack_arg_size_with_padding
        } else {
            0
        }
    }

    fn emit_postcall_convention(
        &mut self,
        sig: &P<CFuncSig>,
        rets: &Option<Vec<P<Value>>>,
        precall_stack_arg_size: usize,
        f_context: &mut FunctionContext,
        vm: &VM
    ) -> Vec<P<Value>> {
        // deal with ret vals
        let mut return_vals = vec![];

        let mut gpr_ret_count = 0;
        let mut fpr_ret_count = 0;

        for ret_index in 0..sig.ret_tys.len() {
            let ref ty = sig.ret_tys[ret_index];

            let ret_val = match rets {
                &Some(ref rets) => rets[ret_index].clone(),
                &None => {
                    let tmp_node = f_context.make_temporary(vm.next_id(), ty.clone());
                    tmp_node.clone_value()
                }
            };

            if RegGroup::get_from_value(&ret_val) == RegGroup::GPR && ret_val.is_reg() {
                if gpr_ret_count < x86_64::RETURN_GPRs.len() {
                    let ret_gpr = {
                        let ref reg64 = x86_64::RETURN_GPRs[gpr_ret_count];
                        let expected_len = ret_val.ty.get_int_length().unwrap();
                        x86_64::get_alias_for_length(reg64.id(), expected_len)
                    };

                    self.backend.emit_mov_r_r(&ret_val, &ret_gpr);
                    gpr_ret_count += 1;
                } else {
                    // get return value by stack
                    unimplemented!()
                }
            } else if RegGroup::get_from_value(&ret_val) == RegGroup::FPR && ret_val.is_reg() {
                // floating point register
                if fpr_ret_count < x86_64::RETURN_FPRs.len() {
                    let ref ret_fpr = x86_64::RETURN_FPRs[fpr_ret_count];

                    match ret_val.ty.v {
                        MuType_::Double => self.backend.emit_movsd_f64_f64(&ret_val, &ret_fpr),
                        MuType_::Float  => self.backend.emit_movss_f32_f32(&ret_val, &ret_fpr),
                        _ => panic!("expect double or float")
                    }

                    fpr_ret_count += 1;
                } else {
                    // get return value by stack
                    unimplemented!()
                }
            } else {
                unimplemented!()
            }

            return_vals.push(ret_val);
        }

        // remove stack_args
        if precall_stack_arg_size != 0 {
            self.backend.emit_add_r_imm(&x86_64::RSP, precall_stack_arg_size as i32);
        }

        return_vals
    }
    
    #[allow(unused_variables)]
    // ret: Option<Vec<P<Value>>
    // if ret is Some, return values will put stored in given temporaries
    // otherwise create temporaries
    // always returns result temporaries (given or created)
    fn emit_c_call_internal(
        &mut self, 
        func_name: CName, 
        sig: P<CFuncSig>, 
        args: Vec<P<Value>>, 
        rets: Option<Vec<P<Value>>>,
        cur_node: Option<&TreeNode>,
        f_content: &FunctionContent, 
        f_context: &mut FunctionContext, 
        vm: &VM) -> Vec<P<Value>> 
    {
        let stack_arg_size = self.emit_precall_convention(&args, vm);
        
        // make call
        if vm.is_running() {
            unimplemented!()
        } else {
            let callsite = self.new_callsite_label(cur_node);
            self.backend.emit_call_near_rel32(callsite, func_name, None); // assume ccall wont throw exception
            
            // record exception block (CCall may have an exception block)
            if cur_node.is_some() {
                let cur_node = cur_node.unwrap();
                match cur_node.v {
                    TreeNode_::Instruction(Instruction {v: Instruction_::CCall{..}, ..}) => {
                        unimplemented!()
                    }
                    _ => {
                        // wont have an exception branch, ignore
                    }
                }
            }
        }
        
        self.emit_postcall_convention(&sig, &rets, stack_arg_size, f_context, vm)
    }

    #[allow(unused_variables)] // resumption not implemented
    fn emit_c_call_ir(
        &mut self,
        inst: &Instruction,
        calldata: &CallData,
        resumption: Option<&ResumptionData>,
        cur_node: &TreeNode,
        f_content: &FunctionContent,
        f_context: &mut FunctionContext,
        vm: &VM)
    {
        let ref ops = inst.ops;

        // prepare args (they could be instructions, we need to emit inst and get value)
        let mut arg_values = vec![];
        for arg_index in calldata.args.iter() {
            let ref arg = ops[*arg_index];

            if self.match_iimm(arg) {
                let arg = self.node_iimm_to_value(arg);
                arg_values.push(arg);
            } else if self.match_ireg(arg) {
                let arg = self.emit_ireg(arg, f_content, f_context, vm);
                arg_values.push(arg);
            } else if self.match_fpreg(arg) {
                let arg = self.emit_fpreg(arg, f_content, f_context, vm);
                arg_values.push(arg);
            } else {
                unimplemented!();
            }
        }
        let args = arg_values;

        trace!("generating ccall");
        let ref func = ops[calldata.func];

        if self.match_funcref_const(func) {
            match func.v {
                TreeNode_::Value(ref pv) => {
                    let sig = match pv.ty.v {
                        MuType_::UFuncPtr(ref sig) => sig.clone(),
                        _ => panic!("expected ufuncptr type with ccall, found {}", pv)
                    };

                    let rets = inst.value.clone();

                    match pv.v {
                        Value_::Constant(Constant::Int(_)) => unimplemented!(),
                        Value_::Constant(Constant::ExternSym(ref func_name)) => {
                            self.emit_c_call_internal(
                                func_name.clone(), //func_name: CName,
                                sig, // sig: P<CFuncSig>,
                                args, // args: Vec<P<Value>>,
                                rets, // Option<Vec<P<Value>>>,
                                Some(cur_node), // Option<&TreeNode>,
                                f_content, // &FunctionContent,
                                f_context, // &mut FunctionContext,
                                vm);
                        },
                        _ => panic!("expect a ufuncptr to be either address constant, or symbol constant, we have {}", pv)
                    }
                },
                _ => unimplemented!()
            }
        }
    }
    
    fn emit_mu_call(
        &mut self,
        inst: &Instruction,
        calldata: &CallData,
        resumption: Option<&ResumptionData>,
        cur_node: &TreeNode, 
        f_content: &FunctionContent, 
        f_context: &mut FunctionContext, 
        vm: &VM) {
        trace!("deal with pre-call convention");
        
        let ref ops = inst.ops;
        let ref func = ops[calldata.func];
        let ref func_sig = match func.v {
            TreeNode_::Value(ref pv) => {
                let ty : &MuType = &pv.ty;
                match ty.v {
                    MuType_::FuncRef(ref sig)
                    | MuType_::UFuncPtr(ref sig) => sig,
                    _ => panic!("expected funcref/ptr type")
                }
            },
            _ => panic!("expected funcref/ptr type")
        };
        
        debug_assert!(func_sig.arg_tys.len() == calldata.args.len());
        if cfg!(debug_assertions) {
            if inst.value.is_some() {
                assert!(func_sig.ret_tys.len() == inst.value.as_ref().unwrap().len());
            } else {
                assert!(func_sig.ret_tys.len() == 0, "expect call inst's value doesnt match reg args. value: {:?}, ret args: {:?}", inst.value, func_sig.ret_tys);
            }
        }

        // prepare args (they could be instructions, we need to emit inst and get value)
        let mut arg_values = vec![];
        for arg_index in calldata.args.iter() {
            let ref arg = ops[*arg_index];

            if self.match_iimm(arg) {
                let arg = self.node_iimm_to_value(arg);
                arg_values.push(arg);
            } else if self.match_ireg(arg) {
                let arg = self.emit_ireg(arg, f_content, f_context, vm);
                arg_values.push(arg);
            } else if self.match_fpreg(arg) {
                let arg = self.emit_fpreg(arg, f_content, f_context, vm);
                arg_values.push(arg);
            } else {
                unimplemented!();
            }
        }
        let stack_arg_size = self.emit_precall_convention(&arg_values, vm);

        // check if this call has exception clause - need to tell backend about this
        let potentially_excepting = {
            if resumption.is_some() {
                let target_id = resumption.unwrap().exn_dest.target;
                Some(f_content.get_block(target_id).name().unwrap())
            } else {
                None
            }
        };
        
        trace!("generating call inst");
        // check direct call or indirect
        let callsite = {
            if self.match_funcref_const(func) {
                let target_id = self.node_funcref_const_to_id(func);
                let funcs = vm.funcs().read().unwrap();
                let target = funcs.get(&target_id).unwrap().read().unwrap();
                                            
                if vm.is_running() {
                    unimplemented!()
                } else {
                    let callsite = self.new_callsite_label(Some(cur_node));
                    self.backend.emit_call_near_rel32(callsite, target.name().unwrap(), potentially_excepting)
                }
            } else if self.match_ireg(func) {
                let target = self.emit_ireg(func, f_content, f_context, vm);
                
                let callsite = self.new_callsite_label(Some(cur_node));
                self.backend.emit_call_near_r64(callsite, &target, potentially_excepting)
            } else if self.match_mem(func) {
                let target = self.emit_mem(func, vm);
                
                let callsite = self.new_callsite_label(Some(cur_node));
                self.backend.emit_call_near_mem64(callsite, &target, potentially_excepting)
            } else {
                panic!("unexpected callee as {}", func);
            }
        };

        if resumption.is_some() {
            // record exception branch
            let ref exn_dest = resumption.as_ref().unwrap().exn_dest;
            let target_block = exn_dest.target;
            
            if self.current_exn_callsites.contains_key(&target_block) {
                let callsites = self.current_exn_callsites.get_mut(&target_block).unwrap();
                callsites.push(callsite);
            } else {
                let mut callsites = vec![];
                callsites.push(callsite);
                self.current_exn_callsites.insert(target_block, callsites);
            }

            // insert an intermediate block to branch to normal
            // the branch is inserted later (because we need to deal with postcall convention)
            self.finish_block();
            let fv_id = self.current_fv_id;
            self.start_block(format!("normal_cont_for_call_{}_{}", fv_id, cur_node.id()));
        }
        
        // deal with ret vals, collapse stack etc.
        self.emit_postcall_convention(
            &func_sig, &inst.value,
            stack_arg_size, f_context, vm);

        if resumption.is_some() {
            let ref normal_dest = resumption.as_ref().unwrap().normal_dest;
            let normal_target_name = f_content.get_block(normal_dest.target).name().unwrap();

            self.backend.emit_jmp(normal_target_name);
        }
    }
    
    #[allow(unused_variables)]
    fn process_dest(&mut self, ops: &Vec<P<TreeNode>>, dest: &Destination, f_content: &FunctionContent, f_context: &mut FunctionContext, vm: &VM) {
        for i in 0..dest.args.len() {
            let ref dest_arg = dest.args[i];
            match dest_arg {
                &DestArg::Normal(op_index) => {
                    let ref arg = ops[op_index];
//                    match arg.op {
//                        OpCode::RegI64 
//                        | OpCode::RegFP
//                        | OpCode::IntImmI64
//                        | OpCode::FPImm => {
//                            // do nothing
//                        },
//                        _ => {
//                            trace!("nested: compute arg for branch");
//                            // nested: compute arg
//                            self.instruction_select(arg, cur_func);
//                            
//                            self.emit_get_result(arg);
//                        }
//                    }
//                    
                    let ref target_args = f_content.get_block(dest.target).content.as_ref().unwrap().args;
                    let ref target_arg = target_args[i];
                    
                    self.emit_move_node_to_value(target_arg, &arg, f_content, f_context, vm);
                },
                &DestArg::Freshbound(_) => unimplemented!()
            }
        }
    }
    
    fn emit_common_prologue(&mut self, args: &Vec<P<Value>>, f_context: &mut FunctionContext, vm: &VM) {
        let block_name = PROLOGUE_BLOCK_NAME.to_string();
        self.backend.start_block(block_name.clone());
        
        // no livein
        // liveout = entry block's args
        self.backend.set_block_livein(block_name.clone(), &vec![]);
        self.backend.set_block_liveout(block_name.clone(), args);
        
        // push rbp
        self.backend.emit_push_r64(&x86_64::RBP);
        if vm.vm_options.flag_emit_debug_info {
            self.backend.add_cfi_def_cfa_offset(16i32);
            self.backend.add_cfi_offset(&x86_64::RBP, -16i32);
        }

        // mov rsp -> rbp
        self.backend.emit_mov_r_r(&x86_64::RBP, &x86_64::RSP);
        if vm.vm_options.flag_emit_debug_info {
            self.backend.add_cfi_def_cfa_register(&x86_64::RBP);
        }

        // reserve spaces for current frame
        // add x, rbp -> rbp (x is negative, however we do not know x now)
        self.backend.emit_frame_grow();

        // push all callee-saved registers
        {
            let frame = self.current_frame.as_mut().unwrap();

            let rbp = x86_64::RBP.extract_ssa_id().unwrap();
            for i in 0..x86_64::CALLEE_SAVED_GPRs.len() {
                let ref reg = x86_64::CALLEE_SAVED_GPRs[i];
                // not pushing rbp (as we have done that)
                if reg.extract_ssa_id().unwrap() !=  rbp {
                    trace!("allocate frame slot for reg {}", reg);

                    let loc = frame.alloc_slot_for_callee_saved_reg(reg.clone(), vm);
                    self.backend.emit_mov_mem_r_callee_saved(&loc, &reg);
                }
            }
        }

        // unload arguments by registers
        let mut gpr_arg_count = 0;
        let mut fpr_arg_count = 0;

        let mut arg_by_stack = vec![];

        for arg in args {
            if RegGroup::get_from_value(&arg) == RegGroup::GPR && arg.is_reg() {
                if gpr_arg_count < x86_64::ARGUMENT_GPRs.len() {
                    let arg_gpr = {
                        let ref reg64 = x86_64::ARGUMENT_GPRs[gpr_arg_count];
                        let expected_len = arg.ty.get_int_length().unwrap();
                        x86_64::get_alias_for_length(reg64.id(), expected_len)
                    };

                    self.backend.emit_mov_r_r(&arg, &arg_gpr);
                    self.current_frame.as_mut().unwrap().add_argument_by_reg(arg.id(), arg_gpr.clone());

                    gpr_arg_count += 1;
                } else {
                    arg_by_stack.push(arg.clone());
                }
            } else if RegGroup::get_from_value(&arg) == RegGroup::GPREX && arg.is_reg() {
                if gpr_arg_count + 1 < x86_64::ARGUMENT_GPRs.len() {
                    // we need two registers
                    let gpr1 = x86_64::ARGUMENT_GPRs[gpr_arg_count].clone();
                    let gpr2 = x86_64::ARGUMENT_GPRs[gpr_arg_count + 1].clone();

                    let (arg_l, arg_h) = self.split_int128(&arg, f_context, vm);

                    self.backend.emit_mov_r_r(&arg_l, &gpr1);
                    self.current_frame.as_mut().unwrap().add_argument_by_reg(arg_l.id(), gpr1);
                    self.backend.emit_mov_r_r(&arg_h, &gpr2);
                    self.current_frame.as_mut().unwrap().add_argument_by_reg(arg_h.id(), gpr2);

                    gpr_arg_count += 2;
                } else {
                    arg_by_stack.push(arg.clone())
                }
            } else if RegGroup::get_from_value(&arg) == RegGroup::FPR && arg.is_reg() {
                if fpr_arg_count < x86_64::ARGUMENT_FPRs.len() {
                    let arg_fpr = x86_64::ARGUMENT_FPRs[fpr_arg_count].clone();

                    match arg.ty.v {
                        MuType_::Double => self.backend.emit_movsd_f64_f64(&arg, &arg_fpr),
                        MuType_::Float  => self.backend.emit_movss_f32_f32(&arg, &arg_fpr),
                        _ => panic!("expect double or float")
                    }

                    self.current_frame.as_mut().unwrap().add_argument_by_reg(arg.id(), arg_fpr);

                    fpr_arg_count += 1;
                } else {
                    arg_by_stack.push(arg.clone());
                }
            } else {
                // args that are not fp or int (possibly struct/array/etc)
                unimplemented!();
            }
        }

        // deal with arguments passed by stack
        // initial stack arg is at RBP+16
        //   arg           <- RBP + 16
        //   return addr
        //   old RBP       <- RBP
        let stack_arg_base_offset : i32 = 16;
        let arg_by_stack_tys = arg_by_stack.iter().map(|x| x.ty.clone()).collect();
        let (_, _, stack_arg_offsets) = backend::sequetial_layout(&arg_by_stack_tys, vm);

        // unload the args
        let mut i = 0;
        for arg in arg_by_stack {
            let stack_slot = self.emit_load_base_offset(&arg, &x86_64::RBP, (stack_arg_base_offset + stack_arg_offsets[i] as i32), vm);
            self.current_frame.as_mut().unwrap().add_argument_by_stack(arg.id(), stack_slot);

            i += 1;
        }
        
        self.backend.end_block(block_name);
    }
    
    fn emit_common_epilogue(&mut self, ret_inst: &Instruction, f_content: &FunctionContent, f_context: &mut FunctionContext, vm: &VM) {
        // epilogue is not a block (its a few instruction inserted before return)
        // FIXME: this may change in the future

        // prepare return regs
        let ref ops = ret_inst.ops;
        let ret_val_indices = match ret_inst.v {
            Instruction_::Return(ref vals) => vals,
            _ => panic!("expected ret inst")
        };

        let mut gpr_ret_count = 0;
        let mut fpr_ret_count = 0;
        for i in ret_val_indices {
            let ref ret_val = ops[*i];

            if self.match_iimm(ret_val) {
                let imm_ret_val = self.node_iimm_to_i32(ret_val);

                if gpr_ret_count < x86_64::RETURN_GPRs.len() {
                    self.backend.emit_mov_r_imm(&x86_64::RETURN_GPRs[gpr_ret_count], imm_ret_val);
                    gpr_ret_count += 1;
                } else {
                    // pass by stack
                    unimplemented!()
                }
            } else if self.match_ireg(ret_val) {
                let reg_ret_val = self.emit_ireg(ret_val, f_content, f_context, vm);

                if gpr_ret_count < x86_64::RETURN_GPRs.len() {
                    let ret_gpr = {
                        let ref reg64 = x86_64::RETURN_GPRs[gpr_ret_count];
                        let expected_len = reg_ret_val.ty.get_int_length().unwrap();
                        x86_64::get_alias_for_length(reg64.id(), expected_len)
                    };

                    self.backend.emit_mov_r_r(&ret_gpr, &reg_ret_val);
                    gpr_ret_count += 1;
                } else {
                    // pass by stack
                    unimplemented!()
                }
            } else if self.match_ireg_ex(ret_val) {
                let (ret_val1, ret_val2) = self.emit_ireg_ex(ret_val, f_content, f_context, vm);

                if gpr_ret_count + 1 < x86_64::RETURN_GPRs.len() {
                    let ret_gpr1 = x86_64::RETURN_GPRs[gpr_ret_count].clone();
                    let ret_gpr2 = x86_64::RETURN_GPRs[gpr_ret_count + 1].clone();

                    self.backend.emit_mov_r_r(&ret_gpr1, &ret_val1);
                    self.backend.emit_mov_r_r(&ret_gpr2, &ret_val2);

                    gpr_ret_count += 2;
                } else {
                    // pass by stack
                    unimplemented!()
                }
            } else if self.match_fpreg(ret_val) {
                let reg_ret_val = self.emit_fpreg(ret_val, f_content, f_context, vm);

                if fpr_ret_count < x86_64::RETURN_FPRs.len() {
                    match reg_ret_val.ty.v {
                        MuType_::Double => self.backend.emit_movsd_f64_f64(&x86_64::RETURN_FPRs[fpr_ret_count], &reg_ret_val),
                        MuType_::Float  => self.backend.emit_movss_f32_f32(&x86_64::RETURN_FPRs[fpr_ret_count], &reg_ret_val),
                        _ => panic!("expect double or float")
                    }

                    fpr_ret_count += 1;
                } else {
                    // pass by stack
                    unimplemented!()
                }
            } else {
                unimplemented!();
            }
        }

        // pop all callee-saved registers - reverse order
        {
            let frame = self.current_frame.as_mut().unwrap();
            for i in (0..x86_64::CALLEE_SAVED_GPRs.len()).rev() {
                let ref reg = x86_64::CALLEE_SAVED_GPRs[i];
                let reg_id = reg.extract_ssa_id().unwrap();
                if reg_id != x86_64::RBP.extract_ssa_id().unwrap() {
                    let loc = frame.allocated.get(&reg_id).unwrap().make_memory_op(reg.ty.clone(), vm);
                    self.backend.emit_mov_r_mem_callee_saved(&reg, &loc);
                }
            }
        }
        // frame shrink
        self.backend.emit_frame_shrink();

        // pop rbp
        self.backend.emit_pop_r64(&x86_64::RBP);
    }
    
    fn match_cmp_res(&mut self, op: &TreeNode) -> bool {
        match op.v {
            TreeNode_::Instruction(ref inst) => {
                match inst.v {
                    Instruction_::CmpOp(_, _, _) => true,
                    _ => false
                }
            }
            TreeNode_::Value(_) => false
        }
    }
    
    fn emit_cmp_res(&mut self, cond: &TreeNode, f_content: &FunctionContent, f_context: &mut FunctionContext, vm: &VM) -> op::CmpOp {
        match cond.v {
            TreeNode_::Instruction(ref inst) => {
                let ref ops = inst.ops;
                
                match inst.v {
                    Instruction_::CmpOp(op, op1, op2) => {
                        let op1 = &ops[op1];
                        let op2 = &ops[op2];
                        
                        if op.is_int_cmp() {
                            if self.match_iimm(op1) && self.match_iimm(op2) {
                                let ty : &P<MuType> = match op1.clone_value().ty.get_int_length() {
                                    Some(64) => &UINT64_TYPE,
                                    Some(32) => &UINT32_TYPE,
                                    Some(16) => &UINT16_TYPE,
                                    Some(8)  => &UINT8_TYPE,
                                    _ => unimplemented!()
                                };

                                let tmp_op1 = self.make_temporary(f_context, ty.clone(), vm);
                                let iimm_op1 = self.node_iimm_to_i32(op1);
                                self.backend.emit_mov_r_imm(&tmp_op1, iimm_op1);

                                let iimm_op2 = self.node_iimm_to_i32(op2);
                                self.backend.emit_cmp_imm_r(iimm_op2, &tmp_op1);

                                return op;
                            } else if self.match_ireg(op1) && self.match_iimm(op2) {
                                let reg_op1 = self.emit_ireg(op1, f_content, f_context, vm);
                                let iimm_op2 = self.node_iimm_to_i32(op2);

                                // we adopt at&t syntax
                                // so CMP op1 op2
                                // is actually CMP op2 op1 (in machine code)
                                self.backend.emit_cmp_imm_r(iimm_op2, &reg_op1);

                                return op;
                            } else if self.match_ireg(op1) && self.match_ireg(op2) {
                                let reg_op1 = self.emit_ireg(op1, f_content, f_context, vm);
                                let reg_op2 = self.emit_ireg(op2, f_content, f_context, vm);

                                self.backend.emit_cmp_r_r(&reg_op2, &reg_op1);

                                return op;
                            } else if self.match_ireg_ex(op1) && self.match_ireg_ex(op2) {
                                let (op1_l, op1_h) = self.emit_ireg_ex(op1, f_content, f_context, vm);
                                let (op2_l, op2_h) = self.emit_ireg_ex(op2, f_content, f_context, vm);

                                match op {
                                    CmpOp::EQ | CmpOp::NE => {
                                        // mov op1_h -> h
                                        let h = self.make_temporary(f_context, UINT64_TYPE.clone(), vm);
                                        self.backend.emit_mov_r_r(&h, &op1_h);

                                        // xor op2_h, h -> h
                                        self.backend.emit_xor_r_r(&h, &op2_h);

                                        // mov op1_l -> l
                                        let l = self.make_temporary(f_context, UINT64_TYPE.clone(), vm);
                                        self.backend.emit_mov_r_r(&l, &op1_l);

                                        // xor op2_l, l -> l
                                        self.backend.emit_xor_r_r(&l, &op2_l);

                                        // or h, l -> l
                                        self.backend.emit_or_r_r(&l, &h);

                                        return op;
                                    }
                                    CmpOp::UGT | CmpOp::SGT => {
                                        // cmp op1_l, op2_l
                                        self.backend.emit_cmp_r_r(&op1_l, &op2_l);

                                        // mov op2_h -> t
                                        // sbb t, op1_h -> t
                                        let t = self.make_temporary(f_context, UINT64_TYPE.clone(), vm);
                                        self.backend.emit_mov_r_r(&t, &op2_h);
                                        self.backend.emit_sbb_r_r(&t, &op1_h);

                                        match op {
                                            CmpOp::UGT => CmpOp::ULT,
                                            CmpOp::SGT => CmpOp::SLT,
                                            _ => unreachable!()
                                        }
                                    }
                                    CmpOp::UGE | CmpOp::SGE => {
                                        // cmp op2_l, op1_l
                                        self.backend.emit_cmp_r_r(&op2_l, &op1_l);

                                        // mov op1_h -> t
                                        // sbb t, op2_h -> t
                                        let t = self.make_temporary(f_context, UINT64_TYPE.clone(), vm);
                                        self.backend.emit_mov_r_r(&t, &op1_h);
                                        self.backend.emit_sbb_r_r(&t, &op2_h);

                                        op
                                    }
                                    CmpOp::ULT | CmpOp::SLT => {
                                        // cmp op2_l, op1_l
                                        self.backend.emit_cmp_r_r(&op2_l, &op1_l);

                                        // mov op1_h -> t
                                        // sbb t, op2_h -> t
                                        let t = self.make_temporary(f_context, UINT64_TYPE.clone(), vm);
                                        self.backend.emit_mov_r_r(&t, &op1_h);
                                        self.backend.emit_sbb_r_r(&t, &op2_h);

                                        op
                                    }
                                    CmpOp::ULE | CmpOp::SLE => {
                                        // cmp op2_l, op1_l
                                        self.backend.emit_cmp_r_r(&op2_l, &op1_l);

                                        // mov op1_h -> t
                                        // sbb t, op2_h -> t
                                        let t = self.make_temporary(f_context, UINT64_TYPE.clone(), vm);
                                        self.backend.emit_mov_r_r(&t, &op1_h);
                                        self.backend.emit_sbb_r_r(&t, &op2_h);

                                        match op {
                                            CmpOp::ULE => CmpOp::UGE,
                                            CmpOp::SLE => CmpOp::SGE,
                                            _ => unreachable!()
                                        }
                                    }

                                    _ => unimplemented!()
                                }
                            } else {
                                unimplemented!()
                            }
                        } else {
                            // floating point comparison
                            let reg_op1 = self.emit_fpreg(op1, f_content, f_context, vm);
                            let reg_op2 = self.emit_fpreg(op2, f_content, f_context, vm);

                            match op {
                                op::CmpOp::FOEQ
                                | op::CmpOp::FOGT
                                | op::CmpOp::FOGE
                                | op::CmpOp::FOLT
                                | op::CmpOp::FOLE
                                | op::CmpOp::FONE => {
                                    match reg_op1.ty.v {
                                        MuType_::Double => self.backend.emit_comisd_f64_f64(&reg_op2, &reg_op1),
                                        MuType_::Float  => self.backend.emit_comiss_f32_f32(&reg_op2, &reg_op1),
                                        _ => panic!("expect double or float")
                                    }

                                    op
                                },
                                op::CmpOp::FUEQ
                                | op::CmpOp::FUGT
                                | op::CmpOp::FUGE
                                | op::CmpOp::FULT
                                | op::CmpOp::FULE
                                | op::CmpOp::FUNE => {
                                    match reg_op1.ty.v {
                                        MuType_::Double => self.backend.emit_ucomisd_f64_f64(&reg_op2, &reg_op1),
                                        MuType_::Float  => self.backend.emit_ucomiss_f32_f32(&reg_op2, &reg_op1),
                                        _ => panic!("expect double or float")
                                    }

                                    op
                                },
                                _ => unimplemented!()
                            }
                        }
                    }
                    
                    _ => panic!("expect cmp res to emit")
                }
            }
            _ => panic!("expect cmp res to emit")
        }
    }    
    
    fn match_ireg(&mut self, op: &TreeNode) -> bool {
        match op.v {
            TreeNode_::Instruction(ref inst) => {
                if inst.value.is_some() {
                    if inst.value.as_ref().unwrap().len() > 1 {
                        return false;
                    }
                    
                    let ref value = inst.value.as_ref().unwrap()[0];
                    
                    if RegGroup::get_from_value(&value) == RegGroup::GPR && value.is_reg() {
                        true
                    } else {
                        false
                    }
                } else {
                    false
                }
            }
            
            TreeNode_::Value(ref pv) => {
                RegGroup::get_from_value(&pv) == RegGroup::GPR
            }
        }
    }

    fn match_ireg_ex(&mut self, op: &TreeNode) -> bool {
        match op.v {
            TreeNode_::Instruction(ref inst) => {
                if inst.value.is_some() {
                    if inst.value.as_ref().unwrap().len() > 1 {
                        return false;
                    }

                    let ref value = inst.value.as_ref().unwrap()[0];

                    if RegGroup::get_from_value(&value) == RegGroup::GPREX && value.is_reg() {
                        true
                    } else {
                        false
                    }
                } else {
                    false
                }
            }

            TreeNode_::Value(ref pv) => {
                RegGroup::get_from_value(&pv) == RegGroup::GPREX
            }
        }
    }

    fn match_fpreg(&mut self, op: &TreeNode) -> bool {
        match op.v {
            TreeNode_::Instruction(ref inst) => {
                if inst.value.is_some() {
                    if inst.value.as_ref().unwrap().len() > 1 {
                        return false;
                    }

                    let ref value = inst.value.as_ref().unwrap()[0];

                    if RegGroup::get_from_value(&value) == RegGroup::FPR {
                        true
                    } else {
                        false
                    }
                } else {
                    false
                }
            }

            TreeNode_::Value(ref pv) => {
                RegGroup::get_from_value(pv) == RegGroup::FPR
            }
        }
    }
    
    fn emit_ireg(&mut self, op: &TreeNode, f_content: &FunctionContent, f_context: &mut FunctionContext, vm: &VM) -> P<Value> {
        match op.v {
            TreeNode_::Instruction(_) => {
                self.instruction_select(op, f_content, f_context, vm);
                
                self.get_result_value(op)
            },
            TreeNode_::Value(ref pv) => {
                match pv.v {
                    Value_::SSAVar(_) => pv.clone(),
                    Value_::Constant(ref c) => {
                        let tmp = self.make_temporary(f_context, pv.ty.clone(), vm);
                        match c {
                            &Constant::Int(val) => {
                                if x86_64::is_valid_x86_imm(pv) {
                                    let val = self.value_iimm_to_i32(&pv);

                                    debug!("tmp's ty: {}", tmp.ty);
                                    self.backend.emit_mov_r_imm(&tmp, val)
                                } else {
                                    self.backend.emit_mov_r64_imm64(&tmp, val as i64);
                                }
                            },
                            &Constant::FuncRef(func_id) => {
                                if cfg!(target_os = "macos") {
                                    let mem = self.get_mem_for_funcref(func_id, vm);
                                    self.backend.emit_lea_r64(&tmp, &mem);
                                } else if cfg!(target_os = "linux") {
                                    let mem = self.get_mem_for_funcref(func_id, vm);
                                    self.backend.emit_mov_r_mem(&tmp, &mem);
                                } else {
                                    unimplemented!()
                                }
                            },
                            &Constant::NullRef => {
                                // xor a, a -> a will mess up register allocation validation
                                // since it uses a regsiter with arbitrary value
                                // self.backend.emit_xor_r_r(&tmp, &tmp);

                                // for now, use mov -> a
                                self.backend.emit_mov_r_imm(&tmp, 0);
                            },
                            _ => panic!("expected ireg")
                        }

                        tmp
                    },
                    _ => panic!("expected ireg")
                }
            }
        }
    }

    fn emit_ireg_ex(&mut self, op: &TreeNode, f_content: &FunctionContent, f_context: &mut FunctionContext, vm: &VM) -> (P<Value>, P<Value>) {
        match op.v {
            TreeNode_::Instruction(_) => {
                self.instruction_select(op, f_content, f_context, vm);

                let res = self.get_result_value(op);

                // find split for res
                self.split_int128(&res, f_context, vm)
            },
            TreeNode_::Value(ref pv) => {
                match pv.v {
                    Value_::SSAVar(_) => {
                        self.split_int128(pv, f_context, vm)
                    },
                    Value_::Constant(Constant::IntEx(ref val)) => {
                        assert!(val.len() == 2);

                        let tmp_l = self.make_temporary(f_context, UINT64_TYPE.clone(), vm);
                        let tmp_h = self.make_temporary(f_context, UINT64_TYPE.clone(), vm);

                        self.backend.emit_mov_r64_imm64(&tmp_l, val[0] as i64);
                        self.backend.emit_mov_r64_imm64(&tmp_h, val[1] as i64);

                        (tmp_l, tmp_h)
                    },
                    _ => panic!("expected ireg_ex")
                }
            }
        }
    }

    fn emit_fpreg(&mut self, op: &TreeNode, f_content: &FunctionContent, f_context: &mut FunctionContext, vm: &VM) -> P<Value> {
        match op.v {
            TreeNode_::Instruction(_) => {
                self.instruction_select(op, f_content, f_context, vm);

                self.get_result_value(op)
            },
            TreeNode_::Value(ref pv) => {
                match pv.v {
                    Value_::SSAVar(_) => pv.clone(),
                    Value_::Constant(Constant::Double(val)) => {
                        use std::mem;

                        // val into u64
                        let val_u64 : u64 = unsafe {mem::transmute(val)};

                        // mov val_u64 -> tmp_int
                        let tmp_int = self.make_temporary(f_context, UINT64_TYPE.clone(), vm);
                        self.backend.emit_mov_r64_imm64(&tmp_int, val_u64 as i64);

                        // movq tmp_int -> tmp_fp
                        let tmp_fp = self.make_temporary(f_context, DOUBLE_TYPE.clone(), vm);
                        self.backend.emit_mov_fpr_r64(&tmp_fp, &tmp_int);

                        tmp_fp
                    }
                    Value_::Constant(Constant::Float(_)) => {
                        unimplemented!()
                    },
                    _ => panic!("expected fpreg")
                }
            }
        }
    }
    
    fn match_iimm(&mut self, op: &TreeNode) -> bool {
        match op.v {
            TreeNode_::Value(ref pv) if x86_64::is_valid_x86_imm(pv) => true,
            _ => false
        }
    }
    
    fn node_iimm_to_i32(&mut self, op: &TreeNode) -> i32 {
        match op.v {
            TreeNode_::Value(ref pv) => self.value_iimm_to_i32(pv),
            _ => panic!("expected iimm")
        }
    }

    fn node_iimm_to_i32_with_len(&mut self, op: &TreeNode) -> (i32, usize) {
        match op.v {
            TreeNode_::Value(ref pv) => self.value_iimm_to_i32_with_len(pv),
            _ => panic!("expected iimm")
        }
    }

    fn node_iimm_to_value(&mut self, op: &TreeNode) -> P<Value> {
        match op.v {
            TreeNode_::Value(ref pv) => {
                pv.clone()
            }
            _ => panic!("expected iimm")
        }
    }

    fn value_iimm_to_i32(&mut self, op: &P<Value>) -> i32 {
        self.value_iimm_to_i32_with_len(op).0
    }

    /// also returns the length of the int
    fn value_iimm_to_i32_with_len(&mut self, op: &P<Value>) -> (i32, usize) {
        let op_length = match op.ty.get_int_length() {
            Some(l) => l,
            None => panic!("expected an int")
        };

        match op.v {
            Value_::Constant(Constant::Int(val)) => {
                debug_assert!(x86_64::is_valid_x86_imm(op));

                (val as i32, op_length)
            },
            _ => panic!("expected iimm")
        }
    }
    
    fn emit_node_addr_to_value(&mut self, op: &TreeNode, f_content: &FunctionContent, f_context: &mut FunctionContext, vm: &VM) -> P<Value> {
        match op.v {
            TreeNode_::Value(ref pv) => {
                match pv.v {
                    Value_::SSAVar(_) => P(Value{
                        hdr: MuEntityHeader::unnamed(vm.next_id()),
                        ty: pv.ty.get_referent_ty().unwrap(),
                        v: Value_::Memory(MemoryLocation::Address{
                            base: pv.clone(),
                            offset: None,
                            index: None,
                            scale: None
                        })
                    }),
                    Value_::Global(_) => {
                        if vm.is_running() {
                            // get address from vm
                            unimplemented!()
                        } else {
                            // symbolic
                            if cfg!(target_os = "macos") {
                                P(Value {
                                    hdr: MuEntityHeader::unnamed(vm.next_id()),
                                    ty: pv.ty.get_referent_ty().unwrap(),
                                    v: Value_::Memory(MemoryLocation::Symbolic {
                                        base: Some(x86_64::RIP.clone()),
                                        label: pv.name().unwrap(),
                                        is_global: true,
                                    })
                                })
                            } else if cfg!(target_os = "linux") {
                                // for a(%RIP), we need to load its address from a@GOTPCREL(%RIP)
                                // then load from the address.
                                // asm_backend will emit a@GOTPCREL(%RIP) for a(%RIP)
                                let got_loc = P(Value {
                                    hdr: MuEntityHeader::unnamed(vm.next_id()),
                                    ty: pv.ty.clone(),
                                    v: Value_::Memory(MemoryLocation::Symbolic {
                                        base: Some(x86_64::RIP.clone()),
                                        label: pv.name().unwrap(),
                                        is_global: true
                                    })
                                });

                                // mov (got_loc) -> actual_loc
                                let actual_loc = self.make_temporary(f_context, pv.ty.clone(), vm);
                                self.emit_move_value_to_value(&actual_loc, &got_loc);

                                self.make_memory_op_base_offset(&actual_loc, 0, pv.ty.get_referent_ty().unwrap(), vm)
                            } else {
                                unimplemented!()
                            }
                        }
                    },
                    Value_::Memory(_) => pv.clone(),
                    Value_::Constant(_) => unimplemented!()
                }
            }
            TreeNode_::Instruction(_) => self.emit_get_mem_from_inst(op, f_content, f_context, vm)
        }
    }

    fn emit_get_mem_from_inst(&mut self, op: &TreeNode, f_content: &FunctionContent, f_context: &mut FunctionContext, vm: &VM) -> P<Value> {
        let mem = self.emit_get_mem_from_inst_inner(op, f_content, f_context, vm);

        P(Value{
            hdr: MuEntityHeader::unnamed(vm.next_id()),
            ty: ADDRESS_TYPE.clone(),
            v: Value_::Memory(mem)
        })
    }

    fn addr_const_offset_adjust(&mut self, mem: MemoryLocation, more_offset: u64, vm: &VM) -> MemoryLocation {
        match mem {
            MemoryLocation::Address { base, offset, index, scale } => {
                let new_offset = match offset {
                    Some(pv) => {
                        let old_offset = pv.extract_int_const().unwrap();
                        old_offset + more_offset
                    },
                    None => more_offset
                };

                MemoryLocation::Address {
                    base: base,
                    offset: Some(self.make_value_int_const(new_offset, vm)),
                    index: index,
                    scale: scale
                }
            },
            _ => panic!("expected an address memory location")
        }
    }

    #[allow(unused_variables)]
    fn addr_append_index_scale(&mut self, mem: MemoryLocation, index: P<Value>, scale: u8, vm: &VM) -> MemoryLocation {
        match mem {
            MemoryLocation::Address {base, offset, ..} => {
                MemoryLocation::Address {
                    base: base,
                    offset: offset,
                    index: Some(index),
                    scale: Some(scale)
                }
            },
            _ => panic!("expected an address memory location")
        }
    }

    fn emit_get_mem_from_inst_inner(&mut self, op: &TreeNode, f_content: &FunctionContent, f_context: &mut FunctionContext, vm: &VM) -> MemoryLocation {        match op.v {
            TreeNode_::Instruction(ref inst) => {
                let ref ops = inst.ops;
                
                match inst.v {
                    // GETIREF -> [base]
                    Instruction_::GetIRef(op_index) => {
                        let ref ref_op = ops[op_index];
                        let tmp_op = self.emit_ireg(ref_op, f_content, f_context, vm);

                        let ret = MemoryLocation::Address {
                            base: tmp_op,
                            offset: None,
                            index: None,
                            scale: None
                        };

                        trace!("MEM from GETIREF: {}", ret);
                        ret
                    }
                    Instruction_::GetFieldIRef{base, index, ..} => {
                        let ref base = ops[base];

                        let struct_ty = {
                            let ref iref_or_uptr_ty = base.clone_value().ty;

                            match iref_or_uptr_ty.v {
                                MuType_::IRef(ref ty)
                                | MuType_::UPtr(ref ty) => ty.clone(),
                                _ => panic!("expected the base for GetFieldIRef has a type of iref or uptr, found type: {}", iref_or_uptr_ty)
                            }
                        };

                        let field_offset : i32 = self.get_field_offset(&struct_ty, index, vm);

                        match base.v {
                            // GETFIELDIREF(GETIREF) -> add FIELD_OFFSET to old offset
                            TreeNode_::Instruction(Instruction{v: Instruction_::GetIRef(_), ..}) => {
                                let mem = self.emit_get_mem_from_inst_inner(base, f_content, f_context, vm);
                                let ret = self.addr_const_offset_adjust(mem, field_offset as u64, vm);

                                trace!("MEM from GETFIELDIREF(GETIREF): {}", ret);
                                ret
                            },
                            // GETFIELDIREF(ireg) -> [base + FIELD_OFFSET]
                            _ => {
                                let tmp = self.emit_ireg(base, f_content, f_context, vm);

                                let ret = MemoryLocation::Address {
                                    base: tmp,
                                    offset: Some(self.make_value_int_const(field_offset as u64, vm)),
                                    index: None,
                                    scale: None
                                };

                                trace!("MEM from GETFIELDIREF(ireg): {}", ret);
                                ret
                            }
                        }
                    }
                    Instruction_::GetVarPartIRef{base, ..} => {
                        let ref base = ops[base];

                        let struct_ty = match base.clone_value().ty.get_referent_ty() {
                            Some(ty) => ty,
                            None => panic!("expecting an iref or uptr in GetVarPartIRef")
                        };

                        let fix_part_size = vm.get_backend_type_info(struct_ty.id()).size;

                        match base.v {
                            // GETVARPARTIREF(GETIREF) -> add FIX_PART_SIZE to old offset
                            TreeNode_::Instruction(Instruction{v: Instruction_::GetIRef(_), ..}) => {
                                let mem = self.emit_get_mem_from_inst_inner(base, f_content, f_context, vm);

                                let ret = self.addr_const_offset_adjust(mem, fix_part_size as u64, vm);

                                trace!("MEM from GETIVARPARTIREF(GETIREF): {}", ret);
                                ret
                            },
                            // GETVARPARTIREF(ireg) -> [base + VAR_PART_SIZE]
                            _ => {
                                let tmp = self.emit_ireg(base, f_content, f_context, vm);

                                let ret = MemoryLocation::Address {
                                    base: tmp,
                                    offset: Some(self.make_value_int_const(fix_part_size as u64, vm)),
                                    index: None,
                                    scale: None
                                };

                                trace!("MEM from GETVARPARTIREF(ireg): {}", ret);
                                ret
                            }
                        }
                    }
                    Instruction_::ShiftIRef{base, offset, ..} => {
                        let ref base = ops[base];
                        let ref offset = ops[offset];

                        let ref base_ty = base.clone_value().ty;
                        let ele_ty = match base_ty.get_referent_ty() {
                            Some(ty) => ty,
                            None => panic!("expected op in ShiftIRef of type IRef, found type: {}", base_ty)
                        };
                        let ele_backend_ty = vm.get_backend_type_info(ele_ty.id());
                        let ele_ty_size = math::align_up(ele_backend_ty.size, ele_backend_ty.alignment);

                        if self.match_iimm(offset) {
                            let index = self.node_iimm_to_i32(offset);
                            let shift_size = ele_ty_size as i32 * index;

                            let mem = match base.v {
                                // SHIFTIREF(GETVARPARTIREF(_), imm) -> add shift_size to old offset
                                TreeNode_::Instruction(Instruction{v: Instruction_::GetVarPartIRef{..}, ..}) => {
                                    let mem = self.emit_get_mem_from_inst_inner(base, f_content, f_context, vm);

                                    let ret = self.addr_const_offset_adjust(mem, shift_size as u64, vm);

                                    trace!("MEM from SHIFTIREF(GETVARPARTIREF(_), imm): {}", ret);
                                    ret
                                },
                                // SHIFTIREF(ireg, imm) -> [base + SHIFT_SIZE]
                                _ => {
                                    let tmp = self.emit_ireg(base, f_content, f_context, vm);

                                    let ret = MemoryLocation::Address {
                                        base: tmp,
                                        offset: Some(self.make_value_int_const(shift_size as u64, vm)),
                                        index: None,
                                        scale: None
                                    };

                                    trace!("MEM from SHIFTIREF(ireg, imm): {}", ret);
                                    ret
                                }
                            };

                            mem
                        } else {
                            let tmp_index = self.emit_ireg(offset, f_content, f_context, vm);

                            // make a copy of it
                            // (because we may need to alter index, and we dont want to chagne the original value)
                            let tmp_index_copy = self.make_temporary(f_context, tmp_index.ty.clone(), vm);
                            self.emit_move_value_to_value(&tmp_index_copy, &tmp_index);

                            let scale : u8 = match ele_ty_size {
                                8 | 4 | 2 | 1 => ele_ty_size as u8,
                                16| 32| 64    => {
                                    let shift = math::is_power_of_two(ele_ty_size).unwrap();

                                    // tmp_index_copy = tmp_index_copy << index
                                    self.backend.emit_shl_r_imm8(&tmp_index_copy, shift as i8);

                                    1
                                }
                                _  => {
                                    // mov ele_ty_size -> rax
                                    self.backend.emit_mov_r_imm(&x86_64::RAX, ele_ty_size as i32);

                                    // mul tmp_index_copy rax -> rdx:rax
                                    self.backend.emit_mul_r(&tmp_index_copy);

                                    // mov rax -> tmp_index_copy
                                    self.backend.emit_mov_r_r(&tmp_index_copy, &x86_64::RAX);

                                    1
                                }
                            };

                            let mem = match base.v {
                                // SHIFTIREF(GETVARPARTIREF(_), ireg) -> add index and scale
                                TreeNode_::Instruction(Instruction{v: Instruction_::GetVarPartIRef{..}, ..}) => {
                                    let mem = self.emit_get_mem_from_inst_inner(base, f_content, f_context, vm);

                                    let ret = self.addr_append_index_scale(mem, tmp_index_copy, scale, vm);

                                    trace!("MEM from SHIFTIREF(GETVARPARTIREF(_), ireg): {}", ret);
                                    ret
                                },
                                // SHIFTIREF(ireg, ireg) -> base + index * scale
                                _ => {
                                    let tmp = self.emit_ireg(base, f_content, f_context, vm);

                                    let ret = MemoryLocation::Address {
                                        base: tmp,
                                        offset: None,
                                        index: Some(tmp_index_copy),
                                        scale: Some(scale)
                                    };

                                    trace!("MEM from SHIFTIREF(ireg, ireg): {}", ret);
                                    ret
                                }
                            };

                            mem
                        }
                    }
                    Instruction_::GetElementIRef {base, index, ..} => {
                        let ref base = ops[base];
                        let ref index = ops[index];

                        let ref iref_array_ty = base.clone_value().ty;
                        let array_ty = match iref_array_ty.get_referent_ty() {
                            Some(ty) => ty,
                            None => panic!("expected base in GetElemIRef to be type IRef, found {}", iref_array_ty)
                        };
                        let ele_ty_size = match vm.get_backend_type_info(array_ty.id()).elem_padded_size {
                            Some(sz) => sz,
                            None => panic!("array backend type should have a elem_padded_size, found {}", array_ty)
                        };

                        if self.match_iimm(index) {
                            let index = self.node_iimm_to_i32(index);
                            let offset = ele_ty_size as i32 * index;

                            match base.v {
                                // GETELEMIREF(GETIREF) -> add offset
                                TreeNode_::Instruction(Instruction{v: Instruction_::GetIRef(_), ..}) => {
                                    let mem = self.emit_get_mem_from_inst_inner(base, f_content, f_context, vm);
                                    let ret = self.addr_const_offset_adjust(mem, offset as u64, vm);

                                    trace!("MEM from GETELEMIREF(GETIREF, const): {}", ret);
                                    ret
                                },
                                // GETELEMIREF(GETFIELDIREF) -> add offset
                                TreeNode_::Instruction(Instruction{v: Instruction_::GetFieldIRef{..}, ..}) => {
                                    let mem = self.emit_get_mem_from_inst_inner(base, f_content, f_context, vm);
                                    let ret = self.addr_const_offset_adjust(mem, offset as u64, vm);

                                    trace!("MEM from GETELEMIREF(GETFIELDIREF, const): {}", ret);
                                    ret
                                },
                                // GETELEMIREF(ireg) => [base + offset]
                                _ => {
                                    let tmp = self.emit_ireg(base, f_content, f_context, vm);

                                    let ret = MemoryLocation::Address {
                                        base: tmp,
                                        offset: Some(self.make_value_int_const(offset as u64, vm)),
                                        index: None,
                                        scale: None
                                    };

                                    trace!("MEM from GETELEMIREF(ireg, const): {}", ret);
                                    ret
                                }
                            }
                        } else {
                            let tmp_index = self.emit_ireg(index, f_content, f_context, vm);

                            // make a copy of it
                            // (because we may need to alter index, and we dont want to chagne the original value)
                            let tmp_index_copy = self.make_temporary(f_context, tmp_index.ty.clone(), vm);
                            self.emit_move_value_to_value(&tmp_index_copy, &tmp_index);

                            let scale : u8 = match ele_ty_size {
                                8 | 4 | 2 | 1 => ele_ty_size as u8,
                                16| 32| 64    => {
                                    let shift = math::is_power_of_two(ele_ty_size).unwrap();

                                    // tmp_index_copy = tmp_index_copy << index
                                    self.backend.emit_shl_r_imm8(&tmp_index_copy, shift as i8);

                                    1
                                }
                                _  => panic!("unexpected var ty size: {}", ele_ty_size)
                            };

                            match base.v {
                                // GETELEMIREF(IREF, ireg) -> add index and scale
                                TreeNode_::Instruction(Instruction{v: Instruction_::GetIRef(_), ..}) => {
                                    let mem = self.emit_get_mem_from_inst_inner(base, f_content, f_context, vm);
                                    let ret = self.addr_append_index_scale(mem, tmp_index_copy, scale, vm);

                                    trace!("MEM from GETELEMIREF(GETIREF, ireg): {}", ret);
                                    ret
                                }
                                // GETELEMIREF(GETFIELDIREF, ireg) -> add index and scale
                                TreeNode_::Instruction(Instruction{v: Instruction_::GetFieldIRef{..}, ..}) => {
                                    let mem = self.emit_get_mem_from_inst_inner(base, f_content, f_context, vm);
                                    let ret = self.addr_append_index_scale(mem, tmp_index_copy, scale, vm);

                                    trace!("MEM from GETELEMIREF(GETFIELDIREF, ireg): {}", ret);
                                    ret
                                }
                                // GETELEMIREF(ireg, ireg)
                                _ => {
                                    let tmp = self.emit_ireg(base, f_content, f_context, vm);

                                    let ret = MemoryLocation::Address {
                                        base: tmp,
                                        offset: None,
                                        index: Some(tmp_index_copy),
                                        scale: Some(scale)
                                    };

                                    trace!("MEM from GETELEMIREF(ireg, ireg): {}", ret);
                                    ret
                                }
                            }
                        }

                    }
                    _ => unimplemented!()
                }
            },
            _ => panic!("expecting a instruction that yields a memory address")
        }
    }
    
    fn match_funcref_const(&mut self, op: &TreeNode) -> bool {
        match op.v {
            TreeNode_::Value(ref pv) => {
                let is_const = match pv.v {
                    Value_::Constant(_) => true,
                    _ => false
                };

                let is_func = match &pv.ty.v {
                    &MuType_::FuncRef(_)
                    | &MuType_::UFuncPtr(_) => true,
                    _ => false
                };

                is_const && is_func
            },
            _ => false 
        }
    }
    
    fn node_funcref_const_to_id(&mut self, op: &TreeNode) -> MuID {
        match op.v {
            TreeNode_::Value(ref pv) => {
                match pv.v {
                    Value_::Constant(Constant::FuncRef(id)) => id,
                    _ => panic!("expected a funcref const")
                }
            },
            _ => panic!("expected a funcref const")
        }
    }
    
    #[allow(unused_variables)]
    fn match_mem(&mut self, op: &TreeNode) -> bool {
        match op.v {
            TreeNode_::Value(ref pv) => {
                match pv.v {
                    Value_::Memory(_) => true,
                    Value_::Global(_) => true,
                    _ => false
                }
            }
            TreeNode_::Instruction(ref inst) => {
                match inst.v {
                    Instruction_::Load{..} => true,
                    _ => false
                }
            }
        }
    }
    
    #[allow(unused_variables)]
    fn emit_mem(&mut self, op: &TreeNode, vm: &VM) -> P<Value> {
        unimplemented!()
    }
    
    fn get_result_value(&mut self, node: &TreeNode) -> P<Value> {
        match node.v {
            TreeNode_::Instruction(ref inst) => {
                if inst.value.is_some() {
                    let ref value = inst.value.as_ref().unwrap()[0];

                    if inst.value.as_ref().unwrap().len() > 1 {
                        warn!("retrieving value from a node with more than one value: {}, use the first value: {}", node, value);
                    }
                    
                    value.clone()
                } else {
                    panic!("expected result from the node {}", node);
                }
            }
            
            TreeNode_::Value(ref pv) => {
                pv.clone()
            }
        }
    }
    
    fn emit_move_node_to_value(&mut self, dest: &P<Value>, src: &TreeNode, f_content: &FunctionContent, f_context: &mut FunctionContext, vm: &VM) {
        let ref dst_ty = dest.ty;
        
<<<<<<< HEAD
        if !dst_ty.is_fp() && dst_ty.is_scalar() {
=======
        if RegGroup::get_from_ty(&dst_ty) == RegGroup::GPR {
>>>>>>> 99a65c69
            if self.match_iimm(src) {
                let (src_imm, src_len) = self.node_iimm_to_i32_with_len(src);
                if RegGroup::get_from_value(&dest) == RegGroup::GPR && dest.is_reg() {
                    self.backend.emit_mov_r_imm(dest, src_imm);
                } else if dest.is_mem() {
                    self.backend.emit_mov_mem_imm(dest, src_imm, src_len);
                } else {
                    panic!("unexpected dest: {}", dest);
                }
            } else if self.match_ireg(src) {
                let src_reg = self.emit_ireg(src, f_content, f_context, vm);
                self.emit_move_value_to_value(dest, &src_reg);
            } else {
                panic!("expected src: {}", src);
            }
<<<<<<< HEAD
        } else if dst_ty.is_fp() && dst_ty.is_scalar() {
=======
        } else if RegGroup::get_from_ty(&dst_ty) == RegGroup::GPREX {
              if self.match_ireg_ex(src) {
                  let (op_l, op_h) = self.emit_ireg_ex(src, f_content, f_context, vm);

                  let (res_l, res_h) = self.split_int128(dest, f_context, vm);

                  self.backend.emit_mov_r_r(&res_l, &op_l);
                  self.backend.emit_mov_r_r(&res_h, &op_h);
              } else {
                  panic!("expected src as ireg_ex: {}", src);
              }
        } else if RegGroup::get_from_ty(&dst_ty) == RegGroup::FPR {
>>>>>>> 99a65c69
            if self.match_fpreg(src) {
                let src_reg = self.emit_fpreg(src, f_content, f_context, vm);
                self.emit_move_value_to_value(dest, &src_reg)
            } else {
                panic!("unexpected fp src: {}", src);
            }
        } else {
            warn!("move {} to {} unimplemented", src, dest);
            unimplemented!()
        } 
    }

    // FIXME: need to make sure dest and src have the same type
    // which is not true all the time, especially when involving memory operand
    fn emit_move_value_to_value(&mut self, dest: &P<Value>, src: &P<Value>) {
        let ref src_ty = src.ty;

<<<<<<< HEAD
        if src_ty.is_scalar() && !src_ty.is_fp() {
=======
        debug!("source type: {}", src_ty);
        debug!("dest   type: {}", dest.ty);

        if RegGroup::get_from_ty(&src_ty) == RegGroup::GPR {
>>>>>>> 99a65c69
            // gpr mov
            if dest.is_reg() && src.is_reg() {
                self.backend.emit_mov_r_r(dest, src);
            } else if dest.is_reg() && src.is_mem() {
                self.backend.emit_mov_r_mem(dest, src);
            } else if dest.is_reg() && src.is_const() {
                let imm = self.value_iimm_to_i32(src);
                self.backend.emit_mov_r_imm(dest, imm);
            } else if dest.is_mem() && src.is_reg() {
                self.backend.emit_mov_mem_r(dest, src);
            } else if dest.is_mem() && src.is_const() {
                let (imm, len) = self.value_iimm_to_i32_with_len(src);
                self.backend.emit_mov_mem_imm(dest, imm, len);
            } else {
                panic!("unexpected gpr mov between {} -> {}", src, dest);
            }
<<<<<<< HEAD
        } else if src_ty.is_scalar() && src_ty.is_fp() {
=======
        } else if RegGroup::get_from_ty(&src_ty) == RegGroup::GPREX {
            unimplemented!()
        } else if RegGroup::get_from_ty(&src_ty) == RegGroup::FPR {
>>>>>>> 99a65c69
            // fpr mov
            match src_ty.v {
                MuType_::Double => {
                    if dest.is_reg() && src.is_reg() {
                        self.backend.emit_movsd_f64_f64(dest, src);
                    } else if dest.is_reg() && src.is_mem() {
                        self.backend.emit_movsd_f64_mem64(dest, src);
                    } else if dest.is_mem() && src.is_reg() {
                        self.backend.emit_movsd_mem64_f64(dest, src);
                    } else {
                        panic!("unexpected fpr mov between {} -> {}", src, dest);
                    }
                }
                MuType_::Float => {
                    if dest.is_reg() && src.is_reg() {
                        self.backend.emit_movss_f32_f32(dest, src);
                    } else if dest.is_reg() && src.is_mem() {
                        self.backend.emit_movss_f32_mem32(dest, src);
                    } else if dest.is_mem() && src.is_reg() {
                        self.backend.emit_movss_mem32_f32(dest, src);
                    } else {
                        panic!("unexpected fpr mov between {} -> {}", src, dest);
                    }
                }
                _ => panic!("expect double or float")
            }
        } else {
            panic!("unexpected mov of type {}", src_ty)
        }
    }
    
    fn emit_landingpad(&mut self, exception_arg: &P<Value>, f_content: &FunctionContent, f_context: &mut FunctionContext, vm: &VM) {
        // get thread local and add offset to get exception_obj
        let tl = self.emit_get_threadlocal(None, f_content, f_context, vm);
        self.emit_load_base_offset(exception_arg, &tl, *thread::EXCEPTION_OBJ_OFFSET as i32, vm);
    }

    fn get_field_offset(&mut self, ty: &P<MuType>, index: usize, vm: &VM) -> i32 {
        let ty_info = vm.get_backend_type_info(ty.id());
        let layout  = match ty_info.struct_layout.as_ref() {
            Some(layout) => layout,
            None => panic!("a struct type does not have a layout yet: {:?}", ty_info)
        };
        debug_assert!(layout.len() > index);

        layout[index] as i32
    }
    
    fn new_callsite_label(&mut self, cur_node: Option<&TreeNode>) -> String {
        let ret = {
            if cur_node.is_some() {
                format!("callsite_{}_{}_{}", self.current_fv_id, cur_node.unwrap().id(), self.current_callsite_id)
            } else {
                format!("callsite_{}_anon_{}", self.current_fv_id, self.current_callsite_id)
            }
        };
        self.current_callsite_id += 1;
        ret
    }

    fn get_mem_for_const(&mut self, val: P<Value>, vm: &VM) -> P<Value> {
        let id = val.id();

        if self.current_constants.contains_key(&id) {
            self.current_constants.get(&id).unwrap().clone()
        } else {
            let const_value_loc = vm.allocate_const(val.clone());

            let const_mem_val = match const_value_loc {
                ValueLocation::Relocatable(_, ref name) => {
                    P(Value {
                        hdr: MuEntityHeader::unnamed(vm.next_id()),
                        ty : ADDRESS_TYPE.clone(),
                        v  : Value_::Memory(MemoryLocation::Symbolic {
                            base: Some(x86_64::RIP.clone()),
                            label: name.clone(),
                            is_global: false
                        })
                    })
                }
                _ => panic!("expecting relocatable location, found {}", const_value_loc)
            };

            self.current_constants.insert(id, val.clone());
            self.current_constants_locs.insert(id, const_mem_val.clone());

            const_mem_val
        }
    }

    #[cfg(feature = "aot")]
    fn get_mem_for_funcref(&mut self, func_id: MuID, vm: &VM) -> P<Value> {
        let func_name = vm.get_func_name(func_id);

        P(Value {
            hdr: MuEntityHeader::unnamed(vm.next_id()),
            ty : ADDRESS_TYPE.clone(),
            v  : Value_::Memory(MemoryLocation::Symbolic {
                base: Some(x86_64::RIP.clone()),
                label: func_name,
                is_global: true
            })
        })
    }

    fn split_int128(&mut self, int128: &P<Value>, f_context: &mut FunctionContext, vm: &VM) -> (P<Value>, P<Value>){
        if f_context.get_value(int128.id()).unwrap().has_split() {
            let vec = f_context.get_value(int128.id()).unwrap().get_split().as_ref().unwrap();
            (vec[0].clone(), vec[1].clone())
        } else {
            let arg_l = self.make_temporary(f_context, UINT64_TYPE.clone(), vm);
            let arg_h = self.make_temporary(f_context, UINT64_TYPE.clone(), vm);

            f_context.get_value_mut(int128.id()).unwrap().set_split(vec![arg_l.clone(), arg_h.clone()]);

            (arg_l, arg_h)
        }
    }

    fn finish_block(&mut self) {
        let cur_block = self.current_block.as_ref().unwrap().clone();
        self.backend.end_block(cur_block.clone());

        self.current_block = None;
    }

    fn start_block(&mut self, block: String) {
        self.current_block = Some(block.clone());
        self.backend.start_block(block);
    }
}

impl CompilerPass for InstructionSelection {
    fn name(&self) -> &'static str {
        self.name
    }

    fn as_any(&self) -> &Any {
        self
    }

    #[allow(unused_variables)]
    fn start_function(&mut self, vm: &VM, func_ver: &mut MuFunctionVersion) {
        debug!("{}", self.name());

        let entry_block = func_ver.content.as_ref().unwrap().get_entry_block();

        self.current_fv_id = func_ver.id();
        self.current_frame = Some(Frame::new(func_ver.id()));
        self.current_func_start = Some({
            let funcs = vm.funcs().read().unwrap();
            let func = funcs.get(&func_ver.func_id).unwrap().read().unwrap();
            let start_loc = self.backend.start_code(func.name().unwrap(), entry_block.name().unwrap());
            if vm.vm_options.flag_emit_debug_info {
                self.backend.add_cfi_startproc();
            }

            start_loc
        });
        self.current_callsite_id = 0;
        self.current_exn_callsites.clear();
        self.current_exn_blocks.clear();

        self.current_constants.clear();
        self.current_constants_locs.clear();
        
        // prologue (get arguments from entry block first)
        let ref args = entry_block.content.as_ref().unwrap().args;
        {
            self.emit_common_prologue(args, &mut func_ver.context, vm);
        }
    }

    #[allow(unused_variables)]
    fn visit_function(&mut self, vm: &VM, func: &mut MuFunctionVersion) {
        let f_content = func.content.as_ref().unwrap();
        
        for block_id in func.block_trace.as_ref().unwrap() {
            // is this block an exception block?
            let is_exception_block = f_content.exception_blocks.contains(&block_id);

            let block = f_content.get_block(*block_id);
            let block_label = block.name().unwrap();
            self.current_block = Some(block_label.clone());
            self.current_block_in_ir = Some(block_label.clone());
            let block_content = block.content.as_ref().unwrap();

            if is_exception_block {
                // exception block
                // we need to be aware of exception blocks so that we can emit information to catch exceptions

                let loc = self.backend.start_exception_block(block_label.clone());
                self.current_exn_blocks.insert(block.id(), loc);
            } else {
                // normal block
                self.backend.start_block(block_label.clone());
            }

            if block.is_receiving_exception_arg() {
                // this block uses exception arguments
                // we need to add it to livein, and also emit landingpad for it

                let exception_arg = block_content.exn_arg.as_ref().unwrap();
                
                // live in is args of the block + exception arg
                let mut livein = block_content.args.to_vec();
                livein.push(exception_arg.clone());
                self.backend.set_block_livein(block_label.clone(), &livein);
                
                // need to insert a landing pad
                self.emit_landingpad(&exception_arg, f_content, &mut func.context, vm);
            } else {
                // live in is args of the block
                self.backend.set_block_livein(block_label.clone(), &block_content.args);                    
            }
            
            // live out is the union of all branch args of this block
            let live_out = block_content.get_out_arguments();

            // doing the actual instruction selection
            for inst in block_content.body.iter() {
                self.instruction_select(&inst, f_content, &mut func.context, vm);
            }
            
            // we may start block a, and end with block b (instruction selection may create blocks)
            // we set liveout to current block
            {
                let current_block = self.current_block.as_ref().unwrap();
                self.backend.set_block_liveout(current_block.clone(), &live_out);
                self.backend.end_block(current_block.clone());
            }            
            self.current_block = None;
            self.current_block_in_ir = None;
        }
    }
    
    #[allow(unused_variables)]
    fn finish_function(&mut self, vm: &VM, func: &mut MuFunctionVersion) {
        self.backend.print_cur_code();
        
        let func_name = {
            let funcs = vm.funcs().read().unwrap();
            let func = funcs.get(&func.func_id).unwrap().read().unwrap();
            func.name().unwrap()
        };

        // have to do this before 'finish_code()'
        if vm.vm_options.flag_emit_debug_info {
            self.backend.add_cfi_endproc();
        }
        let (mc, func_end) = self.backend.finish_code(func_name.clone());
        
        // insert exception branch info
        let mut frame = match self.current_frame.take() {
            Some(frame) => frame,
            None => panic!("no current_frame for function {} that is being compiled", func_name)
        };
        for block_id in self.current_exn_blocks.keys() {
            let block_loc = match self.current_exn_blocks.get(&block_id) {
                Some(loc) => loc,
                None => panic!("failed to find exception block {}", block_id)
            };
            let callsites = match self.current_exn_callsites.get(&block_id) {
                Some(callsite) => callsite,
                None => panic!("failed to find callsite for block {}", block_id)
            };
            
            for callsite in callsites {
                frame.add_exception_callsite(callsite.clone(), block_loc.clone());
            }
        }
        
        let compiled_func = CompiledFunction::new(func.func_id, func.id(), mc,
                                                  self.current_constants.clone(), self.current_constants_locs.clone(),
                                                  frame, self.current_func_start.take().unwrap(), func_end);
        
        vm.add_compiled_func(compiled_func);
    }
}<|MERGE_RESOLUTION|>--- conflicted
+++ resolved
@@ -2920,13 +2920,8 @@
                     // use stack to pass argument
                     stack_args.push(arg.clone());
                 }
-<<<<<<< HEAD
-            } else if arg.is_int_const() {
+            } else if arg_reg_group == RegGroup::GPR && arg.is_const() {
                 let int_const = arg.extract_int_const().unwrap();
-=======
-            } else if arg_reg_group == RegGroup::GPR && arg.is_const() {
-                let int_const = arg.extract_int_const();
->>>>>>> 99a65c69
 
                 if gpr_arg_count < x86_64::ARGUMENT_GPRs.len() {
                     let arg_gpr = {
@@ -4521,11 +4516,7 @@
     fn emit_move_node_to_value(&mut self, dest: &P<Value>, src: &TreeNode, f_content: &FunctionContent, f_context: &mut FunctionContext, vm: &VM) {
         let ref dst_ty = dest.ty;
         
-<<<<<<< HEAD
-        if !dst_ty.is_fp() && dst_ty.is_scalar() {
-=======
         if RegGroup::get_from_ty(&dst_ty) == RegGroup::GPR {
->>>>>>> 99a65c69
             if self.match_iimm(src) {
                 let (src_imm, src_len) = self.node_iimm_to_i32_with_len(src);
                 if RegGroup::get_from_value(&dest) == RegGroup::GPR && dest.is_reg() {
@@ -4541,9 +4532,6 @@
             } else {
                 panic!("expected src: {}", src);
             }
-<<<<<<< HEAD
-        } else if dst_ty.is_fp() && dst_ty.is_scalar() {
-=======
         } else if RegGroup::get_from_ty(&dst_ty) == RegGroup::GPREX {
               if self.match_ireg_ex(src) {
                   let (op_l, op_h) = self.emit_ireg_ex(src, f_content, f_context, vm);
@@ -4556,7 +4544,6 @@
                   panic!("expected src as ireg_ex: {}", src);
               }
         } else if RegGroup::get_from_ty(&dst_ty) == RegGroup::FPR {
->>>>>>> 99a65c69
             if self.match_fpreg(src) {
                 let src_reg = self.emit_fpreg(src, f_content, f_context, vm);
                 self.emit_move_value_to_value(dest, &src_reg)
@@ -4574,14 +4561,7 @@
     fn emit_move_value_to_value(&mut self, dest: &P<Value>, src: &P<Value>) {
         let ref src_ty = src.ty;
 
-<<<<<<< HEAD
-        if src_ty.is_scalar() && !src_ty.is_fp() {
-=======
-        debug!("source type: {}", src_ty);
-        debug!("dest   type: {}", dest.ty);
-
         if RegGroup::get_from_ty(&src_ty) == RegGroup::GPR {
->>>>>>> 99a65c69
             // gpr mov
             if dest.is_reg() && src.is_reg() {
                 self.backend.emit_mov_r_r(dest, src);
@@ -4598,13 +4578,9 @@
             } else {
                 panic!("unexpected gpr mov between {} -> {}", src, dest);
             }
-<<<<<<< HEAD
-        } else if src_ty.is_scalar() && src_ty.is_fp() {
-=======
         } else if RegGroup::get_from_ty(&src_ty) == RegGroup::GPREX {
             unimplemented!()
         } else if RegGroup::get_from_ty(&src_ty) == RegGroup::FPR {
->>>>>>> 99a65c69
             // fpr mov
             match src_ty.v {
                 MuType_::Double => {
