--- conflicted
+++ resolved
@@ -174,15 +174,6 @@
             current_fv_name: String::new(),
             current_callsite_id: 0,
             current_frame: None,
-<<<<<<< HEAD
-            current_block: None,       // which block we are generating code for
-            current_block_in_ir: None, // it is possible the block is newly created in instruction selection
-            // but sometimes we want to know its control flow
-                                        // so we need to track what block it is from the IR
-
-                                        // FIXME: ideally we should not create new blocks in instruction selection
-                                        // see Issue #6
-=======
             // which block we are generating code for
             current_block: None,
             // it is possible the block is newly created in instruction
@@ -193,7 +184,6 @@
             // FIXME: ideally we should not create new blocks in instruction selection
             // see Issue #6
             current_block_in_ir: None,
->>>>>>> 1d4c17be
             current_func_start: None,
             current_callsites: LinkedList::new(),
             current_exn_blocks: HashMap::new(),
@@ -229,28 +219,7 @@
                         ..
                     } => {
                         trace!("instsel on BRANCH2");
-<<<<<<< HEAD
-                        // 'branch_if_true' == true, we emit cjmp the same as CmpOp  (je  for EQ, jne for NE)
-                        // 'branch_if_true' == false, we emit opposite cjmp as CmpOp (jne for EQ, je  for NE)
-                        // FIXME: we should move this to machine independent code
-                        // e.g. as a subpass after trace scheduling, see Issue#27
-                        let (fallthrough_dest, branch_dest, branch_if_true) = {
-                            // get current block and next block in trace (fallthrough block)
-                            let cur_block = f_content.get_block_by_name(
-                                self.current_block_in_ir.as_ref().unwrap().clone()
-                            );
-                            let next_block_in_trace =
-                                cur_block.control_flow.get_hottest_succ().unwrap();
-
-                            if next_block_in_trace == true_dest.target {
-                                (true_dest, false_dest, false)
-                            } else {
-                                (false_dest, true_dest, true)
-                            }
-                        };
-=======
                         let (fallthrough_dest, branch_dest) = (false_dest, true_dest);
->>>>>>> 1d4c17be
 
                         let ref ops = inst.ops;
                         self.process_dest(&ops, fallthrough_dest, f_content, f_context, vm);
@@ -263,121 +232,6 @@
                             // this branch2's cond is from a comparison result
                             trace!("emit cmp_res-branch2");
                             match self.emit_cmp_res(cond, f_content, f_context, vm) {
-<<<<<<< HEAD
-                                op::CmpOp::EQ => {
-                                    if branch_if_true {
-                                        self.backend.emit_je(branch_target);
-                                    } else {
-                                        self.backend.emit_jne(branch_target);
-                                    }
-                                }
-                                op::CmpOp::NE => {
-                                    if branch_if_true {
-                                        self.backend.emit_jne(branch_target);
-                                    } else {
-                                        self.backend.emit_je(branch_target);
-                                    }
-                                }
-                                op::CmpOp::UGE => {
-                                    if branch_if_true {
-                                        self.backend.emit_jae(branch_target);
-                                    } else {
-                                        self.backend.emit_jb(branch_target);
-                                    }
-                                }
-                                op::CmpOp::UGT => {
-                                    if branch_if_true {
-                                        self.backend.emit_ja(branch_target);
-                                    } else {
-                                        self.backend.emit_jbe(branch_target);
-                                    }
-                                }
-                                op::CmpOp::ULE => {
-                                    if branch_if_true {
-                                        self.backend.emit_jbe(branch_target);
-                                    } else {
-                                        self.backend.emit_ja(branch_target);
-                                    }
-                                }
-                                op::CmpOp::ULT => {
-                                    if branch_if_true {
-                                        self.backend.emit_jb(branch_target);
-                                    } else {
-                                        self.backend.emit_jae(branch_target);
-                                    }
-                                }
-                                op::CmpOp::SGE => {
-                                    if branch_if_true {
-                                        self.backend.emit_jge(branch_target);
-                                    } else {
-                                        self.backend.emit_jl(branch_target);
-                                    }
-                                }
-                                op::CmpOp::SGT => {
-                                    if branch_if_true {
-                                        self.backend.emit_jg(branch_target);
-                                    } else {
-                                        self.backend.emit_jle(branch_target);
-                                    }
-                                }
-                                op::CmpOp::SLE => {
-                                    if branch_if_true {
-                                        self.backend.emit_jle(branch_target);
-                                    } else {
-                                        self.backend.emit_jg(branch_target);
-                                    }
-                                }
-                                op::CmpOp::SLT => {
-                                    if branch_if_true {
-                                        self.backend.emit_jl(branch_target);
-                                    } else {
-                                        self.backend.emit_jge(branch_target);
-                                    }
-                                }
-
-                                // floating point
-                                op::CmpOp::FOEQ | op::CmpOp::FUEQ => {
-                                    if branch_if_true {
-                                        self.backend.emit_je(branch_target);
-                                    } else {
-                                        self.backend.emit_jne(branch_target);
-                                    }
-                                }
-                                op::CmpOp::FONE | op::CmpOp::FUNE => {
-                                    if branch_if_true {
-                                        self.backend.emit_jne(branch_target);
-                                    } else {
-                                        self.backend.emit_je(branch_target);
-                                    }
-                                }
-                                op::CmpOp::FOGT | op::CmpOp::FUGT => {
-                                    if branch_if_true {
-                                        self.backend.emit_ja(branch_target);
-                                    } else {
-                                        self.backend.emit_jbe(branch_target);
-                                    }
-                                }
-                                op::CmpOp::FOGE | op::CmpOp::FUGE => {
-                                    if branch_if_true {
-                                        self.backend.emit_jae(branch_target);
-                                    } else {
-                                        self.backend.emit_jb(branch_target);
-                                    }
-                                }
-                                op::CmpOp::FOLT | op::CmpOp::FULT => {
-                                    if branch_if_true {
-                                        self.backend.emit_jb(branch_target);
-                                    } else {
-                                        self.backend.emit_jae(branch_target);
-                                    }
-                                }
-                                op::CmpOp::FOLE | op::CmpOp::FULE => {
-                                    if branch_if_true {
-                                        self.backend.emit_jbe(branch_target);
-                                    } else {
-                                        self.backend.emit_ja(branch_target);
-                                    }
-=======
                                 op::CmpOp::EQ => self.backend.emit_je(branch_target),
                                 op::CmpOp::NE => self.backend.emit_jne(branch_target),
                                 op::CmpOp::UGE => self.backend.emit_jae(branch_target),
@@ -407,7 +261,6 @@
                                 }
                                 op::CmpOp::FOLE | op::CmpOp::FULE => {
                                     self.backend.emit_jbe(branch_target)
->>>>>>> 1d4c17be
                                 }
 
                                 _ => unimplemented!()
@@ -428,23 +281,6 @@
                         }
                     }
 
-<<<<<<< HEAD
-                        // it is possible that the fallthrough block is scheduled somewhere else
-                        // we need to explicitly jump to it (this jump will get eliminated in
-                        // peephole pass if the fallthrough block immediate follows the jump)
-                        self.finish_block();
-
-                        let fallthrough_temp_block =
-                            make_block_name(&self.current_fv_name, node.id(), "branch_fallthrough");
-                        self.start_block(fallthrough_temp_block);
-
-                        let fallthrough_target =
-                            f_content.get_block(fallthrough_dest.target).name();
-                        self.backend.emit_jmp(fallthrough_target);
-                    }
-
-=======
->>>>>>> 1d4c17be
                     Instruction_::Select {
                         cond,
                         true_val,
@@ -1004,12 +840,8 @@
                                                 // x86 does not have movzlq (32 to 64)
 
                                                 // tmp_op is int32, but tmp_res is int64
-<<<<<<< HEAD
-                                                // we want to force a 32-to-32 mov, so high bits of the destination will be zeroed
-=======
                                                 // we want to force a 32-to-32 mov, so high bits
                                                 // of the destination will be zeroed
->>>>>>> 1d4c17be
                                                 let tmp_res32 =
                                                     unsafe { tmp_res.as_type(UINT32_TYPE.clone()) };
 
@@ -1153,12 +985,8 @@
                                             }
                                             _ => {
                                                 panic!(
-<<<<<<< HEAD
-                                                    "expected fp type as from type in FPTOSI, found {}",
-=======
                                                     "expected fp type as from type in FPTOSI, \
                                                      found {}",
->>>>>>> 1d4c17be
                                                     from_ty
                                                 )
                                             }
@@ -1190,12 +1018,8 @@
                                                 self.backend.emit_mov_fpr_r64(&tmp_res, &tmp_op);
 
                                                 // punpckldq UITOFP_C0, tmp_res -> tmp_res
-<<<<<<< HEAD
-                                                // (interleaving low bytes: xmm = xmm[0] mem[0] xmm[1] mem[1]
-=======
                                                 // (interleaving low bytes:
                                                 // xmm = xmm[0] mem[0] xmm[1] mem[1])
->>>>>>> 1d4c17be
                                                 let mem_c0 =
                                                     self.get_mem_for_const(UITOFP_C0.clone(), vm);
                                                 self.backend
@@ -3642,11 +3466,7 @@
         args: &Vec<P<Value>>,
         f_context: &mut FunctionContext,
         vm: &VM
-<<<<<<< HEAD
-    ) -> (usize, Vec<P<Value>>) {
-=======
     ) -> usize {
->>>>>>> 1d4c17be
         // put args into registers if we can
         // in the meantime record args that do not fit in registers
         let mut stack_args: Vec<P<Value>> = vec![];
@@ -3899,25 +3719,16 @@
         f_context: &mut FunctionContext,
         vm: &VM
     ) -> Vec<P<Value>> {
-<<<<<<< HEAD
-        let (stack_arg_size, arg_regs) = self.emit_precall_convention(&args, f_context, vm);
-=======
         let stack_arg_size = self.emit_precall_convention(&args, f_context, vm);
->>>>>>> 1d4c17be
 
         // make call
         if vm.is_doing_jit() {
             unimplemented!()
         } else {
             let callsite = self.new_callsite_label(cur_node);
-<<<<<<< HEAD
-            self.backend
-                .emit_call_near_rel32(callsite.clone(), func_name, None, arg_regs, true); // assume ccall wont throw exception
-=======
             // assume ccall wont throw exception
             self.backend
                 .emit_call_near_rel32(callsite.clone(), func_name, None, true);
->>>>>>> 1d4c17be
 
             // TODO: What if theres an exception block?
             self.current_callsites
@@ -3996,12 +3807,8 @@
                         }
                         _ => {
                             panic!(
-<<<<<<< HEAD
-                                "expect a ufuncptr to be either address constant, or symbol constant, we got {}",
-=======
                                 "expect a ufuncptr to be either address constant, \
                                  or symbol constant, we got {}",
->>>>>>> 1d4c17be
                                 pv
                             )
                         }
@@ -4086,39 +3893,21 @@
                     unimplemented!()
                 } else {
                     let callsite = self.new_callsite_label(Some(cur_node));
-<<<<<<< HEAD
-                    self.backend.emit_call_near_rel32(
-                        callsite,
-                        target.name(),
-                        potentially_excepting,
-                        arg_regs,
-                        false
-                    )
-=======
                     self.backend
-                        .emit_call_near_rel32(callsite, target.name(), potentially_excepting, false)
->>>>>>> 1d4c17be
+                        .emit_call_near_rel32(callsite, target.name(), potentially_excepting, arg_regs, false)
                 }
             } else if self.match_ireg(func) {
                 let target = self.emit_ireg(func, f_content, f_context, vm);
 
                 let callsite = self.new_callsite_label(Some(cur_node));
                 self.backend
-<<<<<<< HEAD
                     .emit_call_near_r64(callsite, &target, potentially_excepting, arg_regs)
-=======
-                    .emit_call_near_r64(callsite, &target, potentially_excepting)
->>>>>>> 1d4c17be
             } else if self.match_mem(func) {
                 let target = self.emit_mem(func, vm);
 
                 let callsite = self.new_callsite_label(Some(cur_node));
                 self.backend
-<<<<<<< HEAD
                     .emit_call_near_mem64(callsite, &target, potentially_excepting, arg_regs)
-=======
-                    .emit_call_near_mem64(callsite, &target, potentially_excepting)
->>>>>>> 1d4c17be
             } else {
                 panic!("unsupported callee type for CALL: {}", func);
             }
@@ -5175,12 +4964,8 @@
                                 MuType_::IRef(ref ty) | MuType_::UPtr(ref ty) => ty.clone(),
                                 _ => {
                                     panic!(
-<<<<<<< HEAD
-                                        "expected the base for GetFieldIRef has a type of iref or uptr, found type: {}",
-=======
                                         "expected the base for GetFieldIRef has a type of iref \
                                          or uptr, found type: {}",
->>>>>>> 1d4c17be
                                         iref_or_uptr_ty
                                     )
                                 }
@@ -5325,12 +5110,8 @@
                             let tmp_index = self.emit_ireg(offset, f_content, f_context, vm);
 
                             // make a copy of it
-<<<<<<< HEAD
-                            // (because we may need to alter index, and we dont want to chagne the original value)
-=======
                             // (because we may need to alter index, and we dont want to change
                             // the original value)
->>>>>>> 1d4c17be
                             let tmp_index_copy =
                                 self.make_temporary(f_context, tmp_index.ty.clone(), vm);
                             self.emit_move_value_to_value(&tmp_index_copy, &tmp_index);
@@ -5477,12 +5258,8 @@
                             let tmp_index = self.emit_ireg(index, f_content, f_context, vm);
 
                             // make a copy of it
-<<<<<<< HEAD
-                            // (because we may need to alter index, and we dont want to chagne the original value)
-=======
                             // (because we may need to alter index, and we dont want to change
                             // the original value)
->>>>>>> 1d4c17be
                             let tmp_index_copy =
                                 self.make_temporary(f_context, tmp_index.ty.clone(), vm);
                             self.emit_move_value_to_value(&tmp_index_copy, &tmp_index);
@@ -5662,11 +5439,7 @@
 
                 is_const && is_func
             }
-<<<<<<< HEAD
-            _ => false 
-=======
             _ => false
->>>>>>> 1d4c17be
         }
     }
 
@@ -5719,12 +5492,8 @@
 
                     if inst.value.as_ref().unwrap().len() > 1 {
                         warn!(
-<<<<<<< HEAD
-                            "retrieving value from a node with more than one value: {}, use the first value: {}",
-=======
                             "retrieving value from a node with more than one value: {}, \
                              use the first value: {}",
->>>>>>> 1d4c17be
                             node,
                             value
                         );
