// Copyright 2017 The Australian National University
//
// Licensed under the Apache License, Version 2.0 (the "License");
// you may not use this file except in compliance with the License.
// You may obtain a copy of the License at
//
//     http://www.apache.org/licenses/LICENSE-2.0
//
// Unless required by applicable law or agreed to in writing, software
// distributed under the License is distributed on an "AS IS" BASIS,
// WITHOUT WARRANTIES OR CONDITIONS OF ANY KIND, either express or implied.
// See the License for the specific language governing permissions and
// limitations under the License.

use ast::ir::*;
use ast::ptr::*;
use ast::inst::*;
use ast::op;
use ast::op::*;
use ast::types::*;
use vm::VM;
use runtime::mm;
use runtime::mm::OBJECT_HEADER_SIZE;
use runtime::mm::OBJECT_HEADER_OFFSET;
use runtime::ValueLocation;
use runtime::thread;
use runtime::entrypoints;
use runtime::entrypoints::RuntimeEntrypoint;

use compiler::CompilerPass;
use compiler::backend::BackendType;
use compiler::backend::RegGroup;
use compiler::backend::PROLOGUE_BLOCK_NAME;
use compiler::backend::x86_64;
use compiler::backend::x86_64::CodeGenerator;
use compiler::backend::x86_64::ASMCodeGen;
use compiler::backend::make_block_name;
use compiler::machine_code::CompiledFunction;
use compiler::frame::Frame;

use utils::math;
use utils::POINTER_SIZE;

use std::collections::HashMap;
use std::collections::LinkedList;

use std::any::Any;

lazy_static! {
    /// struct<int32, int32, int32, int32>
    static ref LONG_4_TYPE : P<MuType> = P(
        MuType::new(new_internal_id(), MuType_::mustruct(Mu("long_4"), vec![UINT32_TYPE.clone(); 4]))
    );

    /// constant for converting unsigned integer to floating point
    static ref UITOFP_C0 : P<Value> = P(Value{
        hdr: MuEntityHeader::named(new_internal_id(), Mu("UITOFP_C0")),
        ty : LONG_4_TYPE.clone(),
        v  : Value_::Constant(Constant::List(vec![
            P(Value{
                hdr: MuEntityHeader::unnamed(new_internal_id()),
                ty: UINT32_TYPE.clone(),
                v : Value_::Constant(Constant::Int(1127219200u64))
            }),
            P(Value{
                hdr: MuEntityHeader::unnamed(new_internal_id()),
                ty: UINT32_TYPE.clone(),
                v : Value_::Constant(Constant::Int(1160773632u64))
            }),
            P(Value{
                hdr: MuEntityHeader::unnamed(new_internal_id()),
                ty: UINT32_TYPE.clone(),
                v : Value_::Constant(Constant::Int(0u64))
            }),
            P(Value{
                hdr: MuEntityHeader::unnamed(new_internal_id()),
                ty: UINT32_TYPE.clone(),
                v : Value_::Constant(Constant::Int(0u64))
            })
        ]))
    });

    /// struct<int64, int64>
    static ref QUAD_2_TYPE : P<MuType> = P(
        MuType::new(new_internal_id(), MuType_::mustruct(Mu("quad_2"), vec![UINT64_TYPE.clone(); 2]))
    );

    /// constant for converting unsigned integer to floating point
    static ref UITOFP_C1 : P<Value> = P(Value{
        hdr: MuEntityHeader::named(new_internal_id(), Mu("UITOFP_C1")),
        ty : QUAD_2_TYPE.clone(),
        v  : Value_::Constant(Constant::List(vec![
            P(Value{
                hdr: MuEntityHeader::unnamed(new_internal_id()),
                ty: UINT64_TYPE.clone(),
                v : Value_::Constant(Constant::Int(4841369599423283200u64))
            }),
            P(Value{
                hdr: MuEntityHeader::unnamed(new_internal_id()),
                ty: UINT64_TYPE.clone(),
                v : Value_::Constant(Constant::Int(4985484787499139072u64))
            })
        ]))
    });

    /// constant for converting double to unsigned integer
    static ref FPTOUI_C_DOUBLE : P<Value> = P(Value{
        hdr: MuEntityHeader::named(new_internal_id(), Mu("FPTOUI_C_DOUBLE")),
        ty : UINT64_TYPE.clone(),
        v  : Value_::Constant(Constant::Int(4890909195324358656u64))
    });

    /// constant for converting float to unsigned integer
    pub static ref FPTOUI_C_FLOAT : P<Value> = P(Value{
        hdr: MuEntityHeader::named(new_internal_id(), Mu("FPTOUI_C_FLOAT")),
        ty : UINT32_TYPE.clone(),
        v  : Value_::Constant(Constant::Int(1593835520u64))
    });
}

/// for some IR instructions, we need a call into runtime
/// for efficiency, we may emit runtime fastpath directly in assembly
//  FIXME: we should have a separate pass to rewrite the instruction into a fastpath (in IR),
//         and a call to slowpath, then instruction selection (see Issue#6)
const INLINE_FASTPATH : bool = false;

pub struct InstructionSelection {
    name: &'static str,
    /// backend code generator
    backend: Box<CodeGenerator>,

    // information about the function being compiled

    /// ID of current function version being compiled
    current_fv_id: MuID,
<<<<<<< HEAD
    /// used to create a unique callsite ID for current function
=======
    current_fv_name: MuName,
>>>>>>> c0089a9f
    current_callsite_id: usize,
    /// frame for current function
    current_frame: Option<Frame>,
    /// block that is currently being compiled
    /// the block may be created during instruction selection
    current_block: Option<MuName>,
    /// IR block that is currently being compiled
    /// use this block name to trace some information at IR level
    current_block_in_ir: Option<MuName>,
    /// start location of current function
    current_func_start: Option<ValueLocation>,
<<<<<<< HEAD
    /// technically this is a map in that each Key is unique, but we will never try and add duplicate
    /// keys, or look things up, so a list of pairs is faster than a Map.
    /// A list of pairs, the first is the name of a callsite the second
    current_callsites: LinkedList<(MuName, MuID)>,
    /// a map of exception blocks
    /// key: block id, val: block location
=======
    // Technically this is a map in that each Key is unique, but we will never try and add duplicate
    // keys, or look things up, so a list of tuples is faster than a Map.
    // A list of tuples, the first is the name of a callsite, the next is the callsite destination, the last is the
    // size of arguments pushed on the stack
    current_callsites: LinkedList<(MuName, MuID, usize)>,
    // key: block id, val: block location
>>>>>>> c0089a9f
    current_exn_blocks: HashMap<MuID, MuName>,
    /// constants used in this function that are put to memory
    /// key: value id, val: constant value
    current_constants: HashMap<MuID, P<Value>>,
    /// constants used in this function that are put to memory
    /// key: value id, val: memory location
    current_constants_locs: HashMap<MuID, P<Value>>
}

impl <'a> InstructionSelection {
    #[cfg(feature = "aot")]
    pub fn new() -> InstructionSelection {
        InstructionSelection{
            name: "Instruction Selection (x64)",
            backend: Box::new(ASMCodeGen::new()),

            current_fv_id: 0,
            current_fv_name: String::new(),
            current_callsite_id: 0,
            current_frame: None,
            current_block: None,        // which block we are generating code for
            current_block_in_ir: None,  // it is possible the block is newly created in instruction selection
                                        // but sometimes we want to know its control flow
                                        // so we need to track what block it is from the IR

                                        // FIXME: ideally we should not create new blocks in instruction selection
                                        // see Issue #6
            current_func_start: None,
            current_callsites: LinkedList::new(),
            current_exn_blocks: HashMap::new(),

            current_constants: HashMap::new(),
            current_constants_locs: HashMap::new()
        }
    }

    #[cfg(feature = "jit")]
    pub fn new() -> InstructionSelection {
        unimplemented!()
    }

    /// we use hand-written pattern matching rules for instruction selection
    /// for a pattern that can match several rules, the first rule met will be executed, and chosen.
    fn instruction_select(&mut self, node: &'a TreeNode, f_content: &FunctionContent, f_context: &mut FunctionContext, vm: &VM) {
        trace!("instsel on node#{} {}", node.id(), node);
        
        match node.v {
            TreeNode_::Instruction(ref inst) => {
                match inst.v {
                    Instruction_::Branch2{cond, ref true_dest, ref false_dest, ..} => {
                        trace!("instsel on BRANCH2");
                        // 'branch_if_true' == true, we emit cjmp the same as CmpOp  (je  for EQ, jne for NE)
                        // 'branch_if_true' == false, we emit opposite cjmp as CmpOp (jne for EQ, je  for NE)
                        // FIXME: we should move this to machine independent code
                        // e.g. as a subpass after trace scheduling, see Issue#27
                        let (fallthrough_dest, branch_dest, branch_if_true) = {
                            // get current block and next block in trace (fallthrough block)
                            let cur_block = f_content.get_block_by_name(self.current_block_in_ir.as_ref().unwrap().clone());
                            let next_block_in_trace = cur_block.control_flow.get_hottest_succ().unwrap();

                            if next_block_in_trace == true_dest.target {
                                (true_dest, false_dest, false)
                            } else {
                                (false_dest, true_dest, true)
                            }
                        };
                        
                        let ref ops = inst.ops;
                        self.process_dest(&ops, fallthrough_dest, f_content, f_context, vm);
                        self.process_dest(&ops, branch_dest, f_content, f_context, vm);
                        
                        let branch_target = f_content.get_block(branch_dest.target).name();
    
                        let ref cond = ops[cond];
                        if self.match_cmp_res(cond) {
                            // this branch2's cond is from a comparison result
                            trace!("emit cmp_res-branch2");
                            match self.emit_cmp_res(cond, f_content, f_context, vm) {
                                op::CmpOp::EQ => {
                                    if branch_if_true {
                                        self.backend.emit_je(branch_target);
                                    } else {
                                        self.backend.emit_jne(branch_target);
                                    }
                                },
                                op::CmpOp::NE => {
                                    if branch_if_true {
                                        self.backend.emit_jne(branch_target);
                                    } else {
                                        self.backend.emit_je(branch_target);
                                    }
                                },
                                op::CmpOp::UGE => {
                                    if branch_if_true {
                                        self.backend.emit_jae(branch_target);
                                    } else {
                                        self.backend.emit_jb(branch_target);
                                    }
                                },
                                op::CmpOp::UGT => {
                                    if branch_if_true {
                                        self.backend.emit_ja(branch_target);
                                    } else {
                                        self.backend.emit_jbe(branch_target);
                                    }
                                },
                                op::CmpOp::ULE => {
                                    if branch_if_true {
                                        self.backend.emit_jbe(branch_target);
                                    } else {
                                        self.backend.emit_ja(branch_target);
                                    }
                                },
                                op::CmpOp::ULT => {
                                    if branch_if_true {
                                        self.backend.emit_jb(branch_target);
                                    } else {
                                        self.backend.emit_jae(branch_target);
                                    }
                                },
                                op::CmpOp::SGE => {
                                    if branch_if_true {
                                        self.backend.emit_jge(branch_target);
                                    } else {
                                        self.backend.emit_jl(branch_target);
                                    }
                                },
                                op::CmpOp::SGT => {
                                    if branch_if_true {
                                        self.backend.emit_jg(branch_target);
                                    } else {
                                        self.backend.emit_jle(branch_target);
                                    }
                                },
                                op::CmpOp::SLE => {
                                    if branch_if_true {
                                        self.backend.emit_jle(branch_target);
                                    } else {
                                        self.backend.emit_jg(branch_target);
                                    }
                                },
                                op::CmpOp::SLT => {
                                    if branch_if_true {
                                        self.backend.emit_jl(branch_target);
                                    } else {
                                        self.backend.emit_jge(branch_target);
                                    }
                                },

                                // floating point

                                op::CmpOp::FOEQ | op::CmpOp::FUEQ => {
                                    if branch_if_true {
                                        self.backend.emit_je(branch_target);
                                    } else {
                                        self.backend.emit_jne(branch_target);
                                    }
                                },
                                op::CmpOp::FONE | op::CmpOp::FUNE => {
                                    if branch_if_true {
                                        self.backend.emit_jne(branch_target);
                                    } else {
                                        self.backend.emit_je(branch_target);
                                    }
                                },
                                op::CmpOp::FOGT | op::CmpOp::FUGT => {
                                    if branch_if_true {
                                        self.backend.emit_ja(branch_target);
                                    } else {
                                        self.backend.emit_jbe(branch_target);
                                    }
                                },
                                op::CmpOp::FOGE | op::CmpOp::FUGE => {
                                    if branch_if_true {
                                        self.backend.emit_jae(branch_target);
                                    } else {
                                        self.backend.emit_jb(branch_target);
                                    }
                                },
                                op::CmpOp::FOLT | op::CmpOp::FULT => {
                                    if branch_if_true {
                                        self.backend.emit_jb(branch_target);
                                    } else {
                                        self.backend.emit_jae(branch_target);
                                    }
                                },
                                op::CmpOp::FOLE | op::CmpOp::FULE => {
                                    if branch_if_true {
                                        self.backend.emit_jbe(branch_target);
                                    } else {
                                        self.backend.emit_ja(branch_target);
                                    }
                                },

                                _ => unimplemented!()
                            }
                        } else if self.match_ireg(cond) {
                            // this branch2 cond is a temporary with value, or an instruction that
                            // emits a temporary
                            trace!("emit ireg-branch2");
                            
                            let cond_reg = self.emit_ireg(cond, f_content, f_context, vm);
                            
                            // emit: cmp cond_reg 1
                            self.backend.emit_cmp_imm_r(1, &cond_reg);
                            // emit: je #branch_dest
                            if branch_if_true {
                                self.backend.emit_je(branch_target);
                            } else {
                                self.backend.emit_jne(branch_target);
                            }
                        } else {
                            panic!("unexpected cond in BRANCH2: {}", cond)
                        }

                        // it is possible that the fallthrough block is scheduled somewhere else
                        // we need to explicitly jump to it (this jump will get eliminated in
                        // peephole pass if the fallthrough block immediate follows the jump)
                        self.finish_block();

                        let fallthrough_temp_block = make_block_name(&self.current_fv_name, node.id(), "branch_fallthrough", );
                        self.start_block(fallthrough_temp_block);

                        let fallthrough_target = f_content.get_block(fallthrough_dest.target).name();
                        self.backend.emit_jmp(fallthrough_target);
                    },

                    Instruction_::Select{cond, true_val, false_val} => {
                        use ast::op::CmpOp::*;

                        trace!("instsel on SELECT");
                        let ref ops = inst.ops;

                        let ref cond = ops[cond];
                        let ref true_val = ops[true_val];
                        let ref false_val = ops[false_val];

                        // generate comparison
                        let cmpop = if self.match_cmp_res(cond) {
                            self.emit_cmp_res(cond, f_content, f_context, vm)
                        } else if self.match_ireg(cond) {
                            let tmp_cond = self.emit_ireg(cond, f_content, f_context, vm);
                            // emit: cmp cond_reg 1
                            self.backend.emit_cmp_imm_r(1, &tmp_cond);

                            EQ
                        } else {
                            panic!("expected cond to be ireg, found {}", cond)
                        };

                        // emit code to move values
                        if self.match_ireg(true_val) {
                            // moving integers/pointers
                            let tmp_res   = self.get_result_value(node);

                            // use cmov for 16/32/64bit integer
                            // use jcc  for 8 bit
                            // FIXME: could use 32bit register to implement 8bit select
                            match tmp_res.ty.get_int_length() {
                                // cmov
                                Some(len) if len > 8 => {
                                    let tmp_true  = self.emit_ireg(true_val, f_content, f_context, vm);
                                    let tmp_false = self.emit_ireg(false_val, f_content, f_context, vm);

                                    // mov tmp_false -> tmp_res
                                    self.backend.emit_mov_r_r(&tmp_res, &tmp_false);

                                    match cmpop {
                                        EQ  => self.backend.emit_cmove_r_r (&tmp_res, &tmp_true),
                                        NE  => self.backend.emit_cmovne_r_r(&tmp_res, &tmp_true),
                                        SGE => self.backend.emit_cmovge_r_r(&tmp_res, &tmp_true),
                                        SGT => self.backend.emit_cmovg_r_r (&tmp_res, &tmp_true),
                                        SLE => self.backend.emit_cmovle_r_r(&tmp_res, &tmp_true),
                                        SLT => self.backend.emit_cmovl_r_r (&tmp_res, &tmp_true),
                                        UGE => self.backend.emit_cmovae_r_r(&tmp_res, &tmp_true),
                                        UGT => self.backend.emit_cmova_r_r (&tmp_res, &tmp_true),
                                        ULE => self.backend.emit_cmovbe_r_r(&tmp_res, &tmp_true),
                                        ULT => self.backend.emit_cmovb_r_r (&tmp_res, &tmp_true),

                                        FOEQ | FUEQ => self.backend.emit_cmove_r_r (&tmp_res, &tmp_true),
                                        FONE | FUNE => self.backend.emit_cmovne_r_r(&tmp_res, &tmp_true),
                                        FOGT | FUGT => self.backend.emit_cmova_r_r (&tmp_res, &tmp_true),
                                        FOGE | FUGE => self.backend.emit_cmovae_r_r(&tmp_res, &tmp_true),
                                        FOLT | FULT => self.backend.emit_cmovb_r_r (&tmp_res, &tmp_true),
                                        FOLE | FULE => self.backend.emit_cmovbe_r_r(&tmp_res, &tmp_true),

                                        // FFALSE/FTRUE unimplemented
                                        _ => unimplemented!()
                                    }
                                }
                                // jcc - for 8-bits integer
                                _ => {
                                    let blk_true  = make_block_name(&self.current_fv_name, node.id(), "select_true");
                                    let blk_false = make_block_name(&self.current_fv_name, node.id(), "select_false");
                                    let blk_end   = make_block_name(&self.current_fv_name, node.id(), "select_end");

                                    // jump to blk_true if true
                                    match cmpop {
                                        EQ  => self.backend.emit_je (blk_true.clone()),
                                        NE  => self.backend.emit_jne(blk_true.clone()),
                                        SGE => self.backend.emit_jge(blk_true.clone()),
                                        SGT => self.backend.emit_jg (blk_true.clone()),
                                        SLE => self.backend.emit_jle(blk_true.clone()),
                                        SLT => self.backend.emit_jl (blk_true.clone()),
                                        UGE => self.backend.emit_jae(blk_true.clone()),
                                        UGT => self.backend.emit_ja (blk_true.clone()),
                                        ULE => self.backend.emit_jbe(blk_true.clone()),
                                        ULT => self.backend.emit_jb (blk_true.clone()),

                                        FOEQ | FUEQ => self.backend.emit_je (blk_true.clone()),
                                        FONE | FUNE => self.backend.emit_jne(blk_true.clone()),
                                        FOGT | FUGT => self.backend.emit_ja (blk_true.clone()),
                                        FOGE | FUGE => self.backend.emit_jae(blk_true.clone()),
                                        FOLT | FULT => self.backend.emit_jb (blk_true.clone()),
                                        FOLE | FULE => self.backend.emit_jbe(blk_true.clone()),

                                        // FFALSE/FTRUE unimplemented
                                        _ => unimplemented!()
                                    }

                                    // finishing current block
                                    self.finish_block();

                                    // blk_false:
                                    self.start_block(blk_false.clone());
                                    // mov false result here
                                    self.emit_move_node_to_value(&tmp_res, &false_val, f_content, f_context, vm);
                                    // jmp to end
                                    self.backend.emit_jmp(blk_end.clone());
                                    // finishing current block
                                    self.finish_block();

                                    // blk_true:
                                    self.start_block(blk_true.clone());
                                    // mov true value -> result
                                    self.emit_move_node_to_value(&tmp_res, &true_val, f_content, f_context, vm);
                                    self.finish_block();

                                    // blk_end:
                                    self.start_block(blk_end.clone());
                                }
                            }
                        } else if self.match_fpreg(true_val) {
                            let tmp_res = self.get_result_value(node);

                            let blk_true  = make_block_name(&self.current_fv_name, node.id(), "select_true");
                            let blk_false = make_block_name(&self.current_fv_name, node.id(), "select_false");
                            let blk_end   = make_block_name(&self.current_fv_name, node.id(), "select_end");

                            // jump to blk_true if true
                            match cmpop {
                                EQ  => self.backend.emit_je (blk_true.clone()),
                                NE  => self.backend.emit_jne(blk_true.clone()),
                                SGE => self.backend.emit_jge(blk_true.clone()),
                                SGT => self.backend.emit_jg (blk_true.clone()),
                                SLE => self.backend.emit_jle(blk_true.clone()),
                                SLT => self.backend.emit_jl (blk_true.clone()),
                                UGE => self.backend.emit_jae(blk_true.clone()),
                                UGT => self.backend.emit_ja (blk_true.clone()),
                                ULE => self.backend.emit_jbe(blk_true.clone()),
                                ULT => self.backend.emit_jb (blk_true.clone()),

                                FOEQ | FUEQ => self.backend.emit_je (blk_true.clone()),
                                FONE | FUNE => self.backend.emit_jne(blk_true.clone()),
                                FOGT | FUGT => self.backend.emit_ja (blk_true.clone()),
                                FOGE | FUGE => self.backend.emit_jae(blk_true.clone()),
                                FOLT | FULT => self.backend.emit_jb (blk_true.clone()),
                                FOLE | FULE => self.backend.emit_jbe(blk_true.clone()),

                                _ => unimplemented!()
                            }

                            // finishing current block
                            self.finish_block();

                            // blk_false:
                            self.start_block(blk_false.clone());
                            // mov false result here
                            self.emit_move_node_to_value(&tmp_res, &false_val, f_content, f_context, vm);
                            // jmp to end
                            self.backend.emit_jmp(blk_end.clone());

                            // finishing current block
                            self.finish_block();

                            // blk_true:
                            self.start_block(blk_true.clone());
                            // mov true value -> result
                            self.emit_move_node_to_value(&tmp_res, &true_val, f_content, f_context, vm);
                            self.finish_block();

                            // blk_end:
                            self.start_block(blk_end.clone());
                        } else {
                            unimplemented!()
                        }
                    },

                    Instruction_::CmpOp(_, _, _) => {
                        use ast::op::CmpOp::*;
                        trace!("instsel on CMPOP");

                        let tmp_res = self.get_result_value(node);
                        assert!(tmp_res.ty.get_int_length().is_some());
                        assert!(tmp_res.ty.get_int_length().unwrap() == 1);

                        // set byte to result
                        match self.emit_cmp_res(node, f_content, f_context, vm) {
                            EQ  => self.backend.emit_sete_r (&tmp_res),
                            NE  => self.backend.emit_setne_r(&tmp_res),
                            SGE => self.backend.emit_setge_r(&tmp_res),
                            SGT => self.backend.emit_setg_r (&tmp_res),
                            SLE => self.backend.emit_setle_r(&tmp_res),
                            SLT => self.backend.emit_setl_r (&tmp_res),
                            UGE => self.backend.emit_setae_r(&tmp_res),
                            UGT => self.backend.emit_seta_r (&tmp_res),
                            ULE => self.backend.emit_setbe_r(&tmp_res),
                            ULT => self.backend.emit_setb_r (&tmp_res),

                            FOEQ | FUEQ => self.backend.emit_sete_r (&tmp_res),
                            FONE | FUNE => self.backend.emit_setne_r(&tmp_res),
                            FOGT | FUGT => self.backend.emit_seta_r (&tmp_res),
                            FOGE | FUGE => self.backend.emit_setae_r(&tmp_res),
                            FOLT | FULT => self.backend.emit_setb_r (&tmp_res),
                            FOLE | FULE => self.backend.emit_setbe_r(&tmp_res),

                            // FFALSE/FTRUE
                            _ => unimplemented!()
                        }
                    }

                    Instruction_::Branch1(ref dest) => {
                        trace!("instsel on BRANCH1");
                        let ref ops = inst.ops;
                                            
                        self.process_dest(&ops, dest, f_content, f_context, vm);
                        
<<<<<<< HEAD
                        let target = f_content.get_block(dest.target).name().unwrap();
=======
                        let target = f_content.get_block(dest.target).name();
                        
                        trace!("emit branch1");
>>>>>>> c0089a9f
                        // jmp
                        self.backend.emit_jmp(target);
                    },

                    Instruction_::Switch{cond, ref default, ref branches} => {
                        trace!("instsel on SWITCH");
                        let ref ops = inst.ops;
                        let ref cond = ops[cond];

                        if self.match_ireg(cond) {
                            let tmp_cond = self.emit_ireg(cond, f_content, f_context, vm);

                            // currently implementing switch as cascading conditional branch
                            // This is slow if there are many 'case' arms. We should consider
                            // using a switch table

                            // emit each branch
                            for &(case_op_index, ref case_dest) in branches {
                                let ref case_op = ops[case_op_index];

                                // process dest
                                self.process_dest(&ops, case_dest, f_content, f_context, vm);

                                let target = f_content.get_block(case_dest.target).name();

                                if self.match_iimm(case_op) {
                                    let imm = self.node_iimm_to_i32(case_op);

                                    // cmp case cond
                                    self.backend.emit_cmp_imm_r(imm, &tmp_cond);
                                    // je dest
                                    self.backend.emit_je(target);
                                } else if self.match_ireg(case_op) {
                                    let tmp_case_op = self.emit_ireg(case_op, f_content, f_context, vm);

                                    // cmp case cond
                                    self.backend.emit_cmp_r_r(&tmp_case_op, &tmp_cond);
                                    // je dest
                                    self.backend.emit_je(target);
                                } else {
                                    panic!("expecting ireg cond to be either iimm or ireg: {}", cond);
                                }

                                self.finish_block();
                                let block_name = make_block_name(&self.current_fv_name, node.id(), format!("switch_not_met_case_{}", case_op_index).as_str());
                                self.start_block(block_name);
                            }

                            // emit default
                            self.process_dest(&ops, default, f_content, f_context, vm);
                            
                            let default_target = f_content.get_block(default.target).name();
                            self.backend.emit_jmp(default_target);
                        } else {
                            // other EQ-comparable types, e.g. floating point
                            unimplemented!()
                        }
                    }
                    
                    Instruction_::ExprCall{ref data, is_abort} => {
                        trace!("instsel on EXPRCALL");

                        if is_abort {
                            // if any exception throws from the callee,
                            // we should abort execution, otherwise rethrow the exception
                            // FIXME: implement is_abort
                            unimplemented!()
                        }
                        
                        self.emit_mu_call(
                            inst, // inst: &Instruction,
                            data, // calldata: &CallData,
                            None, // resumption: Option<&ResumptionData>,
                            node, // cur_node: &TreeNode, 
                            f_content, f_context, vm);
                    },
                    
                    Instruction_::Call{ref data, ref resume} => {
                        trace!("instsel on CALL");

                        self.emit_mu_call(
                            inst, 
                            data, 
                            Some(resume), 
                            node, 
                            f_content, f_context, vm);
                    },

                    Instruction_::ExprCCall{ref data, is_abort} => {
                        trace!("instsel on EXPRCCALL");

                        if is_abort {
                            // if any exception throws from the callee,
                            // we should abort execution, otherwise rethrow the exception
                            // FIXME: implement is_abort
                            unimplemented!()
                        }

                        self.emit_c_call_ir(
                            inst,
                            data,
                            None,
                            node,
                            f_content, f_context, vm);
                    }

                    Instruction_::CCall{ref data, ref resume} => {
                        trace!("instsel on CCALL");

                        self.emit_c_call_ir(
                            inst,
                            data,
                            Some(resume),
                            node,
                            f_content, f_context, vm);
                    }
                    
                    Instruction_::Return(_) => {
                        trace!("instsel on RETURN");

                        self.emit_common_epilogue(inst, f_content, f_context, vm);
                        
                        self.backend.emit_ret();
                    },
                    
                    Instruction_::BinOp(op, op1, op2) => {
                        trace!("instsel on BINOP");

                        self.emit_binop(node, inst, op, op1, op2, f_content, f_context, vm);
                    },

                    Instruction_::BinOpWithStatus(op, status, op1, op2) => {
                        trace!("instsel on BINOP_STATUS");

                        self.emit_binop(node, inst, op, op1, op2, f_content, f_context, vm);

                        let values = inst.value.as_ref().unwrap();
                        let mut status_value_index = 1;

                        // status flags only works with int operations
                        if RegGroup::get_from_value(&values[0]) == RegGroup::GPR {
                            // for mul, div, idiv, some of the flags may not generated
                            // from the computation, and we may need extra code
                            // to get the flags
                            // FIXME: See Issue#22

                            // negative flag
                            if status.flag_n {
                                let tmp_status = values[status_value_index].clone();
                                status_value_index += 1;

                                self.backend.emit_sets_r8(&tmp_status);
                            }

                            // zero flag
                            if status.flag_z {
                                let tmp_status = values[status_value_index].clone();
                                status_value_index += 1;

                                self.backend.emit_setz_r8(&tmp_status);
                            }

                            // unsigned overflow
                            if status.flag_c {
                                let tmp_status = values[status_value_index].clone();
                                status_value_index += 1;

                                match op {
                                    BinOp::Add | BinOp::Sub | BinOp::Mul => {
                                        self.backend.emit_setb_r8(&tmp_status);
                                    }
                                    _ => panic!("Only Add/Sub/Mul has #C flag")
                                }
                            }

                            // signed overflow
                            if status.flag_v {
                                let tmp_status = values[status_value_index].clone();

                                match op {
                                    BinOp::Add | BinOp::Sub | BinOp::Mul => {
                                        self.backend.emit_seto_r8(&tmp_status);
                                    }
                                    _ => panic!("Only Add/Sub/Mul has #V flag")
                                }
                            }
                        } else if RegGroup::get_from_value(&values[0]) == RegGroup::GPREX {
                            unimplemented!()
                        } else {
                            panic!("only int operations allow binop status flags")
                        }
                    }

                    Instruction_::ConvOp{operation, ref from_ty, ref to_ty, operand} => {
                        trace!("instsel on CONVOP");

                        let ref ops = inst.ops;
                        let ref op = ops[operand];

                        match operation {
                            // Truncate (from int to int)
                            op::ConvOp::TRUNC => {
                                let tmp_res = self.get_result_value(node);
                                let to_ty_size = vm.get_backend_type_size(tmp_res.ty.id());

                                if self.match_ireg(op) {
                                    let tmp_op = self.emit_ireg(op, f_content, f_context, vm);

                                    // mov op -> result
                                    match to_ty_size {
                                        1 => self.backend.emit_mov_r_r(&tmp_res, unsafe {&tmp_op.as_type(UINT8_TYPE.clone())}),
                                        2 => self.backend.emit_mov_r_r(&tmp_res, unsafe {&tmp_op.as_type(UINT16_TYPE.clone())}),
                                        4 => self.backend.emit_mov_r_r(&tmp_res, unsafe {&tmp_op.as_type(UINT32_TYPE.clone())}),
                                        8 => self.backend.emit_mov_r_r(&tmp_res, unsafe {&tmp_op.as_type(UINT64_TYPE.clone())}),
                                        _  => panic!("unsupported int size: {}", to_ty_size)
                                    }
                                } else if self.match_ireg_ex(op) {
                                    let (op_l, _) = self.emit_ireg_ex(op, f_content, f_context, vm);

                                    match to_ty_size {
                                        1 | 2 => self.backend.emit_movz_r_r(unsafe {&tmp_res.as_type(UINT32_TYPE.clone())}, &op_l),
                                        4 | 8 => self.backend.emit_mov_r_r(&tmp_res, &op_l),
                                        _ => panic!("unsupported int size: {}", to_ty_size)
                                    }
                                } else {
                                    panic!("unexpected op (expect ireg): {}", op);
                                }
                            }
                            // Zero extend (from int to int)
                            op::ConvOp::ZEXT => {
                                if self.match_ireg(op) {
                                    let tmp_op = self.emit_ireg(op, f_content, f_context, vm);
                                    let tmp_res = self.get_result_value(node);

                                    // movz op -> result
                                    let from_ty_size = vm.get_backend_type_size(from_ty.id());
                                    let to_ty_size   = vm.get_backend_type_size(to_ty.id());

                                    // we treat int1 as int8, so it is possible from_ty_size == to_ty_size == 1 byte
                                    assert!(from_ty_size <= to_ty_size);

                                    if from_ty_size != to_ty_size {
                                        match (from_ty_size, to_ty_size) {
                                            // int32 to int64
                                            (4, 8) => {
                                                // zero extend from 32 bits to 64 bits is a mov instruction
                                                // x86 does not have movzlq (32 to 64)

                                                // tmp_op is int32, but tmp_res is int64
                                                // we want to force a 32-to-32 mov, so high bits of the destination will be zeroed
                                                let tmp_res32 = unsafe {tmp_res.as_type(UINT32_TYPE.clone())};

                                                self.backend.emit_mov_r_r(&tmp_res32, &tmp_op);
                                            }
                                            // any int to int128
                                            (_, 16) => {
                                                let (res_l, res_h) = self.split_int128(&tmp_res, f_context, vm);

                                                self.backend.emit_mov_r_r(&res_l, unsafe {&tmp_op.as_type(UINT64_TYPE.clone())});
                                                self.backend.emit_mov_r_imm(&res_h, 0);
                                            }
                                            // other cases
                                            _ => {
                                                self.backend.emit_movz_r_r(&tmp_res, &tmp_op);
                                            }
                                        }
                                    } else {
                                        self.backend.emit_mov_r_r(&tmp_res, &tmp_op);
                                    }
                                } else {
                                    panic!("unexpected op (expect ireg): {}", op);
                                }
                            },
                            // Sign extend (from int to int)
                            op::ConvOp::SEXT => {
                                if self.match_ireg(op) {
                                    let tmp_op = self.emit_ireg(op, f_content, f_context, vm);
                                    let tmp_res = self.get_result_value(node);

                                    // movs op -> result
                                    let from_ty_size = vm.get_backend_type_size(from_ty.id());
                                    let to_ty_size   = vm.get_backend_type_size(to_ty.id());

                                    // we treat int1 as int8, so it is possible from_ty_size == to_ty_size == 1 byte
                                    assert!(from_ty_size <= to_ty_size);

                                    if from_ty_size != to_ty_size {
                                        match (from_ty_size, to_ty_size) {
                                            // int64 to int128
                                            (8, 16) => {
                                                let (res_l, res_h) = self.split_int128(&tmp_res, f_context, vm);

                                                // mov tmp_op -> res_h
                                                // sar res_h 63
                                                self.backend.emit_mov_r_r(&res_h, &tmp_op);
                                                self.backend.emit_sar_r_imm8(&res_h, 63i8);

                                                // mov tmp_op -> res_l
                                                self.backend.emit_mov_r_r(&res_l, &tmp_op);
                                            }
                                            // int32 to int128
                                            (_, 16) => {
                                                let (res_l, res_h) = self.split_int128(&tmp_res, f_context, vm);

                                                // movs tmp_op -> res_l
                                                self.backend.emit_movs_r_r(&res_l, &tmp_op);

                                                // mov res_l -> res_h
                                                // sar res_h 63
                                                self.backend.emit_mov_r_r(&res_h, unsafe {&res_l.as_type(UINT32_TYPE.clone())});
                                                self.backend.emit_sar_r_imm8(&res_h, 63i8);
                                            }
                                            _ => self.backend.emit_movs_r_r(&tmp_res, &tmp_op)
                                        }
                                    } else {
                                        // FIXME: sign extending <int1> 1 to <int8> is not a plain move
                                        self.backend.emit_mov_r_r(&tmp_res, &tmp_op);
                                    }
                                } else {
                                    panic!("unexpected op (expect ireg): {}", op)
                                }
                            }
                            // pointer/ref cast
                            op::ConvOp::REFCAST | op::ConvOp::PTRCAST => {
                                // just a mov (and hopefully reg alloc will coalesce it)
                                let tmp_res = self.get_result_value(node);

                                if self.match_ireg(op) {
                                    let tmp_op = self.emit_ireg(op, f_content, f_context, vm);
                                    self.backend.emit_mov_r_r(&tmp_res, &tmp_op);
                                } else {
                                    panic!("unexpected op (expect ireg): {}", op)
                                }
                            }
                            // signed integer to floating point
                            op::ConvOp::SITOFP => {
                                let tmp_res = self.get_result_value(node);

                                if self.match_ireg(op) {
                                    let tmp_op = self.emit_ireg(op, f_content, f_context, vm);
                                    match to_ty.v {
                                        MuType_::Double => self.backend.emit_cvtsi2sd_f64_r(&tmp_res, &tmp_op),
                                        MuType_::Float  => self.backend.emit_cvtsi2ss_f32_r(&tmp_res, &tmp_op),
                                        _ => panic!("expecting fp type as to type in SITOFP, found {}", to_ty)
                                    }
                                } else if self.match_ireg_ex(op) {
                                    unimplemented!()
                                } else {
                                    panic!("unexpected op (expect ireg/ireg_ex): {}", op)
                                }
                            }
                            // floating point to signed integer
                            op::ConvOp::FPTOSI => {
                                let tmp_res = self.get_result_value(node);

                                assert!(self.match_fpreg(op), "unexpected op (expected fpreg): {}", op);
                                let tmp_op = self.emit_fpreg(op, f_content, f_context, vm);

                                let to_ty_size   = vm.get_backend_type_size(to_ty.id());
                                match to_ty_size {
                                    1 | 2 | 4 | 8 => {
                                        match from_ty.v {
                                            MuType_::Double => self.backend.emit_cvtsd2si_r_f64(&tmp_res, &tmp_op),
                                            MuType_::Float  => self.backend.emit_cvtss2si_r_f32(&tmp_res, &tmp_op),
                                            _ => panic!("expected fp type as from type in FPTOSI, found {}", from_ty)
                                        }
                                    }
                                    16 => {
                                        unimplemented!()
                                    }
                                    _ => panic!("unexpected support integer type as to_type: {}", to_ty)
                                }

                            }
                            // unsigned integer to floating point
                            op::ConvOp::UITOFP => {
                                let tmp_res = self.get_result_value(node);

                                if self.match_ireg(op) {
                                    let tmp_op = self.emit_ireg(op, f_content, f_context, vm);

                                    let op_ty_size = vm.get_backend_type_size(tmp_op.ty.id());

                                    if to_ty.is_double() {
                                        match op_ty_size {
                                            8 => {
                                                // movd/movq op -> res
                                                self.backend.emit_mov_fpr_r64(&tmp_res, &tmp_op);

                                                // punpckldq UITOFP_C0, tmp_res -> tmp_res
                                                // (interleaving low bytes: xmm = xmm[0] mem[0] xmm[1] mem[1]
                                                let mem_c0 = self.get_mem_for_const(UITOFP_C0.clone(), vm);
                                                self.backend.emit_punpckldq_f64_mem128(&tmp_res, &mem_c0);

                                                // subpd UITOFP_C1, tmp_res -> tmp_res
                                                let mem_c1 = self.get_mem_for_const(UITOFP_C1.clone(), vm);
                                                self.backend.emit_subpd_f64_mem128(&tmp_res, &mem_c1);

                                                // haddpd tmp_res, tmp_res -> tmp_res
                                                self.backend.emit_haddpd_f64_f64(&tmp_res, &tmp_res);
                                            }
                                            4 => {
                                                let tmp = self.make_temporary(f_context, UINT64_TYPE.clone(), vm);

                                                // movl op -> tmp(32)
                                                let tmp32 = unsafe { tmp.as_type(UINT32_TYPE.clone()) };
                                                self.backend.emit_mov_r_r(&tmp32, &tmp_op);

                                                // cvtsi2sd %tmp(64) -> %tmp_res
                                                self.backend.emit_cvtsi2sd_f64_r(&tmp_res, &tmp);
                                            }
                                            2 | 1 => {
                                                let tmp_op32 = unsafe { tmp_op.as_type(UINT32_TYPE.clone()) };
                                                self.backend.emit_cvtsi2sd_f64_r(&tmp_res, &tmp_op32);
                                            }
                                            _ => panic!("not implemented int length {}", op_ty_size)
                                        }
                                    } else if to_ty.is_float() {
                                        match op_ty_size {
                                            8 => {
                                                // movl %tmp_op -> %tmp1
                                                let tmp1 = self.make_temporary(f_context, UINT32_TYPE.clone(), vm);
                                                self.backend.emit_mov_r_r(&tmp1, unsafe {&tmp_op.as_type(UINT32_TYPE.clone())});

                                                // andl %tmp1 $1 -> %tmp1
                                                self.backend.emit_and_r_imm(&tmp1, 1);

                                                // testq %tmp_op %tmp_op
                                                self.backend.emit_test_r_r(&tmp_op, &tmp_op);

<<<<<<< HEAD
                                                let blk_if_signed     = format!("{}_{}_uitofp_float_if_signed", self.current_fv_id, node.id());
                                                let blk_if_not_signed = format!("{}_{}_uitofp_float_if_not_signed", self.current_fv_id, node.id());
                                                let blk_done          = format!("{}_{}_uitofp_float_done", self.current_fv_id, node.id());
=======
                                            let blk_if_signed     = make_block_name(&self.current_fv_name, node.id(), "uitofp_float_if_signed",);
                                            let blk_if_not_signed = make_block_name(&self.current_fv_name, node.id(), "uitofp_float_if_not_signed");
                                            let blk_done          = make_block_name(&self.current_fv_name, node.id(), "uitofp_float_done");
>>>>>>> c0089a9f

                                                // js %if_signed
                                                self.backend.emit_js(blk_if_signed.clone());
                                                self.finish_block();

                                                // blk_if_not_signed:
                                                self.start_block(blk_if_not_signed);

                                                // cvtsi2ss %tmp_op -> %tmp_res
                                                self.backend.emit_cvtsi2ss_f32_r(&tmp_res, &tmp_op);

                                                // jmp blk_done
                                                self.backend.emit_jmp(blk_done.clone());
                                                self.finish_block();

                                                // blk_if_signed:
                                                self.start_block(blk_if_signed);

                                                // shr %tmp_op $1 -> %tmp_op
                                                self.backend.emit_shr_r_imm8(&tmp_op, 1);

                                                // or %tmp_op %tmp1 -> %tmp1
                                                self.backend.emit_or_r_r(unsafe {&tmp1.as_type(UINT64_TYPE.clone())}, &tmp_op);

                                                // cvtsi2ss %tmp1 -> %tmp_res
                                                self.backend.emit_cvtsi2ss_f32_r(&tmp_res, &tmp1);

                                                // addss %tmp_res %tmp_res -> %tmp_res
                                                self.backend.emit_addss_f32_f32(&tmp_res, &tmp_res);
                                                self.finish_block();

                                                self.start_block(blk_done);
                                            }
                                            4 => {
                                                // movl %tmp_op -> %tmp1
                                                let tmp1 = self.make_temporary(f_context, UINT32_TYPE.clone(), vm);
                                                self.backend.emit_mov_r_r(&tmp1, &tmp_op);

                                                // cvtsi2ssq %tmp1(64) -> %tmp_res
                                                self.backend.emit_cvtsi2ss_f32_r(&tmp_res, unsafe {&tmp1.as_type(UINT64_TYPE.clone())});
                                            }
                                            2 | 1 => {
                                                let tmp_op32 = unsafe {tmp_op.as_type(UINT32_TYPE.clone())};

                                                // cvtsi2ss %tmp_op32 -> %tmp_res
                                                self.backend.emit_cvtsi2ss_f32_r(&tmp_res, &tmp_op32);
                                            }
                                            _ => panic!("not implemented int length {}", op_ty_size)
                                        }
                                    } else {
                                        panic!("expect double or float")
                                    }
                                } else if self.match_ireg_ex(op) {
                                    unimplemented!()
                                } else {
                                    panic!("expect op to be ireg/ireg_ex, found {}", op)
                                }
                            }
                            op::ConvOp::FPTOUI => {
                                let tmp_res = self.get_result_value(node);

                                assert!(self.match_fpreg(op), "unexpected op (expected fpreg): {}", op);
                                let tmp_op = self.emit_fpreg(op, f_content, f_context, vm);
                                let res_ty_size = vm.get_backend_type_size(tmp_res.ty.id());

                                if from_ty.is_double() {
                                    match res_ty_size {
                                        16=> {
                                            unimplemented!()
                                        }
                                        8 => {
                                            let tmp1 = self.make_temporary(f_context, DOUBLE_TYPE.clone(), vm);
                                            let tmp2 = self.make_temporary(f_context, DOUBLE_TYPE.clone(), vm);

                                            // movsd FPTOUI_C_DOUBLE -> %tmp1
                                            let mem_c = self.get_mem_for_const(FPTOUI_C_DOUBLE.clone(), vm);
                                            self.backend.emit_movsd_f64_mem64(&tmp1, &mem_c);

                                            // movapd %tmp_op -> %tmp2
                                            self.backend.emit_movapd_f64_f64(&tmp2, &tmp_op);

                                            // subsd %tmp1, %tmp2 -> %tmp2
                                            self.backend.emit_subsd_f64_f64(&tmp2, &tmp1);

                                            // cvttsd2si %tmp2 -> %tmp_res
                                            self.backend.emit_cvttsd2si_r_f64(&tmp_res, &tmp2);

                                            let tmp_const = self.make_temporary(f_context, UINT64_TYPE.clone(), vm);
                                            // mov 0x8000000000000000 -> %tmp_const
                                            self.backend.emit_mov_r64_imm64(&tmp_const, -9223372036854775808i64);

                                            // xor %tmp_res, %tmp_const -> %tmp_const
                                            self.backend.emit_xor_r_r(&tmp_const, &tmp_res);

                                            // cvttsd2si %tmp_op -> %tmp_res
                                            self.backend.emit_cvttsd2si_r_f64(&tmp_res, &tmp_op);

                                            // ucomisd %tmp_op %tmp1
                                            self.backend.emit_ucomisd_f64_f64(&tmp1, &tmp_op);

                                            // cmovaeq %tmp_const -> %tmp_res
                                            self.backend.emit_cmovae_r_r(&tmp_res, &tmp_const);
                                        }
                                        4 => {
                                            let tmp_res64 = unsafe { tmp_res.as_type(UINT64_TYPE.clone()) };

                                            // cvttsd2si %tmp_op -> %tmp_res(64)
                                            self.backend.emit_cvttsd2si_r_f64(&tmp_res64, &tmp_op);
                                        }
                                        2 | 1 => {
                                            let tmp_res32 = unsafe { tmp_res.as_type(UINT32_TYPE.clone()) };

                                            // cvttsd2si %tmp_op -> %tmp_res(32)
                                            self.backend.emit_cvttsd2si_r_f64(&tmp_res32, &tmp_op);

                                            // movz %tmp_res -> %tmp_res(32)
                                            self.backend.emit_movz_r_r(&tmp_res32, &tmp_res);
                                        }
                                        _ => panic!("not implemented int length {}", res_ty_size)
                                    }
                                } else if from_ty.is_float() {
                                    match res_ty_size {
                                        16=> {
                                            unimplemented!()
                                        }
                                        8 => {
                                            let tmp1 = self.make_temporary(f_context, FLOAT_TYPE.clone(), vm);
                                            let tmp2 = self.make_temporary(f_context, FLOAT_TYPE.clone(), vm);

                                            // movss FPTOUI_C_FLOAT -> %tmp1
                                            let mem_c = self.get_mem_for_const(FPTOUI_C_FLOAT.clone(), vm);
                                            self.backend.emit_movss_f32_mem32(&tmp1, &mem_c);

                                            // movaps %tmp_op -> %tmp2
                                            self.backend.emit_movaps_f32_f32(&tmp2, &tmp_op);

                                            // subss %tmp1, %tmp2 -> %tmp2
                                            self.backend.emit_subss_f32_f32(&tmp2, &tmp1);

                                            // cvttss2si %tmp2 -> %tmp_res
                                            self.backend.emit_cvttss2si_r_f32(&tmp_res, &tmp2);

                                            let tmp_const = self.make_temporary(f_context, UINT64_TYPE.clone(), vm);
                                            // mov 0x8000000000000000 -> %tmp_const
                                            self.backend.emit_mov_r64_imm64(&tmp_const, -9223372036854775808i64);

                                            // xor %tmp_res, %tmp_const -> %tmp_const
                                            self.backend.emit_xor_r_r(&tmp_const, &tmp_res);

                                            // cvttss2si %tmp_op -> %tmp_res
                                            self.backend.emit_cvttss2si_r_f32(&tmp_res, &tmp_op);

                                            // ucomiss %tmp_op %tmp1
                                            self.backend.emit_ucomiss_f32_f32(&tmp1, &tmp_op);

                                            // cmovaeq %tmp_const -> %tmp_res
                                            self.backend.emit_cmovae_r_r(&tmp_res, &tmp_const);
                                        }
                                        4 => {
                                            let tmp_res64 = unsafe { tmp_res.as_type(UINT64_TYPE.clone())};

                                            // cvttss2si %tmp_op -> %tmp_res(64)
                                            self.backend.emit_cvttss2si_r_f32(&tmp_res64, &tmp_op);
                                        }
                                        2 | 1 => {
                                            let tmp_res32 = unsafe {tmp_res.as_type(UINT32_TYPE.clone())};

                                            // cvttss2si %tmp_op -> %tmp_res(32)
                                            self.backend.emit_cvttss2si_r_f32(&tmp_res32, &tmp_op);

                                            // movz %tmp_res(32) -> %tmp_res
                                            self.backend.emit_movz_r_r(&tmp_res32, &tmp_res);
                                        }
                                        _ => panic!("not implemented int length {}", res_ty_size)
                                    }
                                } else {
                                    panic!("expect double or float")
                                }
                            }
                            _ => unimplemented!()
                        }
                    }
                    
                    // load on x64 generates mov inst (no matter what order is specified)
                    // https://www.cl.cam.ac.uk/~pes20/cpp/cpp0xmappings.html
                    Instruction_::Load{order, mem_loc, ..} => {
                        trace!("instsel on LOAD");

                        let ref ops = inst.ops;
                        let ref loc_op = ops[mem_loc];
                        
                        // check allowed order for LOAD
                        match order {
                            MemoryOrder::Relaxed 
                            | MemoryOrder::Consume 
                            | MemoryOrder::Acquire
                            | MemoryOrder::SeqCst
                            | MemoryOrder::NotAtomic => {},
                            _ => panic!("unsupported order {:?} for LOAD", order)
                        }                        

                        let resolved_loc = self.emit_node_addr_to_value(loc_op, f_content, f_context, vm);
                        let res_temp = self.get_result_value(node);

                        if self.match_ireg(node) {
                            self.backend.emit_mov_r_mem(&res_temp, &resolved_loc);
                        } else if self.match_ireg_ex(node) {
                            // FIXME: this load is not atomic, check memory order
                            let (res_l, res_h) = self.split_int128(&res_temp, f_context, vm);

                            // load lower half
                            self.backend.emit_mov_r_mem(&res_l, &resolved_loc);

                            // shift ptr, and load higher half
                            let loc = self.addr_const_offset_adjust(resolved_loc.extract_memory_location().unwrap(), POINTER_SIZE as u64, vm);
                            let val_loc = self.make_memory_from_location(loc, vm);
                            self.backend.emit_mov_r_mem(&res_h, &val_loc);
                        } else if self.match_fpreg(node) {
                            match res_temp.ty.v {
                                MuType_::Double => self.backend.emit_movsd_f64_mem64(&res_temp, &resolved_loc),
                                MuType_::Float  => self.backend.emit_movss_f32_mem32(&res_temp, &resolved_loc),
                                _ => panic!("expect double or float")
                            }
                        } else {
                            // load other types
                            unimplemented!()
                        }
                    }
                    
                    Instruction_::Store{order, mem_loc, value, ..} => {
                        trace!("instsel on STORE");

                        let ref ops = inst.ops;
                        let ref loc_op = ops[mem_loc];
                        let ref val_op = ops[value];

                        // need mfence after the store? we need mfence for SeqCst store
                        let need_fence : bool = {
                            match order {
                                MemoryOrder::Relaxed
                                | MemoryOrder::Release
                                | MemoryOrder::NotAtomic => false,
                                MemoryOrder::SeqCst => true,
                                _ => panic!("unsupported order {:?} for STORE", order)
                            }
                        };
                        
                        let resolved_loc = self.emit_node_addr_to_value(loc_op, f_content, f_context, vm);

                        // emit store
                        if self.match_iimm(val_op) {
                            let (val, len) = self.node_iimm_to_i32_with_len(val_op);
                            self.backend.emit_mov_mem_imm(&resolved_loc, val, len);
                        } else if self.match_ireg(val_op) {
                            let val = self.emit_ireg(val_op, f_content, f_context, vm);
                            self.backend.emit_mov_mem_r(&resolved_loc, &val);
                        } else if self.match_ireg_ex(val_op) {
                            let (val_l, val_h) = self.emit_ireg_ex(val_op, f_content, f_context, vm);
                            // store lower half
                            self.backend.emit_mov_mem_r(&resolved_loc, &val_l);

                            // shift pointer, and store higher hal
                            let loc = self.addr_const_offset_adjust(resolved_loc.extract_memory_location().unwrap(),
                                                                    POINTER_SIZE as u64, vm);
                            let loc_val = self.make_memory_from_location(loc, vm);

                            self.backend.emit_mov_mem_r(&loc_val, &val_h);
                        } else if self.match_fpreg(val_op) {
                            let val = self.emit_fpreg(val_op, f_content, f_context, vm);

                            match val.ty.v {
                                MuType_::Double => self.backend.emit_movsd_mem64_f64(&resolved_loc, &val),
                                MuType_::Float  => self.backend.emit_movss_mem32_f32(&resolved_loc, &val),
                                _ => panic!("unexpected fp type: {}", val.ty)
                            }
                        } else {
                            // store other types
                            unimplemented!()
                        }

                        if need_fence {
                            self.backend.emit_mfence();
                        }
                    }

                    Instruction_::Fence(order) => {
                        trace!("instsel on FENCE");

                        // check order
                        match order {
                            MemoryOrder::Consume
                            | MemoryOrder::Acquire
                            | MemoryOrder::Release
                            | MemoryOrder::AcqRel => {
                                // ignore
                            }
                            MemoryOrder::SeqCst => {
                                self.backend.emit_mfence();
                            }
                            _ => panic!("unsupported order {:?} for FENCE")
                        }
                    }

                    // memory insts: calculate the address, then lea
                    Instruction_::GetIRef(_)
                    | Instruction_::GetFieldIRef{..}
                    | Instruction_::GetVarPartIRef{..}
                    | Instruction_::ShiftIRef{..}
                    | Instruction_::GetElementIRef{..} => {
                        // if we reach here, it means we want to store the address in a variable
                        trace!("instsel on GET FIELD/VARPART/ELEM IREF, SHIFTIREF");

                        let mem_addr = self.emit_inst_addr_to_value(node, f_content, f_context, vm);
                        let tmp_res  = self.get_result_value(node);

                        self.backend.emit_lea_r64(&tmp_res, &mem_addr);
                    }
                    
                    Instruction_::ThreadExit => {
                        trace!("instsel on THREADEXIT");

                        // get thread local and add offset to get sp_loc
                        let tl = self.emit_get_threadlocal(Some(node), f_content, f_context, vm);
                        self.backend.emit_add_r_imm(&tl, *thread::NATIVE_SP_LOC_OFFSET as i32);

                        // emit a call to swap_back_to_native_stack(sp_loc: Address)
                        self.emit_runtime_entry(
                            &entrypoints::SWAP_BACK_TO_NATIVE_STACK, vec![tl.clone()],
                            None, Some(node), f_content, f_context, vm);
                    }

                    Instruction_::CommonInst_GetThreadLocal => {
                        trace!("instsel on GETTHREADLOCAL");
                        // get thread local
                        let tl = self.emit_get_threadlocal(Some(node), f_content, f_context, vm);

                        // load [tl + USER_TLS_OFFSET] -> tmp_res
                        let tmp_res = self.get_result_value(node);
                        self.emit_load_base_offset(&tmp_res, &tl, *thread::USER_TLS_OFFSET as i32, vm);
                    }
                    Instruction_::CommonInst_SetThreadLocal(op) => {
                        trace!("instsel on SETTHREADLOCAL");

                        let ref ops = inst.ops;
                        let ref op = ops[op];

                        assert!(self.match_ireg(op));
                        let tmp_op = self.emit_ireg(op, f_content, f_context, vm);

                        // get thread local
                        let tl = self.emit_get_threadlocal(Some(node), f_content, f_context, vm);

                        // store tmp_op -> [tl + USER_TLS_OFFSET]
                        self.emit_store_base_offset(&tl, *thread::USER_TLS_OFFSET as i32, &tmp_op, vm);
                    }

                    // FIXME: the semantic of Pin/Unpin is different from spec
                    // See Issue #33
                    Instruction_::CommonInst_Pin(op) => {
                        trace!("instsel on PIN");

                        // call pin() in GC
                        let ref ops = inst.ops;
                        let ref op = ops[op];

                        assert!(self.match_ireg(op));
                        let tmp_op = self.emit_ireg(op, f_content, f_context, vm);
                        let tmp_res = self.get_result_value(node);

                        self.emit_runtime_entry(
                            &entrypoints::PIN_OBJECT,
                            vec![tmp_op.clone()],
                            Some(vec![tmp_res]),
                            Some(node), f_content, f_context, vm);
                    }
                    Instruction_::CommonInst_Unpin(op) => {
                        trace!("instsel on UNPIN");

                        // call unpin() in GC
                        let ref ops = inst.ops;
                        let ref op = ops[op];

                        assert!(self.match_ireg(op));
                        let tmp_op = self.emit_ireg(op, f_content, f_context, vm);

                        self.emit_runtime_entry(
                            &entrypoints::UNPIN_OBJECT,
                            vec![tmp_op.clone()],
                            None,
                            Some(node), f_content, f_context, vm);
                    }
                    Instruction_::CommonInst_GetAddr(op) => {
                        trace!("instsel on GETADDR");

                        // assume it is pinned
                        let ref op = inst.ops[op];
                        assert!(self.match_ireg(op));
                        let tmp_op  = self.emit_ireg(op, f_content, f_context, vm);
                        let tmp_res = self.get_result_value(node);

                        self.emit_move_value_to_value(&tmp_res, &tmp_op);
                    }

                    Instruction_::Move(op) => {
                        trace!("instsel on MOVE (internal IR)");

                        let ref ops = inst.ops;
                        let ref op = ops[op];
                        let tmp_res = self.get_result_value(node);

                        self.emit_move_node_to_value(&tmp_res, op, f_content, f_context, vm);
                    }
                    
                    Instruction_::New(ref ty) => {
                        trace!("instsel on NEW");
                        assert!(!ty.is_hybrid());

                        let ty_info = vm.get_backend_type_info(ty.id());
                        let size = ty_info.size;
                        let ty_align= ty_info.alignment;
                        let const_size = self.make_int_const(size as u64, vm);

                        // get allocator
                        let tmp_allocator = self.emit_get_allocator(node, f_content, f_context, vm);
                        // allocate
                        let tmp_res = self.emit_alloc_sequence(tmp_allocator.clone(), const_size, ty_align, node, f_content, f_context, vm);
                        // muentry_init_object(%allocator, %tmp_res, %encode)
                        let encode = self.make_int_const(mm::get_gc_type_encode(ty_info.gc_type.id), vm);
                        self.emit_runtime_entry(
                            &entrypoints::INIT_OBJ,
                            vec![tmp_allocator.clone(), tmp_res.clone(), encode],
                            None,
                            Some(node), f_content, f_context, vm
                        );
                    }

                    Instruction_::NewHybrid(ref ty, var_len) => {
                        trace!("instsel on NEWHYBRID");
                        assert!(ty.is_hybrid());

                        let ty_info = vm.get_backend_type_info(ty.id());
                        let ty_align = ty_info.alignment;
                        let fix_part_size = ty_info.size;
                        let var_ty_size = match ty_info.elem_padded_size {
                            Some(sz) => sz,
                            None => panic!("expect HYBRID type here with elem_padded_size, found {}", ty_info)
                        };

                        // compute actual size (size = fix_part_size + var_ty_size * len)
                        let (actual_size, length) = {
                            let ref ops = inst.ops;
                            let ref var_len = ops[var_len];

                            if self.match_iimm(var_len) {
                                // if varpart length is a constant, we can compute it at compile time
                                let var_len = self.node_iimm_to_i32(var_len);
                                let actual_size = fix_part_size + var_ty_size * (var_len as usize);

                                (
                                    self.make_int_const(actual_size as u64, vm),
                                    self.make_int_const(var_len as u64, vm)
                                )
                            } else {
                                // otherwise we need compute it at runtime
                                let tmp_actual_size = self.make_temporary(f_context, UINT64_TYPE.clone(), vm);
                                let tmp_var_len = self.emit_ireg(var_len, f_content, f_context, vm);

                                match math::is_power_of_two(var_ty_size) {
                                    Some(shift) => {
                                        // if the varpart type size is power of two, we can use
                                        // shift to compute the size

                                        // use tmp_actual_size as result - we do not want to change tmp_var_len
                                        self.backend.emit_mov_r_r(&tmp_actual_size, &tmp_var_len);

                                        if shift != 0 {
                                            // a shift-left will get the total size of var part
                                            self.backend.emit_shl_r_imm8(&tmp_actual_size, shift as i8);
                                        }

                                        // add with fix-part size
                                        self.backend.emit_add_r_imm(&tmp_actual_size, fix_part_size as i32);
                                    }
                                    None => {
                                        // otherwise we need to do a multiply

                                        // mov var_ty_size -> rax
                                        self.backend.emit_mov_r_imm(&x86_64::RAX, var_ty_size as i32);

                                        // mul tmp_var_len, rax -> rdx:rax
                                        self.backend.emit_mul_r(&tmp_var_len);

                                        // add with fix-part size
                                        self.backend.emit_add_r_imm(&x86_64::RAX, fix_part_size as i32);

                                        // mov result to tmp_actual_size
                                        self.backend.emit_mov_r_r(&tmp_actual_size, &x86_64::RAX);
                                    }
                                }

                                (tmp_actual_size, tmp_var_len)
                            }
                        };

                        let tmp_allocator = self.emit_get_allocator(node, f_content, f_context, vm);
                        let tmp_res = self.emit_alloc_sequence(tmp_allocator.clone(), actual_size, ty_align, node, f_content, f_context, vm);

                        // muentry_init_object(%allocator, %tmp_res, %encode)
                        let encode = self.make_int_const(mm::get_gc_type_encode(ty_info.gc_type.id), vm);
                        self.emit_runtime_entry(
                            &entrypoints::INIT_HYBRID,
                            vec![tmp_allocator.clone(), tmp_res.clone(), encode, length],
                            None,
                            Some(node), f_content, f_context, vm
                        );
                    }

                    /*Instruction_::AllocA(ref ty) => {
                        trace!("instsel on AllocA");

                        if cfg!(debug_assertions) {
                            match ty.v {
                                MuType_::Hybrid(_) => panic!("cannot use ALLOCA for hybrid, use ALLOCAHYBRID instead"),
                                _ => {}
                            }
                        }

                        let ty_info = vm.get_backend_type_info(ty.id());
                        let size = ty_info.size;
                        let ty_align= ty_info.alignment;
                        if 16 % ty_align != 0 {
                            // It's not trivial to allign this type...
                            unimplemented!()
                        }
                        // Round size up to the nearest multiple of 16
                        let size = ((size + 16 - 1)/16)*16;
                    }*/

                    Instruction_::Throw(op_index) => {
                        trace!("instsel on THROW");

                        let ref ops = inst.ops;
                        let ref exception_obj = ops[op_index];
                        
                        self.emit_runtime_entry(
                            &entrypoints::THROW_EXCEPTION, 
                            vec![exception_obj.clone_value()], 
                            None,
                            Some(node), f_content, f_context, vm);
                    }

                    Instruction_::PrintHex(index) => {
                        trace!("instsel on PRINTHEX");

                        let ref ops = inst.ops;
                        let ref op = ops[index];

                        self.emit_runtime_entry(
                            &entrypoints::PRINT_HEX,
                            vec![op.clone_value()],
                            None,
                            Some(node), f_content, f_context, vm
                        );
                    }

                    Instruction_::SetRetval(index) => {
                        trace!("instsel on SETRETVAL");

                        let ref ops = inst.ops;
                        let ref op  = ops[index];

                        assert!(self.match_ireg(op));
                        let retval = self.emit_ireg(op, f_content, f_context, vm);

                        self.emit_runtime_entry(
                            &entrypoints::SET_RETVAL,
                            vec![retval],
                            None,
                            Some(node), f_content, f_context, vm
                        );
                    }

                    _ => unimplemented!()
                } // main switch
            },
            
            TreeNode_::Value(_) => {
                // we recursively call instruction_select for all the nodes (and their children)
                // so this pattern will be reached
                // however we do not need to do anything for a Value node
            }
        }
    }

    /// makes a temporary P<Value> of given type
    fn make_temporary(&mut self, f_context: &mut FunctionContext, ty: P<MuType>, vm: &VM) -> P<Value> {
        f_context.make_temporary(vm.next_id(), ty).clone_value()
    }

    /// makes a memory operand P<Value> for [base + offset]
    fn make_memory_op_base_offset (&mut self, base: &P<Value>, offset: i32, ty: P<MuType>, vm: &VM) -> P<Value> {
        P(Value{
            hdr: MuEntityHeader::unnamed(vm.next_id()),
            ty: ty.clone(),
            v: Value_::Memory(MemoryLocation::Address{
                base: base.clone(),
                offset: Some(self.make_int_const(offset as u64, vm)),
                index: None,
                scale: None
            })
        })
    }

    /// makes a memory operand P<Value> for [base + index * scale]
    fn make_memory_op_base_index(&mut self, base: &P<Value>, index: &P<Value>, scale: u8, ty: P<MuType>, vm: &VM) -> P<Value> {
        P(Value{
            hdr: MuEntityHeader::unnamed(vm.next_id()),
            ty: ty.clone(),
            v: Value_::Memory(MemoryLocation::Address{
                base: base.clone(),
                offset: None,
                index: Some(index.clone()),
                scale: Some(scale)
            })
        })
    }

    /// makes a memory operand P<Value> from MemoryLocation
    fn make_memory_from_location(&mut self, loc: MemoryLocation, vm: &VM) -> P<Value> {
        P(Value{
            hdr: MuEntityHeader::unnamed(vm.next_id()),
            ty : ADDRESS_TYPE.clone(),
            v  : Value_::Memory(loc)
        })
    }

    /// makes an integer constant P<Value>
    fn make_int_const(&mut self, val: u64, vm: &VM) -> P<Value> {
        P(Value{
            hdr: MuEntityHeader::unnamed(vm.next_id()),
            ty: UINT64_TYPE.clone(),
            v: Value_::Constant(Constant::Int(val))
        })
    }

    /// emits code for binary operations (no status flags)
    fn emit_binop (&mut self, node: &TreeNode, inst: &Instruction, op: BinOp, op1: OpIndex, op2: OpIndex, f_content: &FunctionContent, f_context: &mut FunctionContext, vm: &VM) {
        let ref ops = inst.ops;

        let res_tmp = self.get_result_value(node);

        match op {
            op::BinOp::Add => {
                if self.match_ireg(&ops[op1]) && self.match_iimm(&ops[op2]) {
                    trace!("emit add-ireg-imm");

                    let reg_op1 = self.emit_ireg(&ops[op1], f_content, f_context, vm);
                    let reg_op2 = self.node_iimm_to_i32(&ops[op2]);

                    // mov op1, res
                    self.backend.emit_mov_r_r(&res_tmp, &reg_op1);
                    // add op2, res
                    self.backend.emit_add_r_imm(&res_tmp, reg_op2);
                } else if self.match_ireg(&ops[op1]) && self.match_mem(&ops[op2]) {
                    trace!("emit add-ireg-mem");

                    let reg_op1 = self.emit_ireg(&ops[op1], f_content, f_context, vm);
                    let reg_op2 = self.emit_mem(&ops[op2], vm);

                    // mov op1, res
                    self.backend.emit_mov_r_r(&res_tmp, &reg_op1);
                    // add op2 res
                    self.backend.emit_add_r_mem(&res_tmp, &reg_op2);
                } else if self.match_ireg(&ops[op1]) && self.match_ireg(&ops[op2]) {
                    trace!("emit add-ireg-ireg");

                    let reg_op1 = self.emit_ireg(&ops[op1], f_content, f_context, vm);
                    let reg_op2 = self.emit_ireg(&ops[op2], f_content, f_context, vm);

                    // mov op1, res
                    self.backend.emit_mov_r_r(&res_tmp, &reg_op1);
                    // add op2 res
                    self.backend.emit_add_r_r(&res_tmp, &reg_op2);
                } else if self.match_ireg_ex(&ops[op1]) && self.match_ireg_ex(&ops[op2]){
                    trace!("emit add-iregex-iregex");

                    let (op1_l, op1_h) = self.emit_ireg_ex(&ops[op1], f_content, f_context, vm);
                    let (op2_l, op2_h) = self.emit_ireg_ex(&ops[op2], f_content, f_context, vm);

                    // make result split
                    // mov op1 to res
                    let (res_l, res_h) = self.split_int128(&res_tmp, f_context, vm);
                    self.backend.emit_mov_r_r(&res_l, &op1_l);
                    self.backend.emit_mov_r_r(&res_h, &op1_h);

                    // add res_l op2_l -> res_l
                    self.backend.emit_add_r_r(&res_l, &op2_l);

                    // adc res_h op2_h -> res_h
                    self.backend.emit_adc_r_r(&res_h, &op2_h);
                } else {
                    panic!("unexpected op for node {:?}", node)
                }
            },
            op::BinOp::Sub => {
                if self.match_ireg(&ops[op1]) && self.match_iimm(&ops[op2]) {
                    trace!("emit sub-ireg-imm");

                    let reg_op1 = self.emit_ireg(&ops[op1], f_content, f_context, vm);
                    let imm_op2 = self.node_iimm_to_i32(&ops[op2]);

                    // mov op1, res
                    self.backend.emit_mov_r_r(&res_tmp, &reg_op1);
                    // sub op2, res
                    self.backend.emit_sub_r_imm(&res_tmp, imm_op2);
                } else if self.match_ireg(&ops[op1]) && self.match_mem(&ops[op2]) {
                    trace!("emit sub-ireg-mem");

                    let reg_op1 = self.emit_ireg(&ops[op1], f_content, f_context, vm);
                    let mem_op2 = self.emit_mem(&ops[op2], vm);

                    // mov op1, res
                    self.backend.emit_mov_r_r(&res_tmp, &reg_op1);
                    // sub op2 res
                    self.backend.emit_sub_r_mem(&res_tmp, &mem_op2);
                } else if self.match_ireg(&ops[op1]) && self.match_ireg(&ops[op2]) {
                    trace!("emit sub-ireg-ireg");

                    let reg_op1 = self.emit_ireg(&ops[op1], f_content, f_context, vm);
                    let reg_op2 = self.emit_ireg(&ops[op2], f_content, f_context, vm);

                    // mov op1, res
                    self.backend.emit_mov_r_r(&res_tmp, &reg_op1);
                    // add op2 res
                    self.backend.emit_sub_r_r(&res_tmp, &reg_op2);
                } else if self.match_ireg_ex(&ops[op1]) && self.match_ireg_ex(&ops[op2]){
                    trace!("emit sub-iregex-iregex");

                    let (op1_l, op1_h) = self.emit_ireg_ex(&ops[op1], f_content, f_context, vm);
                    let (op2_l, op2_h) = self.emit_ireg_ex(&ops[op2], f_content, f_context, vm);

                    // make result split
                    // mov op1 to res
                    let (res_l, res_h) = self.split_int128(&res_tmp, f_context, vm);
                    self.backend.emit_mov_r_r(&res_l, &op1_l);
                    self.backend.emit_mov_r_r(&res_h, &op1_h);

                    // sub res_l op2_l -> res_l
                    self.backend.emit_sub_r_r(&res_l, &op2_l);

                    // sbb res_h op2_h -> res_h
                    self.backend.emit_sbb_r_r(&res_h, &op2_h);
                } else {
                    panic!("unexpected op for node {:?}", node)
                }
            },
            op::BinOp::And => {
                let op1 = &ops[op1];
                let op2 = &ops[op2];

                if self.match_ireg(op1) && self.match_iimm(op2) {
                    trace!("emit and-ireg-iimm");

                    let tmp_op1 = self.emit_ireg(op1, f_content, f_context, vm);
                    let imm_op2 = self.node_iimm_to_i32(op2);

                    // mov op1 -> res
                    self.backend.emit_mov_r_r(&res_tmp, &tmp_op1);
                    // and op2, res -> res
                    self.backend.emit_and_r_imm(&res_tmp, imm_op2);
                } else if self.match_ireg(op1) && self.match_mem(op2) {
                    trace!("emit and-ireg-mem");

                    let tmp_op1 = self.emit_ireg(op1, f_content, f_context, vm);
                    let mem_op2 = self.emit_mem(op2, vm);

                    // mov op1, res
                    self.backend.emit_mov_r_r(&res_tmp, &tmp_op1);
                    // and op2, res -> res
                    self.backend.emit_and_r_mem(&res_tmp, &mem_op2);
                } else if self.match_ireg(op1) && self.match_ireg(op2) {
                    trace!("emit and-ireg-ireg");

                    let tmp_op1 = self.emit_ireg(op1, f_content, f_context, vm);
                    let tmp_op2 = self.emit_ireg(op2, f_content, f_context, vm);

                    // mov op1, res
                    self.backend.emit_mov_r_r(&res_tmp, &tmp_op1);
                    // and op2, res -> res
                    self.backend.emit_and_r_r(&res_tmp, &tmp_op2);
                } else if self.match_ireg_ex(op1) && self.match_ireg_ex(op2){
                    trace!("emit and-iregex-iregex");

                    let (op1_l, op1_h) = self.emit_ireg_ex(op1, f_content, f_context, vm);
                    let (op2_l, op2_h) = self.emit_ireg_ex(op2, f_content, f_context, vm);

                    // make result split
                    // mov op1 to res
                    let (res_l, res_h) = self.split_int128(&res_tmp, f_context, vm);
                    self.backend.emit_mov_r_r(&res_l, &op1_l);
                    self.backend.emit_mov_r_r(&res_h, &op1_h);

                    // and res_l op2_l -> res_l
                    self.backend.emit_and_r_r(&res_l, &op2_l);

                    // and res_h op2_h -> res_h
                    self.backend.emit_and_r_r(&res_h, &op2_h);
                } else {
                    panic!("unexpected op for node {:?}", node)
                }
            },
            op::BinOp::Or => {
                let op1 = &ops[op1];
                let op2 = &ops[op2];

                if self.match_ireg(op1) && self.match_iimm(op2) {
                    trace!("emit or-ireg-iimm");

                    let tmp_op1 = self.emit_ireg(op1, f_content, f_context, vm);
                    let imm_op2 = self.node_iimm_to_i32(op2);

                    // mov op1 -> res
                    self.backend.emit_mov_r_r(&res_tmp, &tmp_op1);
                    // Or op2, res -> res
                    self.backend.emit_or_r_imm(&res_tmp, imm_op2);
                } else if self.match_ireg(op1) && self.match_mem(op2) {
                    trace!("emit or-ireg-mem");

                    let tmp_op1 = self.emit_ireg(op1, f_content, f_context, vm);
                    let mem_op2 = self.emit_mem(op2, vm);

                    // mov op1, res
                    self.backend.emit_mov_r_r(&res_tmp, &tmp_op1);
                    // Or op2, res -> res
                    self.backend.emit_or_r_mem(&res_tmp, &mem_op2);
                } else if self.match_ireg(op1) && self.match_ireg(op2) {
                    trace!("emit or-ireg-ireg");

                    let tmp_op1 = self.emit_ireg(op1, f_content, f_context, vm);
                    let tmp_op2 = self.emit_ireg(op2, f_content, f_context, vm);

                    // mov op1, res
                    self.backend.emit_mov_r_r(&res_tmp, &tmp_op1);
                    // Or op2, res -> res
                    self.backend.emit_or_r_r(&res_tmp, &tmp_op2);
                } else if self.match_ireg_ex(op1) && self.match_ireg_ex(op2){
                    trace!("emit or-iregex-iregex");

                    let (op1_l, op1_h) = self.emit_ireg_ex(op1, f_content, f_context, vm);
                    let (op2_l, op2_h) = self.emit_ireg_ex(op2, f_content, f_context, vm);

                    // make result split
                    // mov op1 to res
                    let (res_l, res_h) = self.split_int128(&res_tmp, f_context, vm);
                    self.backend.emit_mov_r_r(&res_l, &op1_l);
                    self.backend.emit_mov_r_r(&res_h, &op1_h);

                    // or res_l op2_l -> res_l
                    self.backend.emit_or_r_r(&res_l, &op2_l);

                    // or res_h op2_h -> res_h
                    self.backend.emit_or_r_r(&res_h, &op2_h);
                } else {
                    panic!("unexpected op for node {:?}", node)
                }
            },
            op::BinOp::Xor => {
                let op1 = &ops[op1];
                let op2 = &ops[op2];

                if self.match_ireg(op1) && self.match_iimm(op2) {
                    trace!("emit xor-ireg-iimm");

                    let tmp_op1 = self.emit_ireg(op1, f_content, f_context, vm);
                    let imm_op2 = self.node_iimm_to_i32(op2);

                    // mov op1 -> res
                    self.backend.emit_mov_r_r(&res_tmp, &tmp_op1);
                    // xor op2, res -> res
                    self.backend.emit_xor_r_imm(&res_tmp, imm_op2);
                } else if self.match_ireg(op1) && self.match_mem(op2) {
                    trace!("emit xor-ireg-mem");

                    let tmp_op1 = self.emit_ireg(op1, f_content, f_context, vm);
                    let mem_op2 = self.emit_mem(op2, vm);

                    // mov op1, res
                    self.backend.emit_mov_r_r(&res_tmp, &tmp_op1);
                    // xor op2, res -> res
                    self.backend.emit_xor_r_mem(&res_tmp, &mem_op2);
                } else if self.match_ireg(op1) && self.match_ireg(op2) {
                    trace!("emit xor-ireg-ireg");

                    let tmp_op1 = self.emit_ireg(op1, f_content, f_context, vm);
                    let tmp_op2 = self.emit_ireg(op2, f_content, f_context, vm);

                    // mov op1, res
                    self.backend.emit_mov_r_r(&res_tmp, &tmp_op1);
                    // xor op2, res -> res
                    self.backend.emit_xor_r_r(&res_tmp, &tmp_op2);
                } else if self.match_ireg_ex(op1) && self.match_ireg_ex(op2){
                    trace!("emit xor-iregex-iregex");

                    let (op1_l, op1_h) = self.emit_ireg_ex(op1, f_content, f_context, vm);
                    let (op2_l, op2_h) = self.emit_ireg_ex(op2, f_content, f_context, vm);

                    // make result split
                    // mov op1 to res
                    let (res_l, res_h) = self.split_int128(&res_tmp, f_context, vm);
                    self.backend.emit_mov_r_r(&res_l, &op1_l);
                    self.backend.emit_mov_r_r(&res_h, &op1_h);

                    // xor res_l op2_l -> res_l
                    self.backend.emit_xor_r_r(&res_l, &op2_l);

                    // xor res_h op2_h -> res_h
                    self.backend.emit_xor_r_r(&res_h, &op2_h);
                } else {
                    panic!("unexpected op for node {:?}", node)
                }
            }
            op::BinOp::Mul => {
                // mov op1 -> rax
                let op1 = &ops[op1];
                let op2 = &ops[op2];

                let op_size = vm.get_backend_type_size(op1.as_value().ty.id());

                match op_size {
                    1 | 2 | 4 | 8 => {
                        trace!("emit mul");

                        let mreg_op1 = match op_size {
                            8 => x86_64::RAX.clone(),
                            4 => x86_64::EAX.clone(),
                            2 => x86_64::AX.clone(),
                            1 => x86_64::AL.clone(),
                            _ => unimplemented!()
                        };

                        if self.match_iimm(op1) {
                            let imm_op1 = self.node_iimm_to_i32(op1);
                            self.backend.emit_mov_r_imm(&mreg_op1, imm_op1);
                        } else if self.match_mem(op1) {
                            let mem_op1 = self.emit_mem(op1, vm);
                            self.backend.emit_mov_r_mem(&mreg_op1, &mem_op1);
                        } else if self.match_ireg(op1) {
                            let reg_op1 = self.emit_ireg(op1, f_content, f_context, vm);
                            self.backend.emit_mov_r_r(&mreg_op1, &reg_op1);
                        } else {
                            panic!("unexpected op1 for node {:?}", node)
                        }

                        // mul op2
                        if self.match_iimm(op2) {
                            let imm_op2 = self.node_iimm_to_i32(op2);

                            // put imm in a temporary
                            // here we use result reg as temporary
                            self.backend.emit_mov_r_imm(&res_tmp, imm_op2);

                            self.backend.emit_mul_r(&res_tmp);
                        } else if self.match_mem(op2) {
                            let mem_op2 = self.emit_mem(op2, vm);
                            self.backend.emit_mul_mem(&mem_op2);
                        } else if self.match_ireg(op2) {
                            let reg_op2 = self.emit_ireg(op2, f_content, f_context, vm);
                            self.backend.emit_mul_r(&reg_op2);
                        } else {
                            panic!("unexpected op2 for node {:?}", node)
                        }

                        // mov rax -> result
                        let res_size = vm.get_backend_type_size(res_tmp.ty.id());
                        assert!(res_size == op_size, "op and res do not have matching type: {}", node);

                        match res_size {
                            8 => self.backend.emit_mov_r_r(&res_tmp, &x86_64::RAX),
                            4 => self.backend.emit_mov_r_r(&res_tmp, &x86_64::EAX),
                            2 => self.backend.emit_mov_r_r(&res_tmp, &x86_64::AX),
                            1 => self.backend.emit_mov_r_r(&res_tmp, &x86_64::AL),
                            _ => unimplemented!()
                        }
                    }
                    16 => {
                        if self.match_ireg_ex(op1) && self.match_ireg_ex(op2) {
                            trace!("emit mul128");

                            //     (hi, lo)
                            //      a   b
                            // x    c   d
                            // ------------
                            //      ad  bd
                            //  ad  bc
                            // ------------
                            //      t1  t2
                            //     (hi, lo)

                            let (b, a) = self.emit_ireg_ex(op1, f_content, f_context, vm);
                            let (d, c) = self.emit_ireg_ex(op2, f_content, f_context, vm);

                            // mov a -> t1
                            let t1 = self.make_temporary(f_context, UINT64_TYPE.clone(), vm);
                            self.backend.emit_mov_r_r(&t1, &a);

                            // imul d, t1 -> t1
                            self.backend.emit_imul_r_r(&t1, &d);

                            // mul d, b -> (RDX:RAX) as (carry:t2)
                            self.backend.emit_mov_r_r(&x86_64::RAX, &d);
                            self.backend.emit_mul_r(&b);

                            let t2 = self.make_temporary(f_context, UINT64_TYPE.clone(), vm);
                            self.backend.emit_mov_r_r(&t2, &x86_64::RAX);

                            // add t1, carry -> t1
                            self.backend.emit_add_r_r(&t1, &x86_64::RDX);

                            // mov c -> tt
                            let tt = self.make_temporary(f_context, UINT64_TYPE.clone(), vm);
                            self.backend.emit_mov_r_r(&tt, &c);

                            // imul b, tt -> tt
                            self.backend.emit_imul_r_r(&tt, &b);

                            // add t1, tt -> t1
                            self.backend.emit_add_r_r(&t1, &tt);

                            // result: t1(higher), t2(lower)
                            let (res_l, res_h) = self.split_int128(&res_tmp, f_context, vm);
                            self.backend.emit_mov_r_r(&res_l, &t2);
                            self.backend.emit_mov_r_r(&res_h, &t1);
                        } else {
                            panic!("unexpected op for node {:?}, expect int128 MUL", node)
                        }
                    }
                    _ => panic!("unsupported int size: {}", op_size)
                }
            },
            op::BinOp::Udiv => {
                let op1 = &ops[op1];
                let op2 = &ops[op2];

                let op_size = vm.get_backend_type_size(op1.as_value().ty.id());

                match op_size {
                    1 | 2 | 4 | 8 => {
                        self.emit_udiv(op1, op2, f_content, f_context, vm);

                        // mov rax -> result
                        let res_size = vm.get_backend_type_size(res_tmp.ty.id());
                        match res_size {
                            8 => self.backend.emit_mov_r_r(&res_tmp, &x86_64::RAX),
                            4 => self.backend.emit_mov_r_r(&res_tmp, &x86_64::EAX),
                            2 => self.backend.emit_mov_r_r(&res_tmp, &x86_64::AX),
                            1 => self.backend.emit_mov_r_r(&res_tmp, &x86_64::AL),
                            _ => panic!("unexpected res for node {:?}", node)
                        }
                    }
                    16 => {
                        // emit_ireg_ex will split 128 bits register to two 64-bits temporaries
                        // but here we want to pass 128-bit registers as argument, and let
                        // calling convention deal with splitting.
                        // FIXME: emit_ireg() may not be proper here (though it might work)
                        let reg_op1 = self.emit_ireg(&op1, f_content, f_context, vm);
                        let reg_op2 = self.emit_ireg(&op2, f_content, f_context, vm);

                        self.emit_runtime_entry(&entrypoints::UDIV_U128,
                                                vec![reg_op1, reg_op2],
                                                Some(vec![res_tmp.clone()]),
                                                Some(node), f_content, f_context, vm);
                    }
                    _ => panic!("unsupported int size: {}", op_size)
                }
            },
            op::BinOp::Sdiv => {
                let op1 = &ops[op1];
                let op2 = &ops[op2];

                let op_size = vm.get_backend_type_size(op1.as_value().ty.id());

                match op_size {
                    1 | 2 | 4 | 8 => {
                        self.emit_idiv(op1, op2, f_content, f_context, vm);

                        // mov rax -> result
                        let res_size = vm.get_backend_type_size(res_tmp.ty.id());
                        match res_size {
                            8 => self.backend.emit_mov_r_r(&res_tmp, &x86_64::RAX),
                            4 => self.backend.emit_mov_r_r(&res_tmp, &x86_64::EAX),
                            2 => self.backend.emit_mov_r_r(&res_tmp, &x86_64::AX),
                            1 => self.backend.emit_mov_r_r(&res_tmp, &x86_64::AL),
                            _ => panic!("unexpected res for node {:?}", node)
                        }
                    }
                    16 => {
                        let reg_op1 = self.emit_ireg(&op1, f_content, f_context, vm);
                        let reg_op2 = self.emit_ireg(&op2, f_content, f_context, vm);

                        self.emit_runtime_entry(&entrypoints::SDIV_I128,
                                                vec![reg_op1, reg_op2],
                                                Some(vec![res_tmp.clone()]),
                                                Some(node), f_content, f_context, vm);
                    }
                    _ => panic!("unsupported int size: {}", op_size)
                }
            },
            op::BinOp::Urem => {
                let op1 = &ops[op1];
                let op2 = &ops[op2];

                let op_size = vm.get_backend_type_size(op1.as_value().ty.id());

                match op_size {
                    1 | 2 | 4 | 8 => {
                        self.emit_udiv(op1, op2, f_content, f_context, vm);

                        // mov rdx -> result
                        let res_size = vm.get_backend_type_size(res_tmp.ty.id());
                        match res_size {
                            8 => self.backend.emit_mov_r_r(&res_tmp, &x86_64::RDX),
                            4 => self.backend.emit_mov_r_r(&res_tmp, &x86_64::EDX),
                            2 => self.backend.emit_mov_r_r(&res_tmp, &x86_64::DX),
                            1 => self.backend.emit_mov_r_r(&res_tmp, &x86_64::AH),
                            _ => panic!("unexpected res for node {:?}", node)
                        }
                    }
                    16 => {
                        let reg_op1 = self.emit_ireg(&op1, f_content, f_context, vm);
                        let reg_op2 = self.emit_ireg(&op2, f_content, f_context, vm);

                        self.emit_runtime_entry(&entrypoints::UREM_U128,
                                                vec![reg_op1, reg_op2],
                                                Some(vec![res_tmp.clone()]),
                                                Some(node), f_content, f_context, vm);
                    }
                    _ => panic!("unsupported int size: {}", op_size)
                }
            },
            op::BinOp::Srem => {
                let op1 = &ops[op1];
                let op2 = &ops[op2];

                let op_size = vm.get_backend_type_size(op1.as_value().ty.id());

                match op_size {
                    1 | 2 | 4 | 8 => {
                        self.emit_idiv(op1, op2, f_content, f_context, vm);

                        // mov rdx -> result
                        let res_size = vm.get_backend_type_size(res_tmp.ty.id());
                        match res_size {
                            8 => self.backend.emit_mov_r_r(&res_tmp, &x86_64::RDX),
                            4 => self.backend.emit_mov_r_r(&res_tmp, &x86_64::EDX),
                            2 => self.backend.emit_mov_r_r(&res_tmp, &x86_64::DX),
                            1 => self.backend.emit_mov_r_r(&res_tmp, &x86_64::AH),
                            _ => panic!("unexpected res for node {:?}", node)
                        }
                    }
                    16 => {
                        let reg_op1 = self.emit_ireg(&op1, f_content, f_context, vm);
                        let reg_op2 = self.emit_ireg(&op2, f_content, f_context, vm);

                        self.emit_runtime_entry(&entrypoints::SREM_I128,
                                                vec![reg_op1, reg_op2],
                                                Some(vec![res_tmp.clone()]),
                                                Some(node), f_content, f_context, vm);
                    }
                    _ => panic!("unsupported int size: {}")
                }
            },

            op::BinOp::Shl => {
                let op1 = &ops[op1];
                let op2 = &ops[op2];

                if self.match_ireg(op1) && self.match_iimm(op2) {
                    trace!("emit shl-ireg-iimm");

                    let tmp_op1 = self.emit_ireg(op1, f_content, f_context, vm);
                    let imm_op2 = self.node_iimm_to_i32(op2);

                    // mov op1 -> res
                    self.backend.emit_mov_r_r(&res_tmp, &tmp_op1);

                    // shl result, op2 -> result
                    self.backend.emit_shl_r_imm8(&res_tmp, imm_op2 as i8);
                } else if self.match_ireg(op1) && self.match_ireg(op2) {
                    trace!("emit shl-ireg-ireg");

                    let tmp_op1 = self.emit_ireg(op1, f_content, f_context, vm);
                    let tmp_op2 = self.emit_ireg(op2, f_content, f_context, vm);

                    // mov op2 -> cl
                    self.backend.emit_mov_r_r(&x86_64::CL, unsafe {&tmp_op2.as_type(UINT8_TYPE.clone())});

                    // mov op1 -> result
                    self.backend.emit_mov_r_r(&res_tmp, &tmp_op1);

                    // shl result, cl -> result
                    self.backend.emit_shl_r_cl(&res_tmp);
                } else if self.match_ireg_ex(op1) && self.match_ireg_ex(op2) {
                    trace!("emit shl-iregex-iregex");

                    let (op1_l, op1_h) = self.emit_ireg_ex(op1, f_content, f_context, vm);
                    let (op2_l, _)     = self.emit_ireg_ex(op2, f_content, f_context, vm);
                    let (res_l, res_h) = self.split_int128(&res_tmp, f_context, vm);

                    // mov op2_l -> ecx (we do not care higher bits)
                    self.backend.emit_mov_r_r(&x86_64::ECX, unsafe {&op2_l.as_type(UINT32_TYPE.clone())});

                    // mov op1_h -> t1
                    let t1 = self.make_temporary(f_context, UINT64_TYPE.clone(), vm);
                    self.backend.emit_mov_r_r(&t1, &op1_h);

                    // shld op1_l, t1, cl -> t1
                    self.backend.emit_shld_r_r_cl(&t1, &op1_l);

                    // mov op1_l -> t2
                    let t2 = self.make_temporary(f_context, UINT64_TYPE.clone(), vm);
                    self.backend.emit_mov_r_r(&t2, &op1_l);

                    // shl t2, cl -> t2
                    self.backend.emit_shl_r_cl(&t2);

                    // clear res_l
                    self.backend.emit_mov_r_imm(&res_l, 0);

                    // test 64, cl
                    self.backend.emit_test_imm_r(64i32, &x86_64::CL);

                    // cmovne t2 -> t1
                    self.backend.emit_cmovne_r_r(&t1, &t2);

                    // cmove t2 -> res_l
                    self.backend.emit_cmove_r_r(&res_l, &t2);

                    // mov t1 -> res_h
                    self.backend.emit_mov_r_r(&res_h, &t1);
                } else {
                    panic!("unexpected op for node {:?}", node)
                }
            },
            op::BinOp::Lshr => {
                let op1 = &ops[op1];
                let op2 = &ops[op2];

                if self.match_ireg(op1) && self.match_iimm(op2) {
                    trace!("emit lshr-ireg-iimm");

                    let tmp_op1 = self.emit_ireg(op1, f_content, f_context, vm);
                    let imm_op2 = self.node_iimm_to_i32(op2);

                    // mov op1 -> res
                    self.backend.emit_mov_r_r(&res_tmp, &tmp_op1);

                    // lshr result, op2 -> result
                    self.backend.emit_shr_r_imm8(&res_tmp, imm_op2 as i8);
                } else if self.match_ireg(op1) && self.match_ireg(op2) {
                    trace!("emit lshr-ireg-ireg");

                    let tmp_op1 = self.emit_ireg(op1, f_content, f_context, vm);
                    let tmp_op2 = self.emit_ireg(op2, f_content, f_context, vm);

                    // mov op2 -> cl
                    self.backend.emit_mov_r_r(&x86_64::CL, unsafe {&tmp_op2.as_type(UINT8_TYPE.clone())});

                    // mov op1 -> result
                    self.backend.emit_mov_r_r(&res_tmp, &tmp_op1);

                    // lshr result, cl -> result
                    self.backend.emit_shr_r_cl(&res_tmp);
                } else if self.match_ireg_ex(op1) && self.match_ireg_ex(op2) {
                    trace!("emit lshr-iregex-iregex");

                    let (op1_l, op1_h) = self.emit_ireg_ex(op1, f_content, f_context, vm);
                    let (op2_l, _)     = self.emit_ireg_ex(op2, f_content, f_context, vm);
                    let (res_l, res_h) = self.split_int128(&res_tmp, f_context, vm);

                    // mov op2_l -> ecx (we do not care higher bits)
                    self.backend.emit_mov_r_r(&x86_64::ECX, unsafe {&op2_l.as_type(UINT32_TYPE.clone())});

                    // mov op1_l -> t1
                    let t1 = self.make_temporary(f_context, UINT64_TYPE.clone(), vm);
                    self.backend.emit_mov_r_r(&t1, &op1_l);

                    // shrd op1_h, t1, cl -> t1
                    self.backend.emit_shrd_r_r_cl(&t1, &op1_h);

                    // mov op1_h -> t2
                    let t2 = self.make_temporary(f_context, UINT64_TYPE.clone(), vm);
                    self.backend.emit_mov_r_r(&t2, &op1_h);

                    // shr t2, cl -> t2
                    self.backend.emit_shr_r_cl(&t2);

                    // clear res_h
                    self.backend.emit_mov_r_imm(&res_h, 0);

                    // test 64, cl
                    self.backend.emit_test_imm_r(64i32, &x86_64::CL);

                    // cmovne t2 -> t1
                    self.backend.emit_cmovne_r_r(&t1, &t2);

                    // cmove t2 -> res_h
                    self.backend.emit_cmove_r_r(&res_h, &t2);

                    // mov t1 -> res_l
                    self.backend.emit_mov_r_r(&res_l, &t1);
                } else {
                    panic!("unexpected op for node {:?}", node)
                }
            },
            op::BinOp::Ashr => {
                let op1 = &ops[op1];
                let op2 = &ops[op2];

                if self.match_ireg(op1) && self.match_iimm(op2) {
                    trace!("emit ashr-ireg-iimm");

                    let tmp_op1 = self.emit_ireg(op1, f_content, f_context, vm);
                    let imm_op2 = self.node_iimm_to_i32(op2);

                    // mov op1 -> res
                    self.backend.emit_mov_r_r(&res_tmp, &tmp_op1);

                    // sar result, op2 -> result
                    self.backend.emit_sar_r_imm8(&res_tmp, imm_op2 as i8);
                } else if self.match_ireg(op1) && self.match_ireg(op2) {
                    trace!("emit ashr-ireg-ireg");

                    let tmp_op1 = self.emit_ireg(op1, f_content, f_context, vm);
                    let tmp_op2 = self.emit_ireg(op2, f_content, f_context, vm);

                    // mov op2 -> cl
                    self.backend.emit_mov_r_r(&x86_64::CL, unsafe {&tmp_op2.as_type(UINT8_TYPE.clone())});

                    // mov op1 -> result
                    self.backend.emit_mov_r_r(&res_tmp, &tmp_op1);

                    // sar result, cl -> result
                    self.backend.emit_sar_r_cl(&res_tmp);
                } else if self.match_ireg_ex(op1) && self.match_ireg_ex(op2) {
                    trace!("emit ashr-iregex-iregex");

                    let (op1_l, op1_h) = self.emit_ireg_ex(op1, f_content, f_context, vm);
                    let (op2_l, _)     = self.emit_ireg_ex(op2, f_content, f_context, vm);
                    let (res_l, res_h) = self.split_int128(&res_tmp, f_context, vm);

                    // mov op2_l -> ecx
                    self.backend.emit_mov_r_r(&x86_64::ECX, unsafe {&op2_l.as_type(UINT32_TYPE.clone())});

                    // mov op1_l -> t1
                    let t1 = self.make_temporary(f_context, UINT64_TYPE.clone(), vm);
                    self.backend.emit_mov_r_r(&t1, &op1_l);

                    // shrd op1_h, t1, cl -> t1
                    self.backend.emit_shrd_r_r_cl(&t1, &op1_h);

                    // mov op1_h -> t2
                    let t2 = self.make_temporary(f_context, UINT64_TYPE.clone(), vm);
                    self.backend.emit_mov_r_r(&t2, &op1_h);

                    // sar t2, cl -> t2
                    self.backend.emit_sar_r_cl(&t2);

                    // mov op1_h -> t3
                    let t3 = self.make_temporary(f_context, UINT64_TYPE.clone(), vm);
                    self.backend.emit_mov_r_r(&t3, &op1_h);

                    // sar t3, 63 -> t3
                    self.backend.emit_sar_r_imm8(&t3, 63i8);

                    // test 64 cl
                    self.backend.emit_test_imm_r(64i32, &x86_64::CL);

                    // cmovne t2 -> t1
                    self.backend.emit_cmovne_r_r(&t1, &t2);

                    // cmove t2 -> t3
                    self.backend.emit_cmove_r_r(&t3, &t2);

                    // t1 as lower, t3 as higher
                    self.backend.emit_mov_r_r(&res_l, &t1);
                    self.backend.emit_mov_r_r(&res_h, &t3);
                } else {
                    panic!("unexpected op for node {:?}", node)
                }
            },

            // floating point
            op::BinOp::FAdd => {
                if self.match_fpreg(&ops[op1]) && self.match_mem(&ops[op2]) {
                    trace!("emit add-fpreg-mem");

                    let reg_op1 = self.emit_fpreg(&ops[op1], f_content, f_context, vm);
                    let mem_op2 = self.emit_mem(&ops[op2], vm);

                    match reg_op1.ty.v {
                        MuType_::Double => {
                            // mov op1, res
                            self.backend.emit_movsd_f64_f64(&res_tmp, &reg_op1);
                            // add op2 res
                            self.backend.emit_addsd_f64_mem64(&res_tmp, &mem_op2);
                        }
                        MuType_::Float => {
                            // mov op1, res
                            self.backend.emit_movss_f32_f32(&res_tmp, &reg_op1);
                            // add op2 res
                            self.backend.emit_addss_f32_mem32(&res_tmp, &mem_op2);
                        }
                        _ => panic!("expect double or float")
                    }

                } else if self.match_fpreg(&ops[op1]) && self.match_fpreg(&ops[op2]) {
                    trace!("emit add-fpreg-fpreg");

                    let reg_op1 = self.emit_fpreg(&ops[op1], f_content, f_context, vm);
                    let reg_op2 = self.emit_fpreg(&ops[op2], f_content, f_context, vm);

                    match reg_op1.ty.v {
                        MuType_::Double => {
                            // movsd op1, res
                            self.backend.emit_movsd_f64_f64(&res_tmp, &reg_op1);
                            // add op2 res
                            self.backend.emit_addsd_f64_f64(&res_tmp, &reg_op2);
                        }
                        MuType_::Float => {
                            // movsd op1, res
                            self.backend.emit_movss_f32_f32(&res_tmp, &reg_op1);
                            // add op2 res
                            self.backend.emit_addss_f32_f32(&res_tmp, &reg_op2);
                        }
                        _ => panic!("expect double or float")
                    }
                } else {
                    panic!("unexpected op for node {:?}", node)
                }
            }

            op::BinOp::FSub => {
                if self.match_fpreg(&ops[op1]) && self.match_mem(&ops[op2]) {
                    trace!("emit sub-fpreg-mem");

                    let reg_op1 = self.emit_fpreg(&ops[op1], f_content, f_context, vm);
                    let mem_op2 = self.emit_mem(&ops[op2], vm);

                    match reg_op1.ty.v {
                        MuType_::Double => {
                            // mov op1, res
                            self.backend.emit_movsd_f64_f64(&res_tmp, &reg_op1);
                            // sub op2 res
                            self.backend.emit_subsd_f64_mem64(&res_tmp, &mem_op2);
                        }
                        MuType_::Float => {
                            // mov op1, res
                            self.backend.emit_movss_f32_f32(&res_tmp, &reg_op1);
                            // sub op2 res
                            self.backend.emit_subss_f32_mem32(&res_tmp, &mem_op2);
                        }
                        _ => panic!("expect double or float")
                    }
                } else if self.match_fpreg(&ops[op1]) && self.match_fpreg(&ops[op2]) {
                    trace!("emit sub-fpreg-fpreg");

                    let reg_op1 = self.emit_fpreg(&ops[op1], f_content, f_context, vm);
                    let reg_op2 = self.emit_fpreg(&ops[op2], f_content, f_context, vm);

                    match reg_op1.ty.v {
                        MuType_::Double => {
                            // movsd op1, res
                            self.backend.emit_movsd_f64_f64(&res_tmp, &reg_op1);
                            // sub op2 res
                            self.backend.emit_subsd_f64_f64(&res_tmp, &reg_op2);
                        }
                        MuType_::Float => {
                            // movss op1, res
                            self.backend.emit_movss_f32_f32(&res_tmp, &reg_op1);
                            // sub op2 res
                            self.backend.emit_subss_f32_f32(&res_tmp, &reg_op2);
                        }
                        _ => panic!("expect double or float")
                    }
                } else {
                    panic!("unexpected op for node {:?}", node)
                }
            }

            op::BinOp::FMul => {
                if self.match_fpreg(&ops[op1]) && self.match_mem(&ops[op2]) {
                    trace!("emit mul-fpreg-mem");

                    let reg_op1 = self.emit_fpreg(&ops[op1], f_content, f_context, vm);
                    let mem_op2 = self.emit_mem(&ops[op2], vm);

                    match reg_op1.ty.v {
                        MuType_::Double => {
                            // mov op1, res
                            self.backend.emit_movsd_f64_f64(&res_tmp, &reg_op1);
                            // mul op2 res
                            self.backend.emit_mulsd_f64_mem64(&res_tmp, &mem_op2);
                        }
                        MuType_::Float => {
                            // mov op1, res
                            self.backend.emit_movss_f32_f32(&res_tmp, &reg_op1);
                            // mul op2 res
                            self.backend.emit_mulss_f32_mem32(&res_tmp, &mem_op2);
                        }
                        _ => panic!("expect double or float")
                    }
                } else if self.match_fpreg(&ops[op1]) && self.match_fpreg(&ops[op2]) {
                    trace!("emit mul-fpreg-fpreg");

                    let reg_op1 = self.emit_fpreg(&ops[op1], f_content, f_context, vm);
                    let reg_op2 = self.emit_fpreg(&ops[op2], f_content, f_context, vm);

                    match reg_op1.ty.v {
                        MuType_::Double => {
                            // movsd op1, res
                            self.backend.emit_movsd_f64_f64(&res_tmp, &reg_op1);
                            // mul op2 res
                            self.backend.emit_mulsd_f64_f64(&res_tmp, &reg_op2);
                        }
                        MuType_::Float  => {
                            // movss op1, res
                            self.backend.emit_movss_f32_f32(&res_tmp, &reg_op1);
                            // mul op2 res
                            self.backend.emit_mulss_f32_f32(&res_tmp, &reg_op2);
                        }
                        _ => panic!("expect double or float")
                    }
                } else {
                    panic!("unexpected op for node {:?}", node)
                }
            }

            op::BinOp::FDiv => {
                if self.match_fpreg(&ops[op1]) && self.match_mem(&ops[op2]) {
                    trace!("emit div-fpreg-mem");

                    let reg_op1 = self.emit_fpreg(&ops[op1], f_content, f_context, vm);
                    let mem_op2 = self.emit_mem(&ops[op2], vm);

                    match reg_op1.ty.v {
                        MuType_::Double => {
                            // mov op1, res
                            self.backend.emit_movsd_f64_f64(&res_tmp, &reg_op1);
                            // div op2 res
                            self.backend.emit_divsd_f64_mem64(&res_tmp, &mem_op2);
                        }
                        MuType_::Float => {
                            // mov op1, res
                            self.backend.emit_movss_f32_f32(&res_tmp, &reg_op1);
                            // div op2 res
                            self.backend.emit_divss_f32_mem32(&res_tmp, &mem_op2);
                        }
                        _ => panic!("expect double or float")
                    }
                } else if self.match_fpreg(&ops[op1]) && self.match_fpreg(&ops[op2]) {
                    trace!("emit div-fpreg-fpreg");

                    let reg_op1 = self.emit_fpreg(&ops[op1], f_content, f_context, vm);
                    let reg_op2 = self.emit_fpreg(&ops[op2], f_content, f_context, vm);

                    match reg_op1.ty.v {
                        MuType_::Double => {
                            // movsd op1, res
                            self.backend.emit_movsd_f64_f64(&res_tmp, &reg_op1);
                            // div op2 res
                            self.backend.emit_divsd_f64_f64(&res_tmp, &reg_op2);
                        }
                        MuType_::Float => {
                            // movss op1, res
                            self.backend.emit_movss_f32_f32(&res_tmp, &reg_op1);
                            // div op2 res
                            self.backend.emit_divss_f32_f32(&res_tmp, &reg_op2);
                        }
                        _ => panic!("expect double or float")
                    }
                } else {
                    panic!("unexpected op for node {:?}", node)
                }
            }

            op::BinOp::FRem => {
                if self.match_fpreg(&ops[op1]) && self.match_fpreg(&ops[op2]) {
                    trace!("emit frem-fpreg-fpreg");

                    let reg_op1 = self.emit_fpreg(&ops[op1], f_content, f_context, vm);
                    let reg_op2 = self.emit_fpreg(&ops[op2], f_content, f_context, vm);

                    let reg_tmp = self.get_result_value(node);

                    match reg_op1.ty.v {
                        MuType_::Double => {
                            self.emit_runtime_entry(&entrypoints::FREM64,
                                                    vec![reg_op1.clone(), reg_op2.clone()],
                                                    Some(vec![reg_tmp.clone()]),
                                                    Some(node), f_content, f_context, vm);
                        }
                        MuType_::Float  => {
                            self.emit_runtime_entry(&entrypoints::FREM32,
                                                    vec![reg_op1.clone(), reg_op2.clone()],
                                                    Some(vec![reg_tmp.clone()]),
                                                    Some(node), f_content, f_context, vm);
                        }
                        _ => panic!("expect double or float")
                    }
                } else {
                    panic!("unexpected op for node {:?}", node)
                }
            }
        }
    }

    /// emits the allocation sequence
    /// * if the size is known at compile time, either emits allocation for small objects or large objects
    /// * if the size is not known at compile time, emits a branch to check the size at runtime,
    ///   and call corresponding allocation
    fn emit_alloc_sequence (&mut self, tmp_allocator: P<Value>, size: P<Value>, align: usize, node: &TreeNode, f_content: &FunctionContent, f_context: &mut FunctionContext, vm: &VM) -> P<Value> {
        if size.is_int_const() {
            // size known at compile time, we can choose to emit alloc_small or large now
            let size_i = size.extract_int_const().unwrap();

            if size_i + OBJECT_HEADER_SIZE as u64 > mm::LARGE_OBJECT_THRESHOLD as u64 {
                self.emit_alloc_sequence_large(tmp_allocator, size, align, node, f_content, f_context, vm)
            } else {
                self.emit_alloc_sequence_small(tmp_allocator, size, align, node, f_content, f_context, vm)
            }
        } else {
            // size is unknown at compile time
            // we need to emit both alloc small and alloc large,
            // and it is decided at runtime

            // emit: cmp size, THRESHOLD
            // emit: jg ALLOC_LARGE
            // emit: >> small object alloc
            // emit: jmp ALLOC_LARGE_END
            // emit: ALLOC_LARGE:
            // emit: >> large object alloc
            // emit: ALLOC_LARGE_END:
            let blk_alloc_large = make_block_name(&self.current_fv_name, node.id(), "alloc_large");
            let blk_alloc_large_end = make_block_name(&self.current_fv_name, node.id(), "alloc_large_end");

            if OBJECT_HEADER_SIZE != 0 {
                // if the header size is not zero, we need to calculate a total size to alloc
                let size_with_hdr = self.make_temporary(f_context, UINT64_TYPE.clone(), vm);
                self.backend.emit_mov_r_r(&size_with_hdr, &size);
                self.backend.emit_add_r_imm(&size_with_hdr, OBJECT_HEADER_SIZE as i32);
                self.backend.emit_cmp_imm_r(mm::LARGE_OBJECT_THRESHOLD as i32, &size_with_hdr);
            } else {
                self.backend.emit_cmp_imm_r(mm::LARGE_OBJECT_THRESHOLD as i32, &size);
            }
            self.backend.emit_jg(blk_alloc_large.clone());

            self.finish_block();
            let block_name = make_block_name(&self.current_fv_name, node.id(), "allocsmall");
            self.start_block(block_name);

            // alloc small here
            self.emit_alloc_sequence_small(tmp_allocator.clone(), size.clone(), align, node, f_content, f_context, vm);
            self.backend.emit_jmp(blk_alloc_large_end.clone());
            // finishing current block
            self.finish_block();

            // alloc_large:
            self.start_block(blk_alloc_large.clone());
            self.emit_alloc_sequence_large(tmp_allocator.clone(), size, align, node, f_content, f_context, vm);
            self.finish_block();

            // alloc_large_end:
            self.start_block(blk_alloc_large_end.clone());

            self.get_result_value(node)
        }
    }

    /// emits code to get allocator for current thread
    fn emit_get_allocator (&mut self, node: &TreeNode, f_content: &FunctionContent, f_context: &mut FunctionContext, vm: &VM) -> P<Value> {
        // ASM: %tl = get_thread_local()
        let tmp_tl = self.emit_get_threadlocal(Some(node), f_content, f_context, vm);

        // ASM: lea [%tl + allocator_offset] -> %tmp_allocator
        let allocator_offset = *thread::ALLOCATOR_OFFSET;
        let tmp_allocator = self.make_temporary(f_context, ADDRESS_TYPE.clone(), vm);
        self.emit_lea_base_offset(&tmp_allocator, &tmp_tl, allocator_offset as i32, vm);

        tmp_allocator
    }

    /// emits code for large object allocation
    fn emit_alloc_sequence_large (&mut self, tmp_allocator: P<Value>, size: P<Value>, align: usize, node: &TreeNode, f_content: &FunctionContent, f_context: &mut FunctionContext, vm: &VM) -> P<Value> {
        let tmp_res = self.get_result_value(node);

        // ASM: %tmp_res = call muentry_alloc_large(%allocator, size, align)
        let const_align = self.make_int_const(align as u64, vm);

        self.emit_runtime_entry(
            &entrypoints::ALLOC_LARGE,
            vec![tmp_allocator.clone(), size.clone(), const_align],
            Some(vec![tmp_res.clone()]),
            Some(node), f_content, f_context, vm
        );

        tmp_res
    }

    /// emits code for small object allocation
    fn emit_alloc_sequence_small (&mut self, tmp_allocator: P<Value>, size: P<Value>, align: usize, node: &TreeNode, f_content: &FunctionContent, f_context: &mut FunctionContext, vm: &VM) -> P<Value> {
        if INLINE_FASTPATH {
            //  this function needs to generate exact same code as alloc() in immix_mutator.rs in GC
            //  FIXME: currently it is not, and may not be correct
            //  FIXME: do not turn on INLINE_FASTPATH

            // ASM: %tl = get_thread_local()
            let tmp_tl = self.emit_get_threadlocal(Some(node), f_content, f_context, vm);

            // ASM: mov [%tl + allocator_offset + cursor_offset] -> %cursor
            let cursor_offset = *thread::ALLOCATOR_OFFSET + *mm::ALLOCATOR_CURSOR_OFFSET;
            let tmp_cursor = self.make_temporary(f_context, ADDRESS_TYPE.clone(), vm);
            self.emit_load_base_offset(&tmp_cursor, &tmp_tl, cursor_offset as i32, vm);

            // alignup cursor (cursor + align - 1 & !(align - 1))
            // ASM: lea align-1(%cursor) -> %start
            let align = align as i32;
            let tmp_start = self.make_temporary(f_context, ADDRESS_TYPE.clone(), vm);
            self.emit_lea_base_offset(&tmp_start, &tmp_cursor, align - 1, vm);
            // ASM: and %start, !(align-1) -> %start
            self.backend.emit_and_r_imm(&tmp_start, !(align - 1) as i32);

            // bump cursor
            // ASM: add %size, %start -> %end
            // or lea size(%start) -> %end
            let tmp_end = self.make_temporary(f_context, ADDRESS_TYPE.clone(), vm);
            let size = if size.is_int_const() {
                let mut offset = size.extract_int_const().unwrap() as i32;

                if OBJECT_HEADER_SIZE != 0 {
                    offset += OBJECT_HEADER_SIZE as i32;
                }

                self.emit_lea_base_offset(&tmp_end, &tmp_start, offset, vm);

                self.make_int_const(offset as u64, vm)
            } else {
                self.backend.emit_mov_r_r(&tmp_end, &tmp_start);
                if OBJECT_HEADER_SIZE != 0 {
                    // ASM: add %size, HEADER_SIZE -> %size
                    self.backend.emit_add_r_imm(&size, OBJECT_HEADER_SIZE as i32);
                }
                self.backend.emit_add_r_r(&tmp_end, &size);

                size
            };

            // check with limit
            // ASM: cmp %end, [%tl + allocator_offset + limit_offset]
            let limit_offset = *thread::ALLOCATOR_OFFSET + *mm::ALLOCATOR_LIMIT_OFFSET;
            let mem_limit = self.make_memory_op_base_offset(&tmp_tl, limit_offset as i32, ADDRESS_TYPE.clone(), vm);
            self.backend.emit_cmp_mem_r(&mem_limit, &tmp_end);

            // branch to slow path if end > limit (end - limit > 0)
            // ASM: jg alloc_slow
            let slowpath = make_block_name(&self.current_fv_name, node.id(), "allocslow");
            self.backend.emit_jg(slowpath.clone());

            // finish current block
            self.finish_block();
            let block_name = make_block_name(&self.current_fv_name, node.id(), "updatecursor");
            self.start_block(block_name);

            // update cursor
            // ASM: mov %end -> [%tl + allocator_offset + cursor_offset]
            self.emit_store_base_offset(&tmp_tl, cursor_offset as i32, &tmp_end, vm);

            // put start as result
            let tmp_res = self.get_result_value(node);
            if OBJECT_HEADER_OFFSET != 0 {
                // ASM: lea -HEADER_OFFSET(%start) -> %result
                self.emit_lea_base_offset(&tmp_res, &tmp_start, -OBJECT_HEADER_OFFSET as i32, vm);
            } else {
                // ASM: mov %start -> %result
                self.backend.emit_mov_r_r(&tmp_res, &tmp_start);
            }

            // ASM jmp alloc_end
            let allocend = make_block_name(&self.current_fv_name, node.id(), "alloc_small_end");
            self.backend.emit_jmp(allocend.clone());

            // finishing current block
            self.finish_block();

            // alloc_slow:
            // call alloc_slow(size, align) -> %ret
            // new block (no livein)
            self.start_block(slowpath.clone());

            // arg1: allocator address
            // arg2: size
            // arg3: align
            let const_align = self.make_int_const(align as u64, vm);

            self.emit_runtime_entry(
                &entrypoints::ALLOC_SLOW,
                vec![tmp_allocator.clone(), size.clone(), const_align],
                Some(vec![
                    tmp_res.clone()
                ]),
                Some(node), f_content, f_context, vm
            );

            if OBJECT_HEADER_OFFSET != 0 {
                // ASM: lea -HEADER_OFFSET(%res) -> %result
                self.emit_lea_base_offset(&tmp_res, &tmp_res, -OBJECT_HEADER_OFFSET as i32, vm);
            }

            // end block (no liveout other than result)
            self.finish_block();

            // block: alloc_end
            self.start_block(allocend.clone());

            tmp_res
        } else {
            // directly call 'alloc'
            let tmp_res = self.get_result_value(node);

            let const_align = self.make_int_const(align as u64, vm);

            self.emit_runtime_entry(
                &entrypoints::ALLOC_FAST,
                vec![tmp_allocator.clone(), size.clone(), const_align],
                Some(vec![tmp_res.clone()]),
                Some(node), f_content, f_context, vm
            );

            tmp_res
        }
    }

    /// emits a load instruction of address [base + offset]
    fn emit_load_base_offset (&mut self, dest: &P<Value>, base: &P<Value>, offset: i32, vm: &VM) -> P<Value> {
        let mem = self.make_memory_op_base_offset(base, offset, dest.ty.clone(), vm);

        self.emit_move_value_to_value(dest, &mem);

        mem
    }

    /// emits a store instruction of address [base + offset]
    fn emit_store_base_offset (&mut self, base: &P<Value>, offset: i32, src: &P<Value>, vm: &VM) {
        let mem = self.make_memory_op_base_offset(base, offset, src.ty.clone(), vm);
        self.emit_move_value_to_value(&mem, src);
    }

    /// emits a lea (load effective address) instruction of address [base + offset]
    fn emit_lea_base_offset(&mut self, dest: &P<Value>, base: &P<Value>, offset: i32, vm: &VM) {
        let mem = self.make_memory_op_base_offset(base, offset, ADDRESS_TYPE.clone(), vm);
        
        self.backend.emit_lea_r64(dest, &mem);
    }

    /// emits a push instruction
    fn emit_push(&mut self, op: &P<Value>) {
        if op.is_int_const() {
            if x86_64::is_valid_x86_imm(op) {
                let int = op.extract_int_const().unwrap();
                self.backend.emit_push_imm32(int as i32);
            } else {
                unimplemented!();
            }
        } else {
            self.backend.emit_push_r64(op);
        }
    }

    /// emits a udiv instruction
    fn emit_udiv (
        &mut self,
        op1: &TreeNode, op2: &TreeNode,
        f_content: &FunctionContent,
        f_context: &mut FunctionContext,
        vm: &VM)
    {
        assert!(self.match_ireg(op1));
        let reg_op1 = self.emit_ireg(op1, f_content, f_context, vm);

        let op1_size = vm.get_backend_type_size(reg_op1.ty.id());
        match op1_size {
            8 => {
                // div uses RDX and RAX
                self.backend.emit_mov_r_r(&x86_64::RAX, &reg_op1);

                // xorq rdx, rdx -> rdx
                self.backend.emit_xor_r_r(&x86_64::RDX, &x86_64::RDX);
            }
            4 => {
                // div uses edx, eax
                self.backend.emit_mov_r_r(&x86_64::EAX, &reg_op1);

                // xor edx edx
                self.backend.emit_xor_r_r(&x86_64::EDX, &x86_64::EDX);
            }
            2 => {
                // div uses dx, ax
                self.backend.emit_mov_r_r(&x86_64::AX, &reg_op1);

                // xor dx, dx
                self.backend.emit_xor_r_r(&x86_64::DX, &x86_64::DX);
            }
            1 => {
                // div uses AX
                self.backend.emit_mov_r_r(&x86_64::AL, &reg_op1);
            }
            _ => panic!("unsupported int size for udiv: {}", op1_size)
        }

        // div op2
        if self.match_mem(op2) {
            let mem_op2 = self.emit_mem(op2, vm);
            self.backend.emit_div_mem(&mem_op2);
        } else if self.match_iimm(op2) {
            let imm = self.node_iimm_to_i32(op2);

            // moving to a temp
            let temp = self.make_temporary(f_context, reg_op1.ty.clone(), vm);
            self.backend.emit_mov_r_imm(&temp, imm);

            // div tmp
            self.backend.emit_div_r(&temp);
        } else if self.match_ireg(op2) {
            let reg_op2 = self.emit_ireg(op2, f_content, f_context, vm);
            self.backend.emit_div_r(&reg_op2);
        } else {
            panic!("unexpected op2 for udiv: {}", op2);
        }
    }

    /// emits an idiv instruction
    fn emit_idiv (
        &mut self,
        op1: &TreeNode, op2: &TreeNode,
        f_content: &FunctionContent,
        f_context: &mut FunctionContext,
        vm: &VM)
    {
        assert!(self.match_ireg(op1));
        let reg_op1 = self.emit_ireg(op1, f_content, f_context, vm);

        let op1_size = vm.get_backend_type_size(reg_op1.ty.id());
        match op1_size {
            8 => {
                // idiv uses RDX and RAX
                self.backend.emit_mov_r_r(&x86_64::RAX, &reg_op1);

                // cqo: sign extend rax to rdx:rax
                self.backend.emit_cqo();
            }
            4 => {
                // idiv uses edx, eax
                self.backend.emit_mov_r_r(&x86_64::EAX, &reg_op1);

                // cdq: sign extend eax to edx:eax
                self.backend.emit_cdq();
            }
            2 => {
                // idiv uses dx, ax
                self.backend.emit_mov_r_r(&x86_64::AX, &reg_op1);

                // cwd: sign extend ax to dx:ax
                self.backend.emit_cwd();
            }
            1 => {
                // idiv uses AL
                self.backend.emit_mov_r_r(&x86_64::AL, &reg_op1);

                // sign extend al to ax
                self.backend.emit_movs_r_r(&x86_64::AX, &x86_64::AL);
            }
            _ => panic!("unsupported int size for idiv: {}", op1_size)
        }

        // idiv op2
        if self.match_mem(op2) {
            let mem_op2 = self.emit_mem(op2, vm);
            self.backend.emit_idiv_mem(&mem_op2);
        } else if self.match_iimm(op2) {
            let imm = self.node_iimm_to_i32(op2);
            // moving to a temp
            let temp = self.make_temporary(f_context, reg_op1.ty.clone(), vm);
            self.backend.emit_mov_r_imm(&temp, imm);

            // idiv temp
            self.backend.emit_idiv_r(&temp);
        } else if self.match_ireg(op2) {
            let reg_op2 = self.emit_ireg(op2, f_content, f_context, vm);
            self.backend.emit_idiv_r(&reg_op2);
        } else {
            panic!("unexpected op2 for idiv: {}", op2);
        }
    }

    /// emits code to get the thread local variable (not the client thread local)
    fn emit_get_threadlocal (
        &mut self, 
        cur_node: Option<&TreeNode>,
        f_content: &FunctionContent, 
        f_context: &mut FunctionContext, 
        vm: &VM) -> P<Value> {
        let mut rets = self.emit_runtime_entry(&entrypoints::GET_THREAD_LOCAL, vec![], None, cur_node, f_content, f_context, vm);
        
        rets.pop().unwrap()
    }

    /// emits code to call a runtime entry function, always returns result temporaries (given or created)
    /// Note that rets is Option<Vec<P<Value>>. If rets is Some, return values will be put
    /// in the given temporaries. Otherwise create temporaries for return results
    fn emit_runtime_entry (
        &mut self, 
        entry: &RuntimeEntrypoint, 
        args: Vec<P<Value>>, 
        rets: Option<Vec<P<Value>>>,
        cur_node: Option<&TreeNode>, 
        f_content: &FunctionContent, 
        f_context: &mut FunctionContext, 
        vm: &VM) -> Vec<P<Value>> {
        let sig = entry.sig.clone();
        
        let entry_name = {
            if vm.is_doing_jit() {
                unimplemented!()
            } else {
                let ref entry_loc = entry.aot;
                
                match entry_loc {
                    &ValueLocation::Relocatable(_, ref name) => name.clone(),
                    _ => panic!("expecting a relocatable value")
                }
            }
        };
        
        self.emit_c_call_internal(entry_name, sig, args, rets, cur_node, f_content, f_context, vm)
    }
    
    /// emits calling convention before a call instruction
    /// returns the stack arg offset - we will need this to collapse stack after the call
    fn emit_precall_convention(
        &mut self,
        args: &Vec<P<Value>>,
        f_context: &mut FunctionContext,
        vm: &VM) -> usize {
        // put args into registers if we can
        // in the meantime record args that do not fit in registers
        let mut stack_args : Vec<P<Value>> = vec![];        
        let mut gpr_arg_count = 0;
        let mut fpr_arg_count = 0;

        for arg in args.iter() {
            let arg_reg_group = RegGroup::get_from_value(&arg);

            if arg_reg_group == RegGroup::GPR && arg.is_reg() {
                if gpr_arg_count < x86_64::ARGUMENT_GPRS.len() {
                    let arg_gpr = {
                        let ref reg64 = x86_64::ARGUMENT_GPRS[gpr_arg_count];
                        let expected_len = arg.ty.get_int_length().unwrap();
                        x86_64::get_alias_for_length(reg64.id(), expected_len)
                    };

                    self.backend.emit_mov_r_r(&arg_gpr, &arg);
                    gpr_arg_count += 1;
                } else {
                    // use stack to pass argument
                    stack_args.push(arg.clone());
                }
            } else if arg_reg_group == RegGroup::GPR && arg.is_const() {
                let int_const = arg.extract_int_const().unwrap();

                if gpr_arg_count < x86_64::ARGUMENT_GPRS.len() {
                    let arg_gpr = {
                        let ref reg64 = x86_64::ARGUMENT_GPRS[gpr_arg_count];
                        let expected_len = arg.ty.get_int_length().unwrap();
                        x86_64::get_alias_for_length(reg64.id(), expected_len)
                    };

                    if x86_64::is_valid_x86_imm(arg) {
                        self.backend.emit_mov_r_imm(&arg_gpr, int_const as i32);
                    } else {
                        // FIXME: put the constant to memory
                        self.backend.emit_mov_r64_imm64(&arg_gpr, int_const as i64);
                    }
                    gpr_arg_count += 1;
                } else {
                    // use stack to pass argument
                    stack_args.push(arg.clone());
                }
            } else if arg_reg_group == RegGroup::GPREX && arg.is_reg() {
                // need two regsiters for this, otherwise, we need to pass on stack
                if gpr_arg_count + 1 < x86_64::ARGUMENT_GPRS.len() {
                    let arg_gpr1 = x86_64::ARGUMENT_GPRS[gpr_arg_count].clone();
                    let arg_gpr2 = x86_64::ARGUMENT_GPRS[gpr_arg_count + 1].clone();

                    let (arg_l, arg_h) = self.split_int128(&arg, f_context, vm);

                    self.backend.emit_mov_r_r(&arg_gpr1, &arg_l);
                    self.backend.emit_mov_r_r(&arg_gpr2, &arg_h);

                    gpr_arg_count += 2;
                } else {
                    stack_args.push(arg.clone());
                }
            } else if arg_reg_group == RegGroup::GPREX && arg.is_const() {
                // need two registers for this, otherwise we need to pass on stack
                if gpr_arg_count + 1 < x86_64::ARGUMENT_GPRS.len() {
                    let arg_gpr1 = x86_64::ARGUMENT_GPRS[gpr_arg_count].clone();
                    let arg_gpr2 = x86_64::ARGUMENT_GPRS[gpr_arg_count + 1].clone();

                    let const_vals = arg.extract_int_ex_const();

                    assert!(const_vals.len() == 2);
                    self.backend.emit_mov_r64_imm64(&arg_gpr1, const_vals[0] as i64);
                    self.backend.emit_mov_r64_imm64(&arg_gpr2, const_vals[1] as i64);

                    gpr_arg_count += 2;
                } else {
                    stack_args.push(arg.clone());
                }
            } else if arg_reg_group == RegGroup::FPR && arg.is_reg() {
                if fpr_arg_count < x86_64::ARGUMENT_FPRS.len() {
                    let arg_fpr = x86_64::ARGUMENT_FPRS[fpr_arg_count].clone();

                    self.emit_move_value_to_value(&arg_fpr, &arg);
                    fpr_arg_count += 1;
                } else {
                    stack_args.push(arg.clone());
                }
            } else {
                // fp const, struct, etc
                unimplemented!()
            }
        }

        if !stack_args.is_empty() {
            // "The end of the input argument area shall be aligned on a 16
            // (32, if __m256 is passed on stack) byte boundary." - x86 ABI
            // if we need to special align the args, we do it now
            // (then the args will be put to stack following their regular alignment)

            let stack_arg_tys = stack_args.iter().map(|x| x.ty.clone()).collect();
            let (stack_arg_size, _, stack_arg_offsets) = BackendType::sequential_layout(&stack_arg_tys, vm);

            let mut stack_arg_size_with_padding = stack_arg_size;

            if stack_arg_size % 16 == 0 {
                // do not need to adjust rsp
            } else if stack_arg_size % 8 == 0 {
                // adjust rsp by -8
                stack_arg_size_with_padding += 8;
            } else {
                let rem = stack_arg_size % 16;
                let stack_arg_padding = 16 - rem;
                stack_arg_size_with_padding += stack_arg_padding;
            }

            // now, we just put all the args on the stack
            {
                if stack_arg_size_with_padding != 0 {
                    let mut index = 0;

                    let rsp_offset_before_call = - (stack_arg_size_with_padding as i32);

                    for arg in stack_args {
                        self.emit_store_base_offset(&x86_64::RSP, rsp_offset_before_call + (stack_arg_offsets[index]) as i32, &arg, vm);
                        index += 1;
                    }

                    self.backend.emit_sub_r_imm(&x86_64::RSP, stack_arg_size_with_padding as i32);
                }
            }

            stack_arg_size_with_padding
        } else {
            0
        }
    }

    /// emits calling convention after a call instruction
    /// If rets is Some, return values will be put in the given temporaries.
    /// Otherwise create temporaries for return results.
    fn emit_postcall_convention(
        &mut self,
        sig: &P<MuFuncSig>,
        rets: &Option<Vec<P<Value>>>,
        precall_stack_arg_size: usize,
        f_context: &mut FunctionContext,
        vm: &VM
    ) -> Vec<P<Value>> {
        // deal with ret vals
        let mut return_vals = vec![];
        let mut gpr_ret_count = 0;
        let mut fpr_ret_count = 0;

        for ret_index in 0..sig.ret_tys.len() {
            let ref ty = sig.ret_tys[ret_index];

            // use the given return temporary, or create a new one
            let ret_val = match rets {
                &Some(ref rets) => rets[ret_index].clone(),
                &None => self.make_temporary(f_context, ty.clone(), vm)
            };

            if RegGroup::get_from_value(&ret_val) == RegGroup::GPR && ret_val.is_reg() {
                if gpr_ret_count < x86_64::RETURN_GPRS.len() {
                    let ret_gpr = {
                        let ref reg64 = x86_64::RETURN_GPRS[gpr_ret_count];
                        let expected_len = ret_val.ty.get_int_length().unwrap();
                        x86_64::get_alias_for_length(reg64.id(), expected_len)
                    };

                    self.backend.emit_mov_r_r(&ret_val, &ret_gpr);
                    gpr_ret_count += 1;
                } else {
                    // get return value by stack
                    unimplemented!()
                }
            } else if RegGroup::get_from_value(&ret_val) == RegGroup::GPREX && ret_val.is_reg() {
                if gpr_ret_count + 1 < x86_64::RETURN_GPRS.len() {
                    let ret_gpr1 = x86_64::RETURN_GPRS[gpr_ret_count].clone();
                    let ret_gpr2 = x86_64::RETURN_GPRS[gpr_ret_count + 1].clone();

                    let (ret_val_l, ret_val_h) = self.split_int128(&ret_val, f_context, vm);

                    self.backend.emit_mov_r_r(&ret_val_l, &ret_gpr1);
                    self.backend.emit_mov_r_r(&ret_val_h, &ret_gpr2);
                } else {
                    // get return value by stack
                    unimplemented!()
                }
            } else if RegGroup::get_from_value(&ret_val) == RegGroup::FPR && ret_val.is_reg() {
                // floating point register
                if fpr_ret_count < x86_64::RETURN_FPRS.len() {
                    let ref ret_fpr = x86_64::RETURN_FPRS[fpr_ret_count];

                    match ret_val.ty.v {
                        MuType_::Double => self.backend.emit_movsd_f64_f64(&ret_val, &ret_fpr),
                        MuType_::Float  => self.backend.emit_movss_f32_f32(&ret_val, &ret_fpr),
                        _ => panic!("expect double or float")
                    }

                    fpr_ret_count += 1;
                } else {
                    // get return value by stack
                    unimplemented!()
                }
            } else {
                // other type of return alue
                unimplemented!()
            }

            return_vals.push(ret_val);
        }

        // collapse space for stack_args
        if precall_stack_arg_size != 0 {
            self.backend.emit_add_r_imm(&x86_64::RSP, precall_stack_arg_size as i32);
        }

        return_vals
    }

    /// emits a native call
    /// Note that rets is Option<Vec<P<Value>>. If rets is Some, return values will be put
    /// in the given temporaries. Otherwise create temporaries for return results
    #[allow(unused_variables)]  // f_content is not used, but we keep it in case
    fn emit_c_call_internal(
        &mut self, 
        func_name: CName, 
        sig: P<CFuncSig>, 
        args: Vec<P<Value>>, 
        rets: Option<Vec<P<Value>>>,
        cur_node: Option<&TreeNode>,
        f_content: &FunctionContent, 
        f_context: &mut FunctionContext, 
        vm: &VM) -> Vec<P<Value>> 
    {
        let stack_arg_size = self.emit_precall_convention(&args, f_context, vm);
        
        // make call
        if vm.is_doing_jit() {
            unimplemented!()
        } else {
            let callsite = self.new_callsite_label(cur_node);
            self.backend.emit_call_near_rel32(callsite.clone(), func_name, None, true); // assume ccall wont throw exception

            // TODO: What if theres an exception block?
            self.current_callsites.push_back((callsite, 0, stack_arg_size));

            // record exception block (CCall may have an exception block)
            // FIXME: unimplemented for now (see Issue #42)
            if cur_node.is_some() {
                let cur_node = cur_node.unwrap();
                match cur_node.v {
                    TreeNode_::Instruction(Instruction {v: Instruction_::CCall{..}, ..}) => {
                        unimplemented!()
                    }
                    _ => {
                        // wont have an exception branch, ignore
                    }
                }
            }
        }
        
        self.emit_postcall_convention(&sig, &rets, stack_arg_size, f_context, vm)
    }

    /// emits a CCALL
    /// currently only support calling a C function by name (Constant::ExnSymbol)
    #[allow(unused_variables)]  // resumption is not used (CCALL exception is not implemented)
    fn emit_c_call_ir(
        &mut self,
        inst: &Instruction,
        calldata: &CallData,
        resumption: Option<&ResumptionData>,
        cur_node: &TreeNode,
        f_content: &FunctionContent,
        f_context: &mut FunctionContext,
        vm: &VM)
    {
        let ref ops = inst.ops;

        // prepare args (they could be instructions, we need to emit inst and get value)
        let args = self.process_call_arguments(calldata, ops, f_content, f_context, vm);

        trace!("generating ccall");
        let ref func = ops[calldata.func];

        // type of the callee is defined as below in the Mu spec:
        // "The callee must have type T. The allowed type of T, and the number of return values,
        // are implementation-dependent and calling convention-dependent.
        // NOTE: T is usually ufuncptr<sig>, but the design also allows T to be the system call
        // number (integer) or anything meaningful for a particular implementation."

        // we only allow ufuncptr constant at the moment
        if self.match_func_const(func) {
            match func.v {
                TreeNode_::Value(ref pv) => {
                    let sig = match pv.ty.v {
                        MuType_::UFuncPtr(ref sig) => sig.clone(),
                        _ => panic!("expected ufuncptr type with ccall, found {}", pv)
                    };

                    let rets = inst.value.clone();

                    match pv.v {
                        Value_::Constant(Constant::Int(_)) => unimplemented!(),
                        Value_::Constant(Constant::ExternSym(ref func_name)) => {
                            self.emit_c_call_internal(
                                func_name.clone(), //func_name: CName,
                                sig, // sig: P<CFuncSig>,
                                args, // args: Vec<P<Value>>,
                                rets, // Option<Vec<P<Value>>>,
                                Some(cur_node), // Option<&TreeNode>,
                                f_content, // &FunctionContent,
                                f_context, // &mut FunctionContext,
                                vm);
                        },
                        _ => panic!("expect a ufuncptr to be either address constant, or symbol constant, we got {}", pv)
                    }
                },
                _ => {
                    // emit func pointer from an instruction
                    unimplemented!()
                }
            }
        } else {
            panic!("unsupported callee type for CCALL: {}", func)
        }
    }

    /// emits a CALL
    fn emit_mu_call(
        &mut self,
        inst: &Instruction,
        calldata: &CallData,
        resumption: Option<&ResumptionData>,
        cur_node: &TreeNode, 
        f_content: &FunctionContent, 
        f_context: &mut FunctionContext, 
        vm: &VM) {
        trace!("deal with pre-call convention");
        
        let ref ops = inst.ops;
        let ref func = ops[calldata.func];
        let ref func_sig = match func.v {
            TreeNode_::Value(ref pv) => {
                let ty : &MuType = &pv.ty;
                match ty.v {
                    MuType_::FuncRef(ref sig)
                    | MuType_::UFuncPtr(ref sig) => sig,
                    _ => panic!("expected funcref/ptr type")
                }
            },
            _ => {
                // emit a funcref from an instruction
                unimplemented!()
            }
        };

        // arguments should match the signature
        assert!(func_sig.arg_tys.len() == calldata.args.len());
        // return values should match the signature
        if inst.value.is_some() {
            assert!(func_sig.ret_tys.len() == inst.value.as_ref().unwrap().len());
        } else {
            assert!(func_sig.ret_tys.len() == 0, "expect call inst's value doesnt match reg args. value: {:?}, ret args: {:?}", inst.value, func_sig.ret_tys);
        }

        // prepare args (they could be instructions, we need to emit inst and get value)
        let arg_values = self.process_call_arguments(calldata, ops, f_content, f_context, vm);
        let stack_arg_size = self.emit_precall_convention(&arg_values, f_context, vm);

        // check if this call has exception clause - need to tell backend about this
        let potentially_excepting = {
            if resumption.is_some() {
                let target_id = resumption.unwrap().exn_dest.target;
                Some(f_content.get_block(target_id).name())
            } else {
                None
            }
        };
        
        trace!("generating call inst");
        // check direct call or indirect
        let callsite = {
            if self.match_func_const(func) {
                let target_id = self.node_funcref_const_to_id(func);
                let funcs = vm.funcs().read().unwrap();
                let target = funcs.get(&target_id).unwrap().read().unwrap();
                                            
                if vm.is_doing_jit() {
                    unimplemented!()
                } else {
                    let callsite = self.new_callsite_label(Some(cur_node));
                    self.backend.emit_call_near_rel32(callsite, target.name(), potentially_excepting, false)
                }
            } else if self.match_ireg(func) {
                let target = self.emit_ireg(func, f_content, f_context, vm);
                
                let callsite = self.new_callsite_label(Some(cur_node));
                self.backend.emit_call_near_r64(callsite, &target, potentially_excepting)
            } else if self.match_mem(func) {
                let target = self.emit_mem(func, vm);
                
                let callsite = self.new_callsite_label(Some(cur_node));
                self.backend.emit_call_near_mem64(callsite, &target, potentially_excepting)
            } else {
                panic!("unsupported callee type for CALL: {}", func);
            }
        };

        if resumption.is_some() {
            // record exception branch
            let ref exn_dest = resumption.as_ref().unwrap().exn_dest;
            let target_block = exn_dest.target;

            self.current_callsites.push_back((callsite.to_relocatable(), target_block, stack_arg_size));

            // insert an intermediate block to branch to normal
            // the branch is inserted later (because we need to deal with postcall convention)
            self.finish_block();
            let block_name = make_block_name(&self.current_fv_name, cur_node.id(), "normal_cont_for_call");
            self.start_block(block_name);
        } else {
            self.current_callsites.push_back((callsite.to_relocatable(), 0, stack_arg_size));
        }
        
        // deal with ret vals, collapse stack etc.
        self.emit_postcall_convention(
            &func_sig, &inst.value,
            stack_arg_size, f_context, vm);

        // jump to target block
        if resumption.is_some() {
            let ref normal_dest = resumption.as_ref().unwrap().normal_dest;
            let normal_target_name = f_content.get_block(normal_dest.target).name();

            self.backend.emit_jmp(normal_target_name);
        }
    }

    /// processes call arguments - gets P<Value> from P<TreeNode>, emits code if necessary
    fn process_call_arguments(
        &mut self,
        calldata: &CallData,
        ops: &Vec<P<TreeNode>>,
        f_content: &FunctionContent,
        f_context: &mut FunctionContext,
        vm: &VM) -> Vec<P<Value>>
    {
        let mut ret = vec![];

        for arg_index in calldata.args.iter() {
            let ref arg = ops[*arg_index];

            if self.match_iimm(arg) {
                let arg = self.node_iimm_to_value(arg);
                ret.push(arg);
            } else if self.match_ireg(arg) {
                let arg = self.emit_ireg(arg, f_content, f_context, vm);
                ret.push(arg);
            } else if self.match_ireg_ex(arg) {
                let arg = self.emit_ireg_ex_as_one(arg, f_content, f_context, vm);
                ret.push(arg);
            }  else if self.match_fpreg(arg) {
                let arg = self.emit_fpreg(arg, f_content, f_context, vm);
                ret.push(arg);
            } else {
                unimplemented!();
            }
        }

        ret
    }

    /// processes a Destination clause, emits move to pass arguments to the destination
    /// It is problematic if we call process_dest() for multiway branches, but we have
    /// a remove_phi_node pass to insert intermediate blocks to move arguments so that
    /// the destination clause should have no arguments
    fn process_dest(&mut self, ops: &Vec<P<TreeNode>>, dest: &Destination, f_content: &FunctionContent, f_context: &mut FunctionContext, vm: &VM) {
        for i in 0..dest.args.len() {
            let ref dest_arg = dest.args[i];
            match dest_arg {
                &DestArg::Normal(op_index) => {
                    let ref arg = ops[op_index];
                    let ref target_args = f_content.get_block(dest.target).content.as_ref().unwrap().args;
                    let ref target_arg = target_args[i];
                    
                    self.emit_move_node_to_value(target_arg, &arg, f_content, f_context, vm);
                },
                &DestArg::Freshbound(_) => unimplemented!()
            }
        }
    }

    /// emits a prologue for a Mu function:
    /// 1. builds linkage with last frame (push rbp, move rsp->rbp)
    /// 2. reserves spaces for current frame (frame size unknown yet)
    /// 3. pushes callee saved registers (this may get eliminated if we do not use
    ///    callee saved for this function)
    /// 4. marshalls arguments (from argument register/stack to temporaries)
    fn emit_common_prologue(&mut self, args: &Vec<P<Value>>, f_context: &mut FunctionContext, vm: &VM) {
        let block_name = format!("{}:{}", self.current_fv_name, PROLOGUE_BLOCK_NAME);
        self.backend.start_block(block_name.clone());

        // push rbp
        self.backend.emit_push_r64(&x86_64::RBP);
        if vm.vm_options.flag_emit_debug_info {
            self.backend.add_cfi_def_cfa_offset(16i32);
            self.backend.add_cfi_offset(&x86_64::RBP, -16i32);
        }

        // mov rsp -> rbp
        self.backend.emit_mov_r_r(&x86_64::RBP, &x86_64::RSP);
        if vm.vm_options.flag_emit_debug_info {
            self.backend.add_cfi_def_cfa_register(&x86_64::RBP);
        }

        // reserve spaces for current frame
        // add x, rbp -> rbp (x is negative, however we do not know x now)
        self.backend.emit_frame_grow();

        // push all callee-saved registers
        {
            let frame = self.current_frame.as_mut().unwrap();

            let rbp = x86_64::RBP.extract_ssa_id().unwrap();
            for i in 0..x86_64::CALLEE_SAVED_GPRS.len() {
                let ref reg = x86_64::CALLEE_SAVED_GPRS[i];
                // not pushing rbp (as we have done that)
                if reg.extract_ssa_id().unwrap() !=  rbp {
                    trace!("allocate frame slot for reg {}", reg);

                    let loc = frame.alloc_slot_for_callee_saved_reg(reg.clone(), vm);
                    self.backend.emit_mov_mem_r_callee_saved(&loc, &reg);
                }
            }
        }

        // unload arguments by registers
        let mut gpr_arg_count = 0;
        let mut fpr_arg_count = 0;
        let mut arg_by_stack = vec![];

        for arg in args {
            if RegGroup::get_from_value(&arg) == RegGroup::GPR && arg.is_reg() {
                if gpr_arg_count < x86_64::ARGUMENT_GPRS.len() {
                    let arg_gpr = {
                        let ref reg64 = x86_64::ARGUMENT_GPRS[gpr_arg_count];
                        let expected_len = arg.ty.get_int_length().unwrap();
                        x86_64::get_alias_for_length(reg64.id(), expected_len)
                    };

                    self.backend.emit_mov_r_r(&arg, &arg_gpr);
                    self.current_frame.as_mut().unwrap().add_argument_by_reg(arg.id(), arg_gpr.clone());

                    gpr_arg_count += 1;
                } else {
                    arg_by_stack.push(arg.clone());
                }
            } else if RegGroup::get_from_value(&arg) == RegGroup::GPREX && arg.is_reg() {
                if gpr_arg_count + 1 < x86_64::ARGUMENT_GPRS.len() {
                    // we need two registers
                    let gpr1 = x86_64::ARGUMENT_GPRS[gpr_arg_count].clone();
                    let gpr2 = x86_64::ARGUMENT_GPRS[gpr_arg_count + 1].clone();

                    let (arg_l, arg_h) = self.split_int128(&arg, f_context, vm);

                    self.backend.emit_mov_r_r(&arg_l, &gpr1);
                    self.current_frame.as_mut().unwrap().add_argument_by_reg(arg_l.id(), gpr1);
                    self.backend.emit_mov_r_r(&arg_h, &gpr2);
                    self.current_frame.as_mut().unwrap().add_argument_by_reg(arg_h.id(), gpr2);

                    gpr_arg_count += 2;
                } else {
                    arg_by_stack.push(arg.clone())
                }
            } else if RegGroup::get_from_value(&arg) == RegGroup::FPR && arg.is_reg() {
                if fpr_arg_count < x86_64::ARGUMENT_FPRS.len() {
                    let arg_fpr = x86_64::ARGUMENT_FPRS[fpr_arg_count].clone();

                    match arg.ty.v {
                        MuType_::Double => self.backend.emit_movsd_f64_f64(&arg, &arg_fpr),
                        MuType_::Float  => self.backend.emit_movss_f32_f32(&arg, &arg_fpr),
                        _ => panic!("expect double or float")
                    }

                    self.current_frame.as_mut().unwrap().add_argument_by_reg(arg.id(), arg_fpr);

                    fpr_arg_count += 1;
                } else {
                    arg_by_stack.push(arg.clone());
                }
            } else {
                // args that are not fp or int (possibly struct/array/etc)
                unimplemented!();
            }
        }

        // deal with arguments passed by stack
        // initial stack arg is at RBP+16
        //   arg           <- RBP + 16
        //   return addr
        //   old RBP       <- RBP
        let stack_arg_base_offset : i32 = 16;
        let arg_by_stack_tys = arg_by_stack.iter().map(|x| x.ty.clone()).collect();
        let (_, _, stack_arg_offsets) = BackendType::sequential_layout(&arg_by_stack_tys, vm);

        // unload the args
        let mut i = 0;
        for arg in arg_by_stack {
            let stack_slot = self.emit_load_base_offset(&arg, &x86_64::RBP, (stack_arg_base_offset + stack_arg_offsets[i] as i32), vm);
            self.current_frame.as_mut().unwrap().add_argument_by_stack(arg.id(), stack_slot);

            i += 1;
        }
        
        self.backend.end_block(block_name);
    }

    /// emits an epilogue for a Mu function:
    /// 1. marshalls return values (from temporaries to return registers/stack)
    /// 2. restores callee saved registers
    /// 3. collapses frame
    /// 4. restore rbp
    ///
    /// Note that we do not have a single exit block so the epilogue is
    /// not a block but a sequence of instructions inserted before return (see Issue #30)
    fn emit_common_epilogue(&mut self, ret_inst: &Instruction, f_content: &FunctionContent, f_context: &mut FunctionContext, vm: &VM) {
        // prepare return regs
        let ref ops = ret_inst.ops;
        let ret_val_indices = match ret_inst.v {
            Instruction_::Return(ref vals) => vals,
            _ => panic!("expected ret inst")
        };

        let mut gpr_ret_count = 0;
        let mut fpr_ret_count = 0;
        for i in ret_val_indices {
            let ref ret_val = ops[*i];

            if self.match_iimm(ret_val) {
                let imm_ret_val = self.node_iimm_to_i32(ret_val);

                if gpr_ret_count < x86_64::RETURN_GPRS.len() {
                    self.backend.emit_mov_r_imm(&x86_64::RETURN_GPRS[gpr_ret_count], imm_ret_val);
                    gpr_ret_count += 1;
                } else {
                    // pass by stack
                    unimplemented!()
                }
            } else if self.match_ireg(ret_val) {
                let reg_ret_val = self.emit_ireg(ret_val, f_content, f_context, vm);

                if gpr_ret_count < x86_64::RETURN_GPRS.len() {
                    let ret_gpr = {
                        let ref reg64 = x86_64::RETURN_GPRS[gpr_ret_count];
                        let expected_len = reg_ret_val.ty.get_int_length().unwrap();
                        x86_64::get_alias_for_length(reg64.id(), expected_len)
                    };

                    self.backend.emit_mov_r_r(&ret_gpr, &reg_ret_val);
                    gpr_ret_count += 1;
                } else {
                    // pass by stack
                    unimplemented!()
                }
            } else if self.match_ireg_ex(ret_val) {
                let (ret_val1, ret_val2) = self.emit_ireg_ex(ret_val, f_content, f_context, vm);

                if gpr_ret_count + 1 < x86_64::RETURN_GPRS.len() {
                    let ret_gpr1 = x86_64::RETURN_GPRS[gpr_ret_count].clone();
                    let ret_gpr2 = x86_64::RETURN_GPRS[gpr_ret_count + 1].clone();

                    self.backend.emit_mov_r_r(&ret_gpr1, &ret_val1);
                    self.backend.emit_mov_r_r(&ret_gpr2, &ret_val2);

                    gpr_ret_count += 2;
                } else {
                    // pass by stack
                    unimplemented!()
                }
            } else if self.match_fpreg(ret_val) {
                let reg_ret_val = self.emit_fpreg(ret_val, f_content, f_context, vm);

                if fpr_ret_count < x86_64::RETURN_FPRS.len() {
                    match reg_ret_val.ty.v {
                        MuType_::Double => self.backend.emit_movsd_f64_f64(&x86_64::RETURN_FPRS[fpr_ret_count], &reg_ret_val),
                        MuType_::Float  => self.backend.emit_movss_f32_f32(&x86_64::RETURN_FPRS[fpr_ret_count], &reg_ret_val),
                        _ => panic!("expect double or float")
                    }

                    fpr_ret_count += 1;
                } else {
                    // pass by stack
                    unimplemented!()
                }
            } else {
                unimplemented!();
            }
        }

        // pop all callee-saved registers - reverse order
        {
            let frame = self.current_frame.as_mut().unwrap();
            for i in (0..x86_64::CALLEE_SAVED_GPRS.len()).rev() {
                let ref reg = x86_64::CALLEE_SAVED_GPRS[i];
                let reg_id = reg.extract_ssa_id().unwrap();
                if reg_id != x86_64::RBP.extract_ssa_id().unwrap() {
                    let loc = frame.allocated.get(&reg_id).unwrap().make_memory_op(reg.ty.clone(), vm);
                    self.backend.emit_mov_r_mem_callee_saved(&reg, &loc);
                }
            }
        }

        // frame shrink
        // RBP -> RSP
        self.backend.emit_mov_r_r(&x86_64::RSP, &x86_64::RBP);

        // pop rbp
        self.backend.emit_pop_r64(&x86_64::RBP);
    }

    /// matches a comparison result pattern
    fn match_cmp_res(&mut self, op: &TreeNode) -> bool {
        match op.v {
            TreeNode_::Instruction(ref inst) => {
                match inst.v {
                    Instruction_::CmpOp(_, _, _) => true,
                    _ => false
                }
            }
            TreeNode_::Value(_) => false
        }
    }

    /// emits code for a comparison result pattern
    fn emit_cmp_res(&mut self, cond: &TreeNode, f_content: &FunctionContent, f_context: &mut FunctionContext, vm: &VM) -> op::CmpOp {
        match cond.v {
            TreeNode_::Instruction(ref inst) => {
                let ref ops = inst.ops;
                
                match inst.v {
                    Instruction_::CmpOp(op, op1, op2) => {
                        let op1 = &ops[op1];
                        let op2 = &ops[op2];
                        
                        if op.is_int_cmp() {
                            if self.match_iimm(op1) && self.match_iimm(op2) {
                                // comparing two immediate numbers
                                let ty = op1.as_value().ty.clone();

                                let tmp_op1 = self.make_temporary(f_context, ty, vm);
                                let iimm_op1 = self.node_iimm_to_i32(op1);
                                self.backend.emit_mov_r_imm(&tmp_op1, iimm_op1);

                                let iimm_op2 = self.node_iimm_to_i32(op2);
                                self.backend.emit_cmp_imm_r(iimm_op2, &tmp_op1);

                                return op;
                            } else if self.match_ireg(op1) && self.match_iimm(op2) {
                                // comparing ireg and an immediate number (order matters)
                                let reg_op1 = self.emit_ireg(op1, f_content, f_context, vm);
                                let iimm_op2 = self.node_iimm_to_i32(op2);

                                self.backend.emit_cmp_imm_r(iimm_op2, &reg_op1);

                                return op;
                            } else if self.match_ireg(op1) && self.match_ireg(op2) {
                                // comparing two iregs (general case)
                                let reg_op1 = self.emit_ireg(op1, f_content, f_context, vm);
                                let reg_op2 = self.emit_ireg(op2, f_content, f_context, vm);

                                self.backend.emit_cmp_r_r(&reg_op2, &reg_op1);

                                return op;
                            } else if self.match_ireg_ex(op1) && self.match_ireg_ex(op2) {
                                // comparing two int128 integers
                                let (op1_l, op1_h) = self.emit_ireg_ex(op1, f_content, f_context, vm);
                                let (op2_l, op2_h) = self.emit_ireg_ex(op2, f_content, f_context, vm);

                                match op {
                                    CmpOp::EQ | CmpOp::NE => {
                                        // mov op1_h -> h
                                        let h = self.make_temporary(f_context, UINT64_TYPE.clone(), vm);
                                        self.backend.emit_mov_r_r(&h, &op1_h);

                                        // xor op2_h, h -> h
                                        self.backend.emit_xor_r_r(&h, &op2_h);

                                        // mov op1_l -> l
                                        let l = self.make_temporary(f_context, UINT64_TYPE.clone(), vm);
                                        self.backend.emit_mov_r_r(&l, &op1_l);

                                        // xor op2_l, l -> l
                                        self.backend.emit_xor_r_r(&l, &op2_l);

                                        // or h, l -> l
                                        self.backend.emit_or_r_r(&l, &h);

                                        return op;
                                    }
                                    CmpOp::UGT | CmpOp::SGT => {
                                        // cmp op1_l, op2_l
                                        self.backend.emit_cmp_r_r(&op1_l, &op2_l);

                                        // mov op2_h -> t
                                        // sbb t, op1_h -> t
                                        let t = self.make_temporary(f_context, UINT64_TYPE.clone(), vm);
                                        self.backend.emit_mov_r_r(&t, &op2_h);
                                        self.backend.emit_sbb_r_r(&t, &op1_h);

                                        match op {
                                            CmpOp::UGT => CmpOp::ULT,
                                            CmpOp::SGT => CmpOp::SLT,
                                            _ => unreachable!()
                                        }
                                    }
                                    CmpOp::UGE | CmpOp::SGE => {
                                        // cmp op2_l, op1_l
                                        self.backend.emit_cmp_r_r(&op2_l, &op1_l);

                                        // mov op1_h -> t
                                        // sbb t, op2_h -> t
                                        let t = self.make_temporary(f_context, UINT64_TYPE.clone(), vm);
                                        self.backend.emit_mov_r_r(&t, &op1_h);
                                        self.backend.emit_sbb_r_r(&t, &op2_h);

                                        op
                                    }
                                    CmpOp::ULT | CmpOp::SLT => {
                                        // cmp op2_l, op1_l
                                        self.backend.emit_cmp_r_r(&op2_l, &op1_l);

                                        // mov op1_h -> t
                                        // sbb t, op2_h -> t
                                        let t = self.make_temporary(f_context, UINT64_TYPE.clone(), vm);
                                        self.backend.emit_mov_r_r(&t, &op1_h);
                                        self.backend.emit_sbb_r_r(&t, &op2_h);

                                        op
                                    }
                                    CmpOp::ULE | CmpOp::SLE => {
                                        // cmp op2_l, op1_l
                                        self.backend.emit_cmp_r_r(&op2_l, &op1_l);

                                        // mov op1_h -> t
                                        // sbb t, op2_h -> t
                                        let t = self.make_temporary(f_context, UINT64_TYPE.clone(), vm);
                                        self.backend.emit_mov_r_r(&t, &op1_h);
                                        self.backend.emit_sbb_r_r(&t, &op2_h);

                                        match op {
                                            CmpOp::ULE => CmpOp::UGE,
                                            CmpOp::SLE => CmpOp::SGE,
                                            _ => unreachable!()
                                        }
                                    }

                                    _ => panic!("expected CmpOp for int128 integers, found {}", cond)
                                }
                            } else {
                                panic!("expect ireg/ireg_ex for integer comparison, found {}", cond)
                            }
                        } else {
                            // floating point comparison
                            let reg_op1 = self.emit_fpreg(op1, f_content, f_context, vm);
                            let reg_op2 = self.emit_fpreg(op2, f_content, f_context, vm);

                            match op {
                                op::CmpOp::FOEQ
                                | op::CmpOp::FOGT
                                | op::CmpOp::FOGE
                                | op::CmpOp::FOLT
                                | op::CmpOp::FOLE
                                | op::CmpOp::FONE => {
                                    match reg_op1.ty.v {
                                        MuType_::Double => self.backend.emit_comisd_f64_f64(&reg_op2, &reg_op1),
                                        MuType_::Float  => self.backend.emit_comiss_f32_f32(&reg_op2, &reg_op1),
                                        _ => panic!("expect double or float")
                                    }

                                    op
                                },
                                op::CmpOp::FUEQ
                                | op::CmpOp::FUGT
                                | op::CmpOp::FUGE
                                | op::CmpOp::FULT
                                | op::CmpOp::FULE
                                | op::CmpOp::FUNE => {
                                    match reg_op1.ty.v {
                                        MuType_::Double => self.backend.emit_ucomisd_f64_f64(&reg_op2, &reg_op1),
                                        MuType_::Float  => self.backend.emit_ucomiss_f32_f32(&reg_op2, &reg_op1),
                                        _ => panic!("expect double or float")
                                    }

                                    op
                                },
                                _ => {
                                    // FFALSE/FTRUE unimplemented
                                    unimplemented!()
                                }
                            }
                        }
                    }
                    
                    _ => panic!("expect cmp res to emit")
                }
            }
            _ => panic!("expect cmp res to emit")
        }
    }    

    /// matches an integer register pattern
    /// * temporaries that can be held in general purpose registers
    /// * instructions that generates exactly one result value that matches above
    fn match_ireg(&mut self, op: &TreeNode) -> bool {
        match op.v {
            TreeNode_::Instruction(ref inst) => {
                if inst.value.is_some() {
                    if inst.value.as_ref().unwrap().len() > 1 {
                        return false;
                    }
                    
                    let ref value = inst.value.as_ref().unwrap()[0];
                    
                    if RegGroup::get_from_value(&value) == RegGroup::GPR && value.is_reg() {
                        true
                    } else {
                        false
                    }
                } else {
                    false
                }
            }
            
            TreeNode_::Value(ref pv) => {
                match pv.v {
                    Value_::SSAVar(_)
                    | Value_::Constant(_) => RegGroup::get_from_value(&pv) == RegGroup::GPR,
                    _ => false
                }
            }
        }
    }

    /// matches an extended integer register (128 bits regsiter) pattern
    /// * temporaries that can be held in two general purpose registers
    /// * instructions that generates exactly one result value that matches above
    fn match_ireg_ex(&mut self, op: &TreeNode) -> bool {
        match op.v {
            TreeNode_::Instruction(ref inst) => {
                if inst.value.is_some() {
                    if inst.value.as_ref().unwrap().len() > 1 {
                        return false;
                    }

                    let ref value = inst.value.as_ref().unwrap()[0];

                    if RegGroup::get_from_value(&value) == RegGroup::GPREX && value.is_reg() {
                        true
                    } else {
                        false
                    }
                } else {
                    false
                }
            }

            TreeNode_::Value(ref pv) => {
                RegGroup::get_from_value(&pv) == RegGroup::GPREX
            }
        }
    }

    /// matches a floating point register pattern
    /// * temporaries that can be held in floating point registers
    /// * instructions that generates exactly one result value that matches above
    fn match_fpreg(&mut self, op: &TreeNode) -> bool {
        match op.v {
            TreeNode_::Instruction(ref inst) => {
                if inst.value.is_some() {
                    if inst.value.as_ref().unwrap().len() > 1 {
                        return false;
                    }

                    let ref value = inst.value.as_ref().unwrap()[0];

                    if RegGroup::get_from_value(&value) == RegGroup::FPR {
                        true
                    } else {
                        false
                    }
                } else {
                    false
                }
            }

            TreeNode_::Value(ref pv) => {
                RegGroup::get_from_value(pv) == RegGroup::FPR
            }
        }
    }

    /// emits code for an integer register pattern
    fn emit_ireg(&mut self, op: &TreeNode, f_content: &FunctionContent, f_context: &mut FunctionContext, vm: &VM) -> P<Value> {
        match op.v {
            TreeNode_::Instruction(_) => {
                // recursively call instruction_select() on the node
                self.instruction_select(op, f_content, f_context, vm);

                // get first result as P<Value>
                self.get_result_value(op)
            }
            TreeNode_::Value(ref pv) => {
                match pv.v {
                    Value_::SSAVar(_) => {
                        // a temporary, simply returns it
                        pv.clone()
                    }
                    Value_::Constant(ref c) => {
                        let tmp = self.make_temporary(f_context, pv.ty.clone(), vm);
                        match c {
                            // an integer constant, puts it to a temporary
                            &Constant::Int(val) => {
                                if x86_64::is_valid_x86_imm(pv) {
                                    let val = self.value_iimm_to_i32(&pv);
                                    self.backend.emit_mov_r_imm(&tmp, val);
                                } else {
                                    assert!(tmp.ty.get_int_length().is_some());
                                    assert!(tmp.ty.get_int_length().unwrap() == 64);
                                    self.backend.emit_mov_r64_imm64(&tmp, val as i64);
                                }
                            }
                            &Constant::IntEx(ref vals) => {
                                let (tmp_l, tmp_h) = self.split_int128(&tmp, f_context, vm);

                                self.backend.emit_mov_r64_imm64(&tmp_l, vals[0] as i64);
                                self.backend.emit_mov_r64_imm64(&tmp_h, vals[1] as i64);
                            }
                            // a function reference, loads the funcref to a temporary
                            &Constant::FuncRef(func_id) => {
                                // our code for linux has one more level of indirection
                                // so we need a load for linux
                                if cfg!(target_os = "macos") {
                                    let mem = self.get_mem_for_funcref(func_id, vm);
                                    self.backend.emit_lea_r64(&tmp, &mem);
                                } else if cfg!(target_os = "linux") {
                                    let mem = self.get_mem_for_funcref(func_id, vm);
                                    self.backend.emit_mov_r_mem(&tmp, &mem);
                                } else {
                                    unimplemented!()
                                }
                            }
                            // a null ref, puts 0 to a temporary
                            &Constant::NullRef => {
                                // xor a, a -> a will mess up register allocation validation
                                // since it uses a register with arbitrary value
                                // self.backend.emit_xor_r_r(&tmp, &tmp);

                                // for now, use mov -> a
                                self.backend.emit_mov_r_imm(&tmp, 0);
                            }
                            _ => panic!("expected a constant that fits ireg, found {}", c)
                        }

                        tmp
                    }
                    _ => panic!("value doesnt match with ireg: {}", pv)
                }
            }
        }
    }

    /// emits code for an extended integer register pattern
    fn emit_ireg_ex(&mut self, op: &TreeNode, f_content: &FunctionContent, f_context: &mut FunctionContext, vm: &VM) -> (P<Value>, P<Value>) {
        match op.v {
            TreeNode_::Instruction(_) => {
                // recursively call instruction_select() on the node
                self.instruction_select(op, f_content, f_context, vm);

                // get first result as P<Value>
                let res = self.get_result_value(op);

                // split the value
                self.split_int128(&res, f_context, vm)
            },
            TreeNode_::Value(ref pv) => {
                match pv.v {
                    Value_::SSAVar(_) => {
                        self.split_int128(pv, f_context, vm)
                    },
                    Value_::Constant(Constant::IntEx(ref val)) => {
                        assert!(val.len() == 2);

                        let tmp_l = self.make_temporary(f_context, UINT64_TYPE.clone(), vm);
                        let tmp_h = self.make_temporary(f_context, UINT64_TYPE.clone(), vm);

                        self.backend.emit_mov_r64_imm64(&tmp_l, val[0] as i64);
                        self.backend.emit_mov_r64_imm64(&tmp_h, val[1] as i64);

                        (tmp_l, tmp_h)
                    },
                    _ => panic!("value doesnt match with ireg-ex: {}", pv)
                }
            }
        }
    }

    /// emits a 128-bit integer register as one temporary
    fn emit_ireg_ex_as_one(&mut self, op: &TreeNode, f_content: &FunctionContent, f_context: &mut FunctionContext, vm: &VM) -> P<Value> {
        self.emit_ireg(op, f_content, f_context, vm)
    }

    /// emits code for a floating point register pattern
    fn emit_fpreg(&mut self, op: &TreeNode, f_content: &FunctionContent, f_context: &mut FunctionContext, vm: &VM) -> P<Value> {
        match op.v {
            TreeNode_::Instruction(_) => {
                // recursively call instruction_select() on the node
                self.instruction_select(op, f_content, f_context, vm);

                // get the first result as P<Value>
                self.get_result_value(op)
            },
            TreeNode_::Value(ref pv) => {
                match pv.v {
                    Value_::SSAVar(_) => pv.clone(),
                    Value_::Constant(Constant::Double(val)) => {
                        use std::mem;

                        // val into u64
                        let val_u64 : u64 = unsafe {mem::transmute(val)};

                        // mov val_u64 -> tmp_int
                        let tmp_int = self.make_temporary(f_context, UINT64_TYPE.clone(), vm);
                        self.backend.emit_mov_r64_imm64(&tmp_int, val_u64 as i64);

                        // movq tmp_int -> tmp_fp
                        let tmp_fp = self.make_temporary(f_context, DOUBLE_TYPE.clone(), vm);
                        self.backend.emit_mov_fpr_r64(&tmp_fp, &tmp_int);

                        tmp_fp
                    }
                    Value_::Constant(Constant::Float(val)) => {
                        use std::mem;

                        // val into u32
                        let val_u32 : u32 = unsafe {mem::transmute(val)};

                        // mov val_u32 -> tmp_int
                        let tmp_int = self.make_temporary(f_context, UINT32_TYPE.clone(), vm);
                        self.backend.emit_mov_r_imm(&tmp_int, val_u32 as i32);

                        // movq tmp_int (64) -> tmp_fp
                        let tmp_fp = self.make_temporary(f_context, FLOAT_TYPE.clone(), vm);
                        self.backend.emit_mov_fpr_r64(&tmp_fp, unsafe {&tmp_int.as_type(UINT64_TYPE.clone())});

                        tmp_fp
                    },
                    _ => panic!("expected fpreg")
                }
            }
        }
    }

    /// matches an integer immediate number pattern
    fn match_iimm(&mut self, op: &TreeNode) -> bool {
        match op.v {
            TreeNode_::Value(ref pv) if x86_64::is_valid_x86_imm(pv) => true,
            _ => false
        }
    }

    /// converts an integer immediate TreeNode to i32 constant
    fn node_iimm_to_i32(&mut self, op: &TreeNode) -> i32 {
        match op.v {
            TreeNode_::Value(ref pv) => self.value_iimm_to_i32(pv),
            _ => panic!("expected iimm")
        }
    }

    /// converts an integer immediate TreeNode to i32 constant
    /// and also returns its length (in bits)
    fn node_iimm_to_i32_with_len(&mut self, op: &TreeNode) -> (i32, usize) {
        match op.v {
            TreeNode_::Value(ref pv) => self.value_iimm_to_i32_with_len(pv),
            _ => panic!("expected iimm")
        }
    }

    /// converts an integer immediate TreeNode to P<Value>
    fn node_iimm_to_value(&mut self, op: &TreeNode) -> P<Value> {
        match op.v {
            TreeNode_::Value(ref pv) => {
                pv.clone()
            }
            _ => panic!("expected iimm")
        }
    }

    /// converts an integer immediate P<Value> to i32 constant
    fn value_iimm_to_i32(&mut self, op: &P<Value>) -> i32 {
        self.value_iimm_to_i32_with_len(op).0
    }

    /// converts an integer immediate P<Value> to i32 constant
    /// and also returns the length of the int
    fn value_iimm_to_i32_with_len(&mut self, op: &P<Value>) -> (i32, usize) {
        let op_length = match op.ty.get_int_length() {
            Some(l) => l,
            None => panic!("expected an int")
        };

        match op.v {
            Value_::Constant(Constant::Int(val)) => {
                debug_assert!(x86_64::is_valid_x86_imm(op));

                (val as i32, op_length)
            },
            _ => panic!("expected iimm")
        }
    }

    /// emits a TreeNode as address
    /// * for a temporary t, emits address [t]
    /// * for a global, emits code to fetch its address
    /// * for a memory operand, returns itself
    /// * for an instruction, emits a single address (if possible) using x86 addressing mode
    fn emit_node_addr_to_value(&mut self, op: &TreeNode, f_content: &FunctionContent, f_context: &mut FunctionContext, vm: &VM) -> P<Value> {
        match op.v {
            TreeNode_::Value(ref pv) => {
                match pv.v {
                    Value_::SSAVar(_) => P(Value{
                        // use the variables as base address
                        hdr: MuEntityHeader::unnamed(vm.next_id()),
                        ty: pv.ty.get_referent_ty().unwrap(),
                        v: Value_::Memory(MemoryLocation::Address{
                            base: pv.clone(),
                            offset: None,
                            index: None,
                            scale: None
                        })
                    }),
                    Value_::Global(_) => {
                        if vm.is_doing_jit() {
                            // get address from vm
                            unimplemented!()
                        } else {
                            // symbolic
                            if cfg!(target_os = "macos") {
                                P(Value {
                                    hdr: MuEntityHeader::unnamed(vm.next_id()),
                                    ty: pv.ty.get_referent_ty().unwrap(),
                                    v: Value_::Memory(MemoryLocation::Symbolic {
                                        base: Some(x86_64::RIP.clone()),
                                        label: pv.name(),
                                        is_global: true,
                                        is_native: false,
                                    })
                                })
                            } else if cfg!(target_os = "linux") {
                                // for a(%RIP), we need to load its address from a@GOTPCREL(%RIP)
                                // then load from the address.
                                // asm_backend will emit a@GOTPCREL(%RIP) for a(%RIP)
                                let got_loc = P(Value {
                                    hdr: MuEntityHeader::unnamed(vm.next_id()),
                                    ty: pv.ty.clone(),
                                    v: Value_::Memory(MemoryLocation::Symbolic {
                                        base: Some(x86_64::RIP.clone()),
                                        label: pv.name(),
                                        is_global: true,
                                        is_native: false,
                                    })
                                });

                                // mov (got_loc) -> actual_loc
                                let actual_loc = self.make_temporary(f_context, pv.ty.clone(), vm);
                                self.emit_move_value_to_value(&actual_loc, &got_loc);

                                self.make_memory_op_base_offset(&actual_loc, 0, pv.ty.get_referent_ty().unwrap(), vm)
                            } else {
                                unimplemented!()
                            }
                        }
                    },
                    Value_::Memory(_) => pv.clone(),
                    Value_::Constant(_) => unimplemented!()
                }
            }
            TreeNode_::Instruction(_) => self.emit_inst_addr_to_value(op, f_content, f_context, vm)
        }
    }

    /// emits the memory address P<Value> from an instruction
    fn emit_inst_addr_to_value(&mut self, op: &TreeNode, f_content: &FunctionContent, f_context: &mut FunctionContext, vm: &VM) -> P<Value> {
        let mem = self.emit_inst_addr_to_value_inner(op, f_content, f_context, vm);

        P(Value{
            hdr: MuEntityHeader::unnamed(vm.next_id()),
            ty: ADDRESS_TYPE.clone(),
            v: Value_::Memory(mem)
        })
    }

    /// emits the memory address P<Value> from an instruction (this function will be called recursively)
    /// This function recognizes patterns from GetIRef, GetFieldIRef, GetVarPartIRef,
    /// ShiftIRef and GetElemIRef, and yields a single memory operand using addressing mode.
    fn emit_inst_addr_to_value_inner(&mut self, op: &TreeNode, f_content: &FunctionContent, f_context: &mut FunctionContext, vm: &VM) -> MemoryLocation {
        match op.v {
            TreeNode_::Instruction(ref inst) => {
                let ref ops = inst.ops;
                
                match inst.v {
                    // GETIREF -> [base]
                    Instruction_::GetIRef(op_index) => {
                        let ref ref_op = ops[op_index];
                        let tmp_op = self.emit_ireg(ref_op, f_content, f_context, vm);
                        let ret = MemoryLocation::Address {
                            base: tmp_op,
                            offset: None,
                            index: None,
                            scale: None
                        };

                        trace!("MEM from GETIREF: {}", ret);
                        ret
                    }
                    Instruction_::GetFieldIRef{base, index, ..} => {
                        let ref base = ops[base];
                        let struct_ty = {
                            let ref iref_or_uptr_ty = base.as_value().ty;
                            match iref_or_uptr_ty.v {
                                MuType_::IRef(ref ty)
                                | MuType_::UPtr(ref ty) => ty.clone(),
                                _ => panic!("expected the base for GetFieldIRef has a type of iref or uptr, found type: {}", iref_or_uptr_ty)
                            }
                        };
                        let field_offset : i32 = self.get_field_offset(&struct_ty, index, vm);

                        match base.v {
                            // GETFIELDIREF(GETIREF) -> add FIELD_OFFSET to old offset
                            TreeNode_::Instruction(Instruction{v: Instruction_::GetIRef(_), ..}) => {
                                let mem = self.emit_inst_addr_to_value_inner(base, f_content, f_context, vm);
                                let ret = self.addr_const_offset_adjust(mem, field_offset as u64, vm);

                                trace!("MEM from GETFIELDIREF(GETIREF): {}", ret);
                                ret
                            },
                            // GETFIELDIREF(ireg) -> [base + FIELD_OFFSET]
                            _ => {
                                let tmp = self.emit_ireg(base, f_content, f_context, vm);
                                let ret = MemoryLocation::Address {
                                    base: tmp,
                                    offset: Some(self.make_int_const(field_offset as u64, vm)),
                                    index: None,
                                    scale: None
                                };

                                trace!("MEM from GETFIELDIREF(ireg): {}", ret);
                                ret
                            }
                        }
                    }
                    Instruction_::GetVarPartIRef{base, ..} => {
                        let ref base = ops[base];
                        let struct_ty = match base.as_value().ty.get_referent_ty() {
                            Some(ty) => ty,
                            None => panic!("expecting an iref or uptr in GetVarPartIRef")
                        };
                        let fix_part_size = vm.get_backend_type_size(struct_ty.id());

                        match base.v {
                            // GETVARPARTIREF(GETIREF) -> add FIX_PART_SIZE to old offset
                            TreeNode_::Instruction(Instruction{v: Instruction_::GetIRef(_), ..}) => {
                                let mem = self.emit_inst_addr_to_value_inner(base, f_content, f_context, vm);
                                let ret = self.addr_const_offset_adjust(mem, fix_part_size as u64, vm);

                                trace!("MEM from GETIVARPARTIREF(GETIREF): {}", ret);
                                ret
                            },
                            // GETVARPARTIREF(ireg) -> [base + VAR_PART_SIZE]
                            _ => {
                                let tmp = self.emit_ireg(base, f_content, f_context, vm);
                                let ret = MemoryLocation::Address {
                                    base: tmp,
                                    offset: Some(self.make_int_const(fix_part_size as u64, vm)),
                                    index: None,
                                    scale: None
                                };

                                trace!("MEM from GETVARPARTIREF(ireg): {}", ret);
                                ret
                            }
                        }
                    }
                    Instruction_::ShiftIRef{base, offset, ..} => {
                        let ref base = ops[base];
                        let ref offset = ops[offset];

                        let ref base_ty = base.clone_value().ty;
                        let ele_ty = match base_ty.get_referent_ty() {
                            Some(ty) => ty,
                            None => panic!("expected op in ShiftIRef of type IRef, found type: {}", base_ty)
                        };
                        let ele_backend_ty = vm.get_backend_type_info(ele_ty.id());
                        let ele_ty_size = math::align_up(ele_backend_ty.size, ele_backend_ty.alignment);

                        if self.match_iimm(offset) {
                            // byte offset is known at compile time,
                            // we can calculate it as a constant offset
                            let index = self.node_iimm_to_i32(offset);
                            let shift_size = ele_ty_size as i32 * index;

                            let mem = match base.v {
                                // SHIFTIREF(GETVARPARTIREF(_), imm) -> add shift_size to old offset
                                TreeNode_::Instruction(Instruction{v: Instruction_::GetVarPartIRef{..}, ..}) => {
                                    let mem = self.emit_inst_addr_to_value_inner(base, f_content, f_context, vm);
                                    let ret = self.addr_const_offset_adjust(mem, shift_size as u64, vm);

                                    trace!("MEM from SHIFTIREF(GETVARPARTIREF(_), imm): {}", ret);
                                    ret
                                },
                                // SHIFTIREF(ireg, imm) -> [base + SHIFT_SIZE]
                                _ => {
                                    let tmp = self.emit_ireg(base, f_content, f_context, vm);
                                    let ret = MemoryLocation::Address {
                                        base: tmp,
                                        offset: Some(self.make_int_const(shift_size as u64, vm)),
                                        index: None,
                                        scale: None
                                    };

                                    trace!("MEM from SHIFTIREF(ireg, imm): {}", ret);
                                    ret
                                }
                            };

                            mem
                        } else {
                            // we need to calculate byte offset at runtime
                            let tmp_index = self.emit_ireg(offset, f_content, f_context, vm);

                            // make a copy of it
                            // (because we may need to alter index, and we dont want to chagne the original value)
                            let tmp_index_copy = self.make_temporary(f_context, tmp_index.ty.clone(), vm);
                            self.emit_move_value_to_value(&tmp_index_copy, &tmp_index);

                            let scale : u8 = match ele_ty_size {
                                // if we can use x86 scale
                                8 | 4 | 2 | 1 => ele_ty_size as u8,
                                // if we can get byte offset by shifting
                                16| 32| 64    => {
                                    let shift = math::is_power_of_two(ele_ty_size).unwrap();
                                    // tmp_index_copy = tmp_index_copy << index
                                    self.backend.emit_shl_r_imm8(&tmp_index_copy, shift as i8);

                                    1
                                }
                                // otherwise we have to do multiplication
                                _  => {
                                    // mov ele_ty_size -> rax
                                    self.backend.emit_mov_r_imm(&x86_64::RAX, ele_ty_size as i32);
                                    // mul tmp_index_copy rax -> rdx:rax
                                    self.backend.emit_mul_r(&tmp_index_copy);
                                    // mov rax -> tmp_index_copy
                                    self.backend.emit_mov_r_r(&tmp_index_copy, &x86_64::RAX);

                                    1
                                }
                            };

                            let mem = match base.v {
                                // SHIFTIREF(GETVARPARTIREF(_), ireg) -> add index and scale
                                TreeNode_::Instruction(Instruction{v: Instruction_::GetVarPartIRef{..}, ..}) => {
                                    let mem = self.emit_inst_addr_to_value_inner(base, f_content, f_context, vm);
                                    let ret = self.addr_append_index_scale(mem, tmp_index_copy, scale);

                                    trace!("MEM from SHIFTIREF(GETVARPARTIREF(_), ireg): {}", ret);
                                    ret
                                },
                                // SHIFTIREF(ireg, ireg) -> base + index * scale
                                _ => {
                                    let tmp = self.emit_ireg(base, f_content, f_context, vm);
                                    let ret = MemoryLocation::Address {
                                        base: tmp,
                                        offset: None,
                                        index: Some(tmp_index_copy),
                                        scale: Some(scale)
                                    };

                                    trace!("MEM from SHIFTIREF(ireg, ireg): {}", ret);
                                    ret
                                }
                            };

                            mem
                        }
                    }
                    Instruction_::GetElementIRef {base, index, ..} => {
                        let ref base = ops[base];
                        let ref index = ops[index];

                        let ref iref_array_ty = base.as_value().ty;
                        let array_ty = match iref_array_ty.get_referent_ty() {
                            Some(ty) => ty,
                            None => panic!("expected base in GetElemIRef to be type IRef, found {}", iref_array_ty)
                        };
                        let ele_ty_size = match vm.get_backend_type_info(array_ty.id()).elem_padded_size {
                            Some(sz) => sz,
                            None => panic!("array backend type should have a elem_padded_size, found {}", array_ty)
                        };

                        if self.match_iimm(index) {
                            // byte offset is known at compile time
                            let index = self.node_iimm_to_i32(index);
                            let offset = ele_ty_size as i32 * index;

                            match base.v {
                                // GETELEMIREF(GETIREF) -> add offset
                                TreeNode_::Instruction(Instruction{v: Instruction_::GetIRef(_), ..}) => {
                                    let mem = self.emit_inst_addr_to_value_inner(base, f_content, f_context, vm);
                                    let ret = self.addr_const_offset_adjust(mem, offset as u64, vm);

                                    trace!("MEM from GETELEMIREF(GETIREF, const): {}", ret);
                                    ret
                                },
                                // GETELEMIREF(GETFIELDIREF) -> add offset
                                TreeNode_::Instruction(Instruction{v: Instruction_::GetFieldIRef{..}, ..}) => {
                                    let mem = self.emit_inst_addr_to_value_inner(base, f_content, f_context, vm);
                                    let ret = self.addr_const_offset_adjust(mem, offset as u64, vm);

                                    trace!("MEM from GETELEMIREF(GETFIELDIREF, const): {}", ret);
                                    ret
                                },
                                // GETELEMIREF(ireg) => [base + offset]
                                _ => {
                                    let tmp = self.emit_ireg(base, f_content, f_context, vm);
                                    let ret = MemoryLocation::Address {
                                        base: tmp,
                                        offset: Some(self.make_int_const(offset as u64, vm)),
                                        index: None,
                                        scale: None
                                    };

                                    trace!("MEM from GETELEMIREF(ireg, const): {}", ret);
                                    ret
                                }
                            }
                        } else {
                            // we need to calculate byte offset at runtime
                            let tmp_index = self.emit_ireg(index, f_content, f_context, vm);

                            // make a copy of it
                            // (because we may need to alter index, and we dont want to chagne the original value)
                            let tmp_index_copy = self.make_temporary(f_context, tmp_index.ty.clone(), vm);
                            self.emit_move_value_to_value(&tmp_index_copy, &tmp_index);

                            let scale : u8 = match ele_ty_size {
                                // if we can use x86 addressing mode scale
                                8 | 4 | 2 | 1 => ele_ty_size as u8,
                                // if we can calculate by shifting
                                16| 32| 64    => {
                                    let shift = math::is_power_of_two(ele_ty_size).unwrap();
                                    // tmp_index_copy = tmp_index_copy << index
                                    self.backend.emit_shl_r_imm8(&tmp_index_copy, shift as i8);

                                    1
                                }
                                // otherwise we have to do multiplication
                                _  => {
                                    // mov ele_ty_size -> rax
                                    self.backend.emit_mov_r_imm(&x86_64::RAX, ele_ty_size as i32);
                                    // mul tmp_index_copy rax -> rdx:rax
                                    self.backend.emit_mul_r(&tmp_index_copy);
                                    // mov rax -> tmp_index_copy
                                    self.backend.emit_mov_r_r(&tmp_index_copy, &x86_64::RAX);

                                    1
                                }
                            };

                            match base.v {
                                // GETELEMIREF(IREF, ireg) -> add index and scale
                                TreeNode_::Instruction(Instruction{v: Instruction_::GetIRef(_), ..}) => {
                                    let mem = self.emit_inst_addr_to_value_inner(base, f_content, f_context, vm);
                                    let ret = self.addr_append_index_scale(mem, tmp_index_copy, scale);

                                    trace!("MEM from GETELEMIREF(GETIREF, ireg): {}", ret);
                                    ret
                                }
                                // GETELEMIREF(GETFIELDIREF, ireg) -> add index and scale
                                TreeNode_::Instruction(Instruction{v: Instruction_::GetFieldIRef{..}, ..}) => {
                                    let mem = self.emit_inst_addr_to_value_inner(base, f_content, f_context, vm);
                                    let ret = self.addr_append_index_scale(mem, tmp_index_copy, scale);

                                    trace!("MEM from GETELEMIREF(GETFIELDIREF, ireg): {}", ret);
                                    ret
                                }
                                // GETELEMIREF(ireg, ireg)
                                _ => {
                                    let tmp = self.emit_ireg(base, f_content, f_context, vm);
                                    let ret = MemoryLocation::Address {
                                        base: tmp,
                                        offset: None,
                                        index: Some(tmp_index_copy),
                                        scale: Some(scale)
                                    };

                                    trace!("MEM from GETELEMIREF(ireg, ireg): {}", ret);
                                    ret
                                }
                            }
                        }

                    }
                    _ => {
                        let tmp_loc = self.emit_ireg(op, f_content, f_context, vm);

                        let ret = MemoryLocation::Address {
                            base: tmp_loc,
                            offset: None,
                            index: None,
                            scale: None
                        };

                        trace!("MEM from general ireg inst: {}", op);
                        ret
                    }
                }
            },
            _ => panic!("expected an instruction that yields a memory address, found {}", op)
        }
    }

    /// adjusts the constant offset of a MemoryLocation
    fn addr_const_offset_adjust(&mut self, mem: MemoryLocation, more_offset: u64, vm: &VM) -> MemoryLocation {
        match mem {
            MemoryLocation::Address { base, offset, index, scale } => {
                let new_offset = match offset {
                    Some(pv) => {
                        let old_offset = pv.extract_int_const().unwrap();
                        old_offset + more_offset
                    },
                    None => more_offset
                };

                MemoryLocation::Address {
                    base: base,
                    offset: Some(self.make_int_const(new_offset, vm)),
                    index: index,
                    scale: scale
                }
            },
            _ => panic!("expected an address memory location")
        }
    }

    /// sets index and scale for a MemoryLocation,
    /// panics if this function tries to overwrite index and scale
    fn addr_append_index_scale(&mut self, mem: MemoryLocation, index_: P<Value>, scale_: u8) -> MemoryLocation {
        match mem {
            MemoryLocation::Address {base, offset, index, scale} => {
                assert!(index.is_none());
                assert!(scale.is_none());

                MemoryLocation::Address {
                    base: base,
                    offset: offset,
                    index: Some(index_),
                    scale: Some(scale_)
                }
            },
            _ => panic!("expected an address memory location")
        }
    }

    /// matches a function reference/pointer pattern
    fn match_func_const(&mut self, op: &TreeNode) -> bool {
        match op.v {
            TreeNode_::Value(ref pv) => {
                let is_const = pv.is_const();
                let is_func = match &pv.ty.v {
                    &MuType_::FuncRef(_)
                    | &MuType_::UFuncPtr(_) => true,
                    _ => false
                };

                is_const && is_func
            },
            _ => false 
        }
    }

    /// converts a constant function reference to its function ID
    fn node_funcref_const_to_id(&mut self, op: &TreeNode) -> MuID {
        match op.v {
            TreeNode_::Value(ref pv) => {
                match pv.v {
                    Value_::Constant(Constant::FuncRef(id)) => id,
                    _ => panic!("expected a funcref const")
                }
            },
            _ => panic!("expected a funcref const")
        }
    }
    
    /// matches a memory location pattern
    fn match_mem(&mut self, op: &TreeNode) -> bool {
        match op.v {
            TreeNode_::Value(ref pv) => {
                match pv.v {
                    Value_::Memory(_) => true,
                    Value_::Global(_) => true,
                    _ => false
                }
            }
            TreeNode_::Instruction(ref inst) => {
                match inst.v {
                    Instruction_::Load{..} => true,
                    _ => false
                }
            }
        }
    }
    
    /// emits code for a memory location pattern
    #[allow(unused_variables)]
    fn emit_mem(&mut self, op: &TreeNode, vm: &VM) -> P<Value> {
        unimplemented!()
    }

    /// returns the result P<Value> of a node
    /// * if the node is an instruction, returns its first result value
    /// * if the node is a value, returns the value
    fn get_result_value(&mut self, node: &TreeNode) -> P<Value> {
        match node.v {
            TreeNode_::Instruction(ref inst) => {
                if inst.value.is_some() {
                    let ref value = inst.value.as_ref().unwrap()[0];

                    if inst.value.as_ref().unwrap().len() > 1 {
                        warn!("retrieving value from a node with more than one value: {}, use the first value: {}", node, value);
                    }
                    
                    value.clone()
                } else {
                    panic!("expected result from the node {}", node);
                }
            }
            
            TreeNode_::Value(ref pv) => {
                pv.clone()
            }
        }
    }

    /// emits a move instruction from a TreeNode to a P<Value>
    /// This function matches source (TreeNode) pattern, emits its code, and then
    /// recognizes different source operands and destination operands, and emits
    /// corresponding move instruction
    fn emit_move_node_to_value(&mut self, dest: &P<Value>, src: &TreeNode, f_content: &FunctionContent, f_context: &mut FunctionContext, vm: &VM) {
        // because src is a TreeNode, we may need to emit code to turn the node
        // into a value before calling emit_move_value_to_value()

        let ref dst_ty = dest.ty;
        if RegGroup::get_from_ty(&dst_ty) == RegGroup::GPR {
            if self.match_iimm(src) {
                // source is an immediate number
                let (src_imm, src_len) = self.node_iimm_to_i32_with_len(src);
                if RegGroup::get_from_value(&dest) == RegGroup::GPR && dest.is_reg() {
                    // move from immediate to register
                    self.backend.emit_mov_r_imm(dest, src_imm);
                } else if dest.is_mem() {
                    // move from immediate to memory
                    self.backend.emit_mov_mem_imm(dest, src_imm, src_len);
                } else {
                    panic!("unexpected dest: {}", dest);
                }
            } else if self.match_ireg(src) {
                // source is a register
                let src_reg = self.emit_ireg(src, f_content, f_context, vm);
                self.emit_move_value_to_value(dest, &src_reg);
            } else {
                panic!("expected src: {}", src);
            }
        } else if RegGroup::get_from_ty(&dst_ty) == RegGroup::GPREX {
              if self.match_ireg_ex(src) {
                  let (op_l, op_h) = self.emit_ireg_ex(src, f_content, f_context, vm);
                  let (res_l, res_h) = self.split_int128(dest, f_context, vm);

                  self.backend.emit_mov_r_r(&res_l, &op_l);
                  self.backend.emit_mov_r_r(&res_h, &op_h);
              } else {
                  panic!("expected src as ireg_ex: {}", src);
              }
        } else if RegGroup::get_from_ty(&dst_ty) == RegGroup::FPR {
            if self.match_fpreg(src) {
                let src_reg = self.emit_fpreg(src, f_content, f_context, vm);
                self.emit_move_value_to_value(dest, &src_reg)
            } else {
                panic!("unexpected fp src: {}", src);
            }
        } else {
            warn!("move node {} to value {} unimplemented", src, dest);
            unimplemented!()
        } 
    }

    /// emits a move instruction from between two P<Value>
    fn emit_move_value_to_value(&mut self, dest: &P<Value>, src: &P<Value>) {
        let ref src_ty = src.ty;

        if RegGroup::get_from_ty(&src_ty) == RegGroup::GPR {
            // gpr mov
            if dest.is_reg() && src.is_reg() {
                // reg -> reg
                self.backend.emit_mov_r_r(dest, src);
            } else if dest.is_reg() && src.is_mem() {
                // mem -> reg
                self.backend.emit_mov_r_mem(dest, src);
            } else if dest.is_reg() && src.is_const() {
                // imm -> reg
                let imm = self.value_iimm_to_i32(src);
                self.backend.emit_mov_r_imm(dest, imm);
            } else if dest.is_mem() && src.is_reg() {
                // reg -> mem
                self.backend.emit_mov_mem_r(dest, src);
            } else if dest.is_mem() && src.is_const() {
                // imm -> mem
                let (imm, len) = self.value_iimm_to_i32_with_len(src);
                self.backend.emit_mov_mem_imm(dest, imm, len);
            } else if dest.is_mem() && src.is_mem() {
                // mem -> mem (need a temporary)
                unimplemented!();
            } else {
                panic!("unexpected gpr mov between {} -> {}", src, dest);
            }
        } else if RegGroup::get_from_ty(&src_ty) == RegGroup::GPREX {
            unimplemented!()
        } else if RegGroup::get_from_ty(&src_ty) == RegGroup::FPR {
            // fpr mov
            match src_ty.v {
                MuType_::Double => {
                    if dest.is_reg() && src.is_reg() {
                        // reg -> reg
                        self.backend.emit_movsd_f64_f64(dest, src);
                    } else if dest.is_reg() && src.is_mem() {
                        // mem -> reg
                        self.backend.emit_movsd_f64_mem64(dest, src);
                    } else if dest.is_reg() && src.is_const() {
                        // const -> reg
                        unimplemented!()
                    } else if dest.is_mem() && src.is_reg() {
                        // reg -> mem
                        self.backend.emit_movsd_mem64_f64(dest, src);
                    } else if dest.is_mem() && src.is_const() {
                        // const -> mem
                        unimplemented!()
                    } else if dest.is_mem() && src.is_mem() {
                        // mem -> mem
                        unimplemented!()
                    } else {
                        panic!("unexpected fpr mov between {} -> {}", src, dest);
                    }
                }
                MuType_::Float => {
                    if dest.is_reg() && src.is_reg() {
                        // reg -> reg
                        self.backend.emit_movss_f32_f32(dest, src);
                    } else if dest.is_reg() && src.is_mem() {
                        // mem -> reg
                        self.backend.emit_movss_f32_mem32(dest, src);
                    } else if dest.is_reg() && src.is_const() {
                        // const -> reg
                        unimplemented!()
                    } else if dest.is_mem() && src.is_reg() {
                        // reg -> mem
                        self.backend.emit_movss_mem32_f32(dest, src);
                    } else if dest.is_mem() && src.is_const() {
                        // const -> mem
                        unimplemented!()
                    } else if dest.is_mem() && src.is_mem() {
                        // mem -> mem
                        unimplemented!()
                    } else {
                        panic!("unexpected fpr mov between {} -> {}", src, dest);
                    }
                }
                _ => panic!("expect double or float")
            }
        } else {
            warn!("mov of type {} unimplemented", src_ty);
            unimplemented!()
        }
    }

    /// emits code to get exception object from thread local storage
    fn emit_landingpad(&mut self, exception_arg: &P<Value>, f_content: &FunctionContent, f_context: &mut FunctionContext, vm: &VM) {
        // get thread local and add offset to get exception_obj
        let tl = self.emit_get_threadlocal(None, f_content, f_context, vm);
        self.emit_load_base_offset(exception_arg, &tl, *thread::EXCEPTION_OBJ_OFFSET as i32, vm);
    }

    /// gets field offset of a struct type
    fn get_field_offset(&mut self, ty: &P<MuType>, index: usize, vm: &VM) -> i32 {
        let ty_info = vm.get_backend_type_info(ty.id());
        let layout  = match ty_info.struct_layout.as_ref() {
            Some(layout) => layout,
            None => panic!("a struct type does not have a layout yet: {:?}", ty_info)
        };

        assert!(layout.len() > index);
        layout[index] as i32
    }

    /// creates a callsite label that is globally unique
    fn new_callsite_label(&mut self, cur_node: Option<&TreeNode>) -> String {
        let ret = {
            if cur_node.is_some() {
                make_block_name(&self.current_fv_name, cur_node.unwrap().id(), format!("callsite_{}", self.current_callsite_id).as_str())
            } else {
                format!("{}:callsite_{}", self.current_fv_name, self.current_callsite_id)
            }
        };
        self.current_callsite_id += 1;
        ret
    }

    /// puts a constant in memory, and returns its memory location P<Value>
    fn get_mem_for_const(&mut self, val: P<Value>, vm: &VM) -> P<Value> {
        let id = val.id();

        if self.current_constants.contains_key(&id) {
            self.current_constants.get(&id).unwrap().clone()
        } else {
            let const_value_loc = vm.allocate_const(val.clone());
            let const_mem_val = match const_value_loc {
                ValueLocation::Relocatable(_, ref name) => {
                    P(Value {
                        hdr: MuEntityHeader::unnamed(vm.next_id()),
                        ty : ADDRESS_TYPE.clone(),
                        v  : Value_::Memory(MemoryLocation::Symbolic {
                            base: Some(x86_64::RIP.clone()),
                            label: name.clone(),
                            is_global: false,
                            is_native: false,
                        })
                    })
                }
                _ => panic!("expecting relocatable location, found {}", const_value_loc)
            };

            self.current_constants.insert(id, val.clone());
            self.current_constants_locs.insert(id, const_mem_val.clone());

            const_mem_val
        }
    }

    /// returns a memory location P<Value> for a function reference
    #[cfg(feature = "aot")]
    fn get_mem_for_funcref(&mut self, func_id: MuID, vm: &VM) -> P<Value> {
        let func_name = vm.get_name_for_func(func_id);

        P(Value {
            hdr: MuEntityHeader::unnamed(vm.next_id()),
            ty : ADDRESS_TYPE.clone(),
            v  : Value_::Memory(MemoryLocation::Symbolic {
                base: Some(x86_64::RIP.clone()),
                label: func_name,
                is_global: true,
                is_native: false,
            })
        })
    }

    /// splits a 128-bits integer into two 64-bits integers
    /// This function remembers mapping between 128-bits int and 64-bits ints, and always
    /// returns the same 64-bits split result for a 128-bit integer
    fn split_int128(&mut self, int128: &P<Value>, f_context: &mut FunctionContext, vm: &VM) -> (P<Value>, P<Value>){
        if f_context.get_value(int128.id()).unwrap().has_split() {
            let vec = f_context.get_value(int128.id()).unwrap().get_split().as_ref().unwrap();
            (vec[0].clone(), vec[1].clone())
        } else {
            let arg_l = self.make_temporary(f_context, UINT64_TYPE.clone(), vm);
            let arg_h = self.make_temporary(f_context, UINT64_TYPE.clone(), vm);
            f_context.get_value_mut(int128.id()).unwrap().set_split(vec![arg_l.clone(), arg_h.clone()]);

            (arg_l, arg_h)
        }
    }

    /// finishes current block
    fn finish_block(&mut self) {
        let cur_block = self.current_block.as_ref().unwrap().clone();
        self.backend.end_block(cur_block.clone());

        self.current_block = None;
    }

    /// starts a new block
    fn start_block(&mut self, block: String) {
        self.current_block = Some(block.clone());
        self.backend.start_block(block);
    }
}

impl CompilerPass for InstructionSelection {
    fn name(&self) -> &'static str {
        self.name
    }

    fn as_any(&self) -> &Any {
        self
    }

    fn start_function(&mut self, vm: &VM, func_ver: &mut MuFunctionVersion) {
        debug!("{}", self.name());

        let entry_block = func_ver.content.as_ref().unwrap().get_entry_block();

        // set up some context
        self.current_fv_id = func_ver.id();
        self.current_fv_name = func_ver.name();
        self.current_frame = Some(Frame::new(func_ver.id()));
        self.current_func_start = Some({
            let funcs = vm.funcs().read().unwrap();
            let func = funcs.get(&func_ver.func_id).unwrap().read().unwrap();
            let start_loc = self.backend.start_code(func.name(), entry_block.name());
            if vm.vm_options.flag_emit_debug_info {
                self.backend.add_cfi_startproc();
            }

            start_loc
        });
        self.current_callsite_id = 0;
        self.current_callsites.clear();
        self.current_exn_blocks.clear();
        self.current_constants.clear();
        self.current_constants_locs.clear();
        
        // prologue (get arguments from entry block first)
        let ref args = entry_block.content.as_ref().unwrap().args;
        self.emit_common_prologue(args, &mut func_ver.context, vm);
    }

    fn visit_function(&mut self, vm: &VM, func: &mut MuFunctionVersion) {
        let f_content = func.content.as_ref().unwrap();

        // compile block by block
        for block_id in func.block_trace.as_ref().unwrap() {
            // is this block an exception block?
            let is_exception_block = f_content.exception_blocks.contains(&block_id);

            let block = f_content.get_block(*block_id);
            let block_label = block.name();
            self.current_block = Some(block_label.clone());
            self.current_block_in_ir = Some(block_label.clone());
            let block_content = block.content.as_ref().unwrap();

            // we need to be aware of exception blocks
            // so that we can emit information to catch exceptions
            if is_exception_block {
                // exception block
                let loc = self.backend.start_exception_block(block_label.clone());
                self.current_exn_blocks.insert(block.id(), loc.to_relocatable());
            } else {
                // normal block
                self.backend.start_block(block_label.clone());
            }

            if block.is_receiving_exception_arg() {
                // this block uses exception arguments
                // we need to emit landingpad for it
                let exception_arg = block_content.exn_arg.as_ref().unwrap();

                // need to insert a landing pad
                self.emit_landingpad(&exception_arg, f_content, &mut func.context, vm);
            }

            // doing the actual instruction selection
            for inst in block_content.body.iter() {
                self.instruction_select(&inst, f_content, &mut func.context, vm);
            }
            
            // end block
            // we may start block a, and end with block b (instruction selection may create blocks)
            {
                let current_block = self.current_block.as_ref().unwrap();
                self.backend.end_block(current_block.clone());
            }
            self.current_block = None;
            self.current_block_in_ir = None;
        }
    }

    fn finish_function(&mut self, vm: &VM, func: &mut MuFunctionVersion) {
        self.backend.print_cur_code();
        
        let func_name = {
            let funcs = vm.funcs().read().unwrap();
            let func = funcs.get(&func.func_id).unwrap().read().unwrap();
            func.name()
        };

        // have to do this before 'finish_code()'
        if vm.vm_options.flag_emit_debug_info {
            self.backend.add_cfi_endproc();
        }
        let (mc, func_end) = self.backend.finish_code(func_name.clone());
        
        // insert exception branch info
        let frame = match self.current_frame.take() {
            Some(frame) => frame,
            None => panic!("no current_frame for function {} that is being compiled", func_name)
        };
        for &(ref callsite, block_id, stack_arg_size) in self.current_callsites.iter() {
            let block_loc = if block_id == 0 {
                None
            } else {
                Some(self.current_exn_blocks.get(&block_id).unwrap().clone())
            };

            vm.add_exception_callsite(Callsite::new(callsite.clone(), block_loc, stack_arg_size), self.current_fv_id);
        }

        let compiled_func = CompiledFunction::new(func.func_id, func.id(), mc,
                                                  self.current_constants.clone(), self.current_constants_locs.clone(),
                                                  frame, self.current_func_start.take().unwrap(), func_end);
        
        vm.add_compiled_func(compiled_func);
    }
}<|MERGE_RESOLUTION|>--- conflicted
+++ resolved
@@ -133,11 +133,9 @@
 
     /// ID of current function version being compiled
     current_fv_id: MuID,
-<<<<<<< HEAD
+    /// name of current function version being compiled
+    current_fv_name: MuName,
     /// used to create a unique callsite ID for current function
-=======
-    current_fv_name: MuName,
->>>>>>> c0089a9f
     current_callsite_id: usize,
     /// frame for current function
     current_frame: Option<Frame>,
@@ -149,21 +147,12 @@
     current_block_in_ir: Option<MuName>,
     /// start location of current function
     current_func_start: Option<ValueLocation>,
-<<<<<<< HEAD
     /// technically this is a map in that each Key is unique, but we will never try and add duplicate
-    /// keys, or look things up, so a list of pairs is faster than a Map.
-    /// A list of pairs, the first is the name of a callsite the second
-    current_callsites: LinkedList<(MuName, MuID)>,
-    /// a map of exception blocks
-    /// key: block id, val: block location
-=======
-    // Technically this is a map in that each Key is unique, but we will never try and add duplicate
-    // keys, or look things up, so a list of tuples is faster than a Map.
-    // A list of tuples, the first is the name of a callsite, the next is the callsite destination, the last is the
-    // size of arguments pushed on the stack
+    /// keys, or look things up, so a list of tuples is faster than a Map.
+    /// A list of tuples, the first is the name of a callsite, the next is the callsite destination, the last is the
+    /// size of arguments pushed on the stack
     current_callsites: LinkedList<(MuName, MuID, usize)>,
     // key: block id, val: block location
->>>>>>> c0089a9f
     current_exn_blocks: HashMap<MuID, MuName>,
     /// constants used in this function that are put to memory
     /// key: value id, val: constant value
@@ -601,13 +590,7 @@
                                             
                         self.process_dest(&ops, dest, f_content, f_context, vm);
                         
-<<<<<<< HEAD
-                        let target = f_content.get_block(dest.target).name().unwrap();
-=======
                         let target = f_content.get_block(dest.target).name();
-                        
-                        trace!("emit branch1");
->>>>>>> c0089a9f
                         // jmp
                         self.backend.emit_jmp(target);
                     },
@@ -1038,15 +1021,9 @@
                                                 // testq %tmp_op %tmp_op
                                                 self.backend.emit_test_r_r(&tmp_op, &tmp_op);
 
-<<<<<<< HEAD
-                                                let blk_if_signed     = format!("{}_{}_uitofp_float_if_signed", self.current_fv_id, node.id());
-                                                let blk_if_not_signed = format!("{}_{}_uitofp_float_if_not_signed", self.current_fv_id, node.id());
-                                                let blk_done          = format!("{}_{}_uitofp_float_done", self.current_fv_id, node.id());
-=======
-                                            let blk_if_signed     = make_block_name(&self.current_fv_name, node.id(), "uitofp_float_if_signed",);
-                                            let blk_if_not_signed = make_block_name(&self.current_fv_name, node.id(), "uitofp_float_if_not_signed");
-                                            let blk_done          = make_block_name(&self.current_fv_name, node.id(), "uitofp_float_done");
->>>>>>> c0089a9f
+                                                let blk_if_signed     = make_block_name(&self.current_fv_name, node.id(), "uitofp_float_if_signed",);
+                                                let blk_if_not_signed = make_block_name(&self.current_fv_name, node.id(), "uitofp_float_if_not_signed");
+                                                let blk_done          = make_block_name(&self.current_fv_name, node.id(), "uitofp_float_done");
 
                                                 // js %if_signed
                                                 self.backend.emit_js(blk_if_signed.clone());
