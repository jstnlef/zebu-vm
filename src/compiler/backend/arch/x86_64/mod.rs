// Copyright 2017 The Australian National University
// 
// Licensed under the Apache License, Version 2.0 (the "License");
// you may not use this file except in compliance with the License.
// You may obtain a copy of the License at
// 
//     http://www.apache.org/licenses/LICENSE-2.0
// 
// Unless required by applicable law or agreed to in writing, software
// distributed under the License is distributed on an "AS IS" BASIS,
// WITHOUT WARRANTIES OR CONDITIONS OF ANY KIND, either express or implied.
// See the License for the specific language governing permissions and
// limitations under the License.

#![allow(dead_code)]

/// Tree pattern matching instruction selection.
pub mod inst_sel;

mod codegen;
/// CodeGenerator trait serves as an interface to the backend code generator, which
/// may generate assembly code or binary (not implemented yet)
use compiler::backend::x86_64::codegen::CodeGenerator;

/// assembly backend as AOT compiler
mod asm_backend;
use compiler::backend::x86_64::asm_backend::ASMCodeGen;

// re-export a few functions for AOT compilation
#[cfg(feature = "aot")]
pub use compiler::backend::x86_64::asm_backend::emit_code;
#[cfg(feature = "aot")]
pub use compiler::backend::x86_64::asm_backend::emit_context;
#[cfg(feature = "aot")]
pub use compiler::backend::x86_64::asm_backend::emit_context_with_reloc;
#[cfg(feature = "aot")]
pub use compiler::backend::x86_64::asm_backend::spill_rewrite;
use utils::Address;

use ast::ptr::P;
use ast::ir::*;
use ast::types::*;
use compiler::backend::RegGroup;

use utils::LinkedHashMap;
use std::collections::HashMap;

<<<<<<< HEAD
/// a macro to declare a set of general purpose registers that are aliased to the first one
=======
// Number of nromal callee saved registers (excluding RSP and RBP)
pub const CALLEE_SAVED_COUNT : usize = 5;

>>>>>>> ca642057
macro_rules! GPR_ALIAS {
    ($alias: ident: ($id64: expr, $r64: ident) -> $r32: ident, $r16: ident, $r8l: ident, $r8h: ident) => {
        lazy_static!{
            pub static ref $r64 : P<Value> = GPR!($id64,    stringify!($r64), UINT64_TYPE);
            pub static ref $r32 : P<Value> = GPR!($id64 +1, stringify!($r32), UINT32_TYPE);
            pub static ref $r16 : P<Value> = GPR!($id64 +2, stringify!($r16), UINT16_TYPE);
            pub static ref $r8l : P<Value> = GPR!($id64 +3, stringify!($r8l), UINT8_TYPE);
            pub static ref $r8h : P<Value> = GPR!($id64 +4, stringify!($r8h), UINT8_TYPE);

            pub static ref $alias : [P<Value>; 5] = [$r64.clone(), $r32.clone(), $r16.clone(), $r8l.clone(), $r8h.clone()];
        }
    };

    ($alias: ident: ($id64: expr, $r64: ident) -> $r32: ident, $r16: ident, $r8: ident) => {
        lazy_static!{
            pub static ref $r64 : P<Value> = GPR!($id64,    stringify!($r64), UINT64_TYPE);
            pub static ref $r32 : P<Value> = GPR!($id64 +1, stringify!($r32), UINT32_TYPE);
            pub static ref $r16 : P<Value> = GPR!($id64 +2, stringify!($r16), UINT16_TYPE);
            pub static ref $r8  : P<Value> = GPR!($id64 +3, stringify!($r8) , UINT8_TYPE );

            pub static ref $alias : [P<Value>; 4] = [$r64.clone(), $r32.clone(), $r16.clone(), $r8.clone()];
        }
    };

    ($alias: ident: ($id64: expr, $r64: ident)) => {
        lazy_static!{
            pub static ref $r64 : P<Value> = GPR!($id64,    stringify!($r64), UINT64_TYPE);

            pub static ref $alias : [P<Value>; 4] = [$r64.clone(), $r64.clone(), $r64.clone(), $r64.clone()];
        }
    };
}

/// a macro to declare a general purpose register
macro_rules! GPR {
    ($id:expr, $name: expr, $ty: ident) => {
        {
            P(Value {
                hdr: MuEntityHeader::named($id, $name.to_string()),
                ty: $ty.clone(),
                v: Value_::SSAVar($id)
            })
        }
    };
}

/// a macro to declare a floating point register
macro_rules! FPR {
    ($id:expr, $name: expr) => {
        {
            P(Value {
                hdr: MuEntityHeader::named($id, $name.to_string()),
                ty: DOUBLE_TYPE.clone(),
                v: Value_::SSAVar($id)
            })
        }
    };
}

// declare all general purpose registers for x86_64
// non 64-bit registers are alias of its 64-bit one

GPR_ALIAS!(RAX_ALIAS: (0, RAX)  -> EAX, AX , AL, AH);
GPR_ALIAS!(RCX_ALIAS: (5, RCX)  -> ECX, CX , CL, CH);
GPR_ALIAS!(RDX_ALIAS: (10,RDX)  -> EDX, DX , DL, DH);
GPR_ALIAS!(RBX_ALIAS: (15,RBX)  -> EBX, BX , BL, BH);
GPR_ALIAS!(RSP_ALIAS: (20,RSP)  -> ESP, SP , SPL);
GPR_ALIAS!(RBP_ALIAS: (24,RBP)  -> EBP, BP , BPL);
GPR_ALIAS!(RSI_ALIAS: (28,RSI)  -> ESI, SI , SIL);
GPR_ALIAS!(RDI_ALIAS: (32,RDI)  -> EDI, DI , DIL);
GPR_ALIAS!(R8_ALIAS : (36,R8 )  -> R8D, R8W, R8B);
GPR_ALIAS!(R9_ALIAS : (40,R9 )  -> R9D, R9W, R9B);
GPR_ALIAS!(R10_ALIAS: (44,R10) -> R10D,R10W,R10B);
GPR_ALIAS!(R11_ALIAS: (48,R11) -> R11D,R11W,R11B);
GPR_ALIAS!(R12_ALIAS: (52,R12) -> R12D,R12W,R12B);
GPR_ALIAS!(R13_ALIAS: (56,R13) -> R13D,R13W,R13B);
GPR_ALIAS!(R14_ALIAS: (60,R14) -> R14D,R14W,R14B);
GPR_ALIAS!(R15_ALIAS: (64,R15) -> R15D,R15W,R15B);
GPR_ALIAS!(RIP_ALIAS: (68,RIP));

lazy_static! {
    /// a map from 64-bit register IDs to a vector of its aliased register (Values),
    /// including the 64-bit register
    pub static ref GPR_ALIAS_TABLE : LinkedHashMap<MuID, Vec<P<Value>>> = {
        let mut ret = LinkedHashMap::new();

        ret.insert(RAX.id(), RAX_ALIAS.to_vec());
        ret.insert(RCX.id(), RCX_ALIAS.to_vec());
        ret.insert(RDX.id(), RDX_ALIAS.to_vec());
        ret.insert(RBX.id(), RBX_ALIAS.to_vec());
        ret.insert(RSP.id(), RSP_ALIAS.to_vec());
        ret.insert(RBP.id(), RBP_ALIAS.to_vec());
        ret.insert(RSI.id(), RSI_ALIAS.to_vec());
        ret.insert(RDI.id(), RDI_ALIAS.to_vec());
        ret.insert(R8.id() , R8_ALIAS.to_vec() );
        ret.insert(R9.id() , R9_ALIAS.to_vec() );
        ret.insert(R10.id(), R10_ALIAS.to_vec());
        ret.insert(R11.id(), R11_ALIAS.to_vec());
        ret.insert(R12.id(), R12_ALIAS.to_vec());
        ret.insert(R13.id(), R13_ALIAS.to_vec());
        ret.insert(R14.id(), R14_ALIAS.to_vec());
        ret.insert(R15.id(), R15_ALIAS.to_vec());
        ret.insert(RIP.id(), RIP_ALIAS.to_vec());

        ret
    };

    /// a map from any register to its 64-bit alias
    pub static ref GPR_ALIAS_LOOKUP : HashMap<MuID, P<Value>> = {
        let mut ret = HashMap::new();

        for vec in GPR_ALIAS_TABLE.values() {
            let colorable = vec[0].clone();

            for gpr in vec {
                ret.insert(gpr.id(), colorable.clone());
            }
        }

        ret
    };
}

/// returns P<Value> for a register ID of its alias of the given length
/// panics if the ID is not a machine register ID
pub fn get_alias_for_length(id: MuID, length: usize) -> P<Value> {
    if id < FPR_ID_START {
        let vec = match GPR_ALIAS_TABLE.get(&id) {
            Some(vec) => vec,
            None => panic!("didnt find {} as GPR", id)
        };

        match length {
            64 => vec[0].clone(),
            32 => vec[1].clone(),
            16 => vec[2].clone(),
            8 => vec[3].clone(),
            1 => vec[3].clone(),
            _ => panic!("unexpected length {} for {}", length, vec[0])
        }
    } else {
        for r in ALL_FPRS.iter() {
            if r.id() == id {
                return r.clone();
            }
        }

        panic!("didnt find {} as FPR", id)
    }
}

/// are two registers aliased? (both must be machine register IDs, otherwise this function panics)
pub fn is_aliased(id1: MuID, id2: MuID) -> bool {
    if get_color_for_precolored(id1) == get_color_for_precolored(id2) {
        // we need to specially check the case for AH/BH/CH/DH
        // because both AH and AL are aliased to RAX, but AH and AL are not aliased
        macro_rules! is_match {
            ($a1: expr, $a2: expr; $b: expr) => {
                $a1 == $b.id() || $a2 == $b.id()
            }
        };

        if is_match!(id1, id2; AH) {
            return false;
        } else if is_match!(id1, id2; BH) {
            return false;
        } else if is_match!(id1, id2; CH) {
            return false;
        } else if is_match!(id1, id2; DH) {
            return false;
        } else {
            return true;
        }
    } else {
        false
    }
}

/// gets the color for a machine register (returns 64-bit alias for it)
pub fn get_color_for_precolored(id: MuID) -> MuID {
    debug_assert!(id < MACHINE_ID_END);

    if id < FPR_ID_START {
        match GPR_ALIAS_LOOKUP.get(&id) {
            Some(val) => val.id(),
            None => panic!("cannot find GPR {}", id)
        }
    } else {
        // we do not have alias for FPRs
        id
    }
}

/// returns register length (in bits) for an integer operand
#[inline(always)]
pub fn check_op_len(op: &P<Value>) -> usize {
    match op.ty.get_int_length() {
        Some(64) => 64,
        Some(32) => 32,
        Some(16) => 16,
        Some(8)  => 8,
        Some(1)  => 8,
        _ => panic!("unsupported register length for x64: {}", op.ty)
    }
}

lazy_static! {
    /// GPRs for returning values
    //  order matters
    pub static ref RETURN_GPRS : [P<Value>; 2] = [
        RAX.clone(),
        RDX.clone(),
    ];

    /// GPRs for passing arguments
    //  order matters
    pub static ref ARGUMENT_GPRS : [P<Value>; 6] = [
        RDI.clone(),
        RSI.clone(),
        RDX.clone(),
        RCX.clone(),
        R8.clone(),
        R9.clone()
    ];

    /// callee saved GPRs
    pub static ref CALLEE_SAVED_GPRS : [P<Value>; 6] = [
        RBX.clone(),
        RBP.clone(),
        R12.clone(),
        R13.clone(),
        R14.clone(),
        R15.clone()
    ];

    /// caller saved GPRs
    pub static ref CALLER_SAVED_GPRS : [P<Value>; 9] = [
        RAX.clone(),
        RCX.clone(),
        RDX.clone(),
        RSI.clone(),
        RDI.clone(),
        R8.clone(),
        R9.clone(),
        R10.clone(),
        R11.clone()
    ];

    /// all the genral purpose registers
    //  FIXME: why RBP is commented out?
    static ref ALL_GPRS : [P<Value>; 15] = [
        RAX.clone(),
        RCX.clone(),
        RDX.clone(),
        RBX.clone(),
        RSP.clone(),
//        RBP.clone(),
        RSI.clone(),
        RDI.clone(),
        R8.clone(),
        R9.clone(),
        R10.clone(),
        R11.clone(),
        R12.clone(),
        R13.clone(),
        R14.clone(),
        R15.clone()
    ];
}

pub const FPR_ID_START : usize = 100;

lazy_static!{
    // floating point registers, we use SSE registers
    pub static ref XMM0  : P<Value> = FPR!(FPR_ID_START,    "xmm0");
    pub static ref XMM1  : P<Value> = FPR!(FPR_ID_START + 1,"xmm1");
    pub static ref XMM2  : P<Value> = FPR!(FPR_ID_START + 2,"xmm2");
    pub static ref XMM3  : P<Value> = FPR!(FPR_ID_START + 3,"xmm3");
    pub static ref XMM4  : P<Value> = FPR!(FPR_ID_START + 4,"xmm4");
    pub static ref XMM5  : P<Value> = FPR!(FPR_ID_START + 5,"xmm5");
    pub static ref XMM6  : P<Value> = FPR!(FPR_ID_START + 6,"xmm6");
    pub static ref XMM7  : P<Value> = FPR!(FPR_ID_START + 7,"xmm7");
    pub static ref XMM8  : P<Value> = FPR!(FPR_ID_START + 8,"xmm8");
    pub static ref XMM9  : P<Value> = FPR!(FPR_ID_START + 9,"xmm9");
    pub static ref XMM10 : P<Value> = FPR!(FPR_ID_START + 10,"xmm10");
    pub static ref XMM11 : P<Value> = FPR!(FPR_ID_START + 11,"xmm11");
    pub static ref XMM12 : P<Value> = FPR!(FPR_ID_START + 12,"xmm12");
    pub static ref XMM13 : P<Value> = FPR!(FPR_ID_START + 13,"xmm13");
    pub static ref XMM14 : P<Value> = FPR!(FPR_ID_START + 14,"xmm14");
    pub static ref XMM15 : P<Value> = FPR!(FPR_ID_START + 15,"xmm15");

    /// FPRs to return values
    //  order matters
    pub static ref RETURN_FPRS : [P<Value>; 2] = [
        XMM0.clone(),
        XMM1.clone()
    ];

    /// FPRs to pass arguments
    //  order matters
    pub static ref ARGUMENT_FPRS : [P<Value>; 8] = [
        XMM0.clone(),
        XMM1.clone(),
        XMM2.clone(),
        XMM3.clone(),
        XMM4.clone(),
        XMM5.clone(),
        XMM6.clone(),
        XMM7.clone()
    ];

    /// callee saved FPRs (none for x86_64)
    pub static ref CALLEE_SAVED_FPRS : [P<Value>; 0] = [];

    /// caller saved FPRs
    pub static ref CALLER_SAVED_FPRS : [P<Value>; 16] = [
        XMM0.clone(),
        XMM1.clone(),
        XMM2.clone(),
        XMM3.clone(),
        XMM4.clone(),
        XMM5.clone(),
        XMM6.clone(),
        XMM7.clone(),
        XMM8.clone(),
        XMM9.clone(),
        XMM10.clone(),
        XMM11.clone(),
        XMM12.clone(),
        XMM13.clone(),
        XMM14.clone(),
        XMM15.clone(),
    ];

    /// all the floating point registers
    static ref ALL_FPRS : [P<Value>; 16] = [
        XMM0.clone(),
        XMM1.clone(),
        XMM2.clone(),
        XMM3.clone(),
        XMM4.clone(),
        XMM5.clone(),
        XMM6.clone(),
        XMM7.clone(),
        XMM8.clone(),
        XMM9.clone(),
        XMM10.clone(),
        XMM11.clone(),
        XMM12.clone(),
        XMM13.clone(),
        XMM14.clone(),
        XMM15.clone(),
    ];
}

lazy_static! {
    /// a map for all the machine registers, from ID to P<Value>
    pub static ref ALL_MACHINE_REGS : LinkedHashMap<MuID, P<Value>> = {
        let mut map = LinkedHashMap::new();

        for vec in GPR_ALIAS_TABLE.values() {
            for reg in vec {
                map.insert(reg.id(), reg.clone());
            }
        }

        map.insert(XMM0.id(), XMM0.clone());
        map.insert(XMM1.id(), XMM1.clone());
        map.insert(XMM2.id(), XMM2.clone());
        map.insert(XMM3.id(), XMM3.clone());
        map.insert(XMM4.id(), XMM4.clone());
        map.insert(XMM5.id(), XMM5.clone());
        map.insert(XMM6.id(), XMM6.clone());
        map.insert(XMM7.id(), XMM7.clone());
        map.insert(XMM8.id(), XMM8.clone());
        map.insert(XMM9.id(), XMM9.clone());
        map.insert(XMM10.id(), XMM10.clone());
        map.insert(XMM11.id(), XMM11.clone());
        map.insert(XMM12.id(), XMM12.clone());
        map.insert(XMM13.id(), XMM13.clone());
        map.insert(XMM14.id(), XMM14.clone());
        map.insert(XMM15.id(), XMM15.clone());

        map
    };

    /// all the usable registers for register allocators to assign
    //  order matters here (since register allocator will prioritize assigning temporaries
    //  to a register that appears early)
    //  we put caller saved regs first (they imposes no overhead if there is no call instruction)
    pub static ref ALL_USABLE_MACHINE_REGS : Vec<P<Value>> = vec![
        // caller saved registers
        RAX.clone(),
        RCX.clone(),
        RDX.clone(),
        RSI.clone(),
        RDI.clone(),
        R8.clone(),
        R9.clone(),
        R10.clone(),
        R11.clone(),
        // callee saved registers
        RBX.clone(),
        R12.clone(),
        R13.clone(),
        R14.clone(),
        R15.clone(),
        // floating point registers
        XMM0.clone(),
        XMM1.clone(),
        XMM2.clone(),
        XMM3.clone(),
        XMM4.clone(),
        XMM5.clone(),
        XMM6.clone(),
        XMM7.clone(),
        XMM8.clone(),
        XMM9.clone(),
        XMM10.clone(),
        XMM11.clone(),
        XMM12.clone(),
        XMM13.clone(),
        XMM14.clone(),
        XMM15.clone()
    ];
}

/// creates context for each machine register in FunctionContext
pub fn init_machine_regs_for_func (func_context: &mut FunctionContext) {
    for reg in ALL_MACHINE_REGS.values() {
        let reg_id = reg.extract_ssa_id().unwrap();
        let entry = SSAVarEntry::new(reg.clone());

        func_context.values.insert(reg_id, entry);
    }
}

/// gets the number of registers in a certain register group
pub fn number_of_regs_in_group(group: RegGroup) -> usize {
    match group {
        RegGroup::GPR   => ALL_GPRS.len(),
        RegGroup::GPREX => ALL_GPRS.len(),
        RegGroup::FPR   => ALL_FPRS.len()
    }
}

/// returns the number of all registers on this platform
pub fn number_of_all_regs() -> usize {
    ALL_MACHINE_REGS.len()
}

/// returns a reference to a map for all the registers
pub fn all_regs() -> &'static LinkedHashMap<MuID, P<Value>> {
    &ALL_MACHINE_REGS
}

/// returns a reference to a vector of all usable registers
pub fn all_usable_regs() -> &'static Vec<P<Value>> {
    &ALL_USABLE_MACHINE_REGS
}

/// returns RegGroup for a given machine register (by ID)
/// panics if the ID is not a machine register
pub fn pick_group_for_reg(reg_id: MuID) -> RegGroup {
    let reg = all_regs().get(&reg_id).unwrap();
    RegGroup::get_from_value(reg)
}

<<<<<<< HEAD
/// is a machine register (by ID) callee saved?
/// returns false if the ID is not a machine register
=======

// Gets the previouse frame pointer with respect to the current
#[inline(always)]
pub fn get_previous_frame_pointer(frame_pointer: Address) -> Address {
    unsafe { frame_pointer.load::<Address>() }
}

// Gets the return address for the current frame pointer
#[inline(always)]
pub fn get_return_address(frame_pointer: Address) -> Address {
    unsafe { frame_pointer.plus(8).load::<Address>() }
}

// Gets the stack pointer before the current frame was created
#[inline(always)]
pub fn get_previous_stack_pointer(frame_pointer: Address) -> Address {
    frame_pointer.plus(16)
}

#[inline(always)]
pub fn set_previous_frame_pointer(frame_pointer: Address, value: Address) {
    unsafe { frame_pointer.store::<Address>(value) }
}

// Gets the return address for the current frame pointer
#[inline(always)]
pub fn set_return_address(frame_pointer: Address, value: Address) {
    unsafe { frame_pointer.plus(8).store::<Address>(value) }
}

// Reg should be a 64-bit callee saved GPR or FPR
pub fn get_callee_saved_offset(reg: MuID) -> isize {
    debug_assert!(is_callee_saved(reg) && reg != RBP.id());

    let id = if reg == RBX.id() {
        0
    } else {
        (reg - R12.id())/4 + 1
    };
    (id as isize + 1)*(-8)
}
>>>>>>> ca642057
pub fn is_callee_saved(reg_id: MuID) -> bool {
    for reg in CALLEE_SAVED_GPRS.iter() {
        if reg_id == reg.extract_ssa_id().unwrap() {
            return true;
        }
    }

    false
}

/// is a constant a valid x86_64 immediate number (32 bits integer)?
pub fn is_valid_x86_imm(op: &P<Value>) -> bool {
    use std::i32;

    if op.ty.get_int_length().is_some() && op.ty.get_int_length().unwrap() <= 32 {
        match op.v {
            Value_::Constant(Constant::Int(val)) if val as i32 >= i32::MIN && val as i32 <= i32::MAX => {
                true
            },
            _ => false
        }
    } else {
        false
    }
}

use ast::inst::*;

/// estimate the number of machine instruction for each IR instruction
pub fn estimate_insts_for_ir(inst: &Instruction) -> usize {
    use ast::inst::Instruction_::*;

    match inst.v {
        // simple
        BinOp(_, _, _)  => 1,
        BinOpWithStatus(_, _, _, _) => 2,
        CmpOp(_, _, _)  => 1,
        ConvOp{..}      => 0,

        // control flow
        Branch1(_)     => 1,
        Branch2{..}    => 1,
        Select{..}     => 2,
        Watchpoint{..} => 1,
        WPBranch{..}   => 2,
        Switch{..}     => 3,

        // call
        ExprCall{..} | ExprCCall{..} | Call{..} | CCall{..} => 5,
        Return(_)   => 1,
        TailCall(_) => 1,

        // memory access
        Load{..} | Store{..} => 1,
        CmpXchg{..}          => 1,
        AtomicRMW{..}        => 1,
        AllocA(_)            => 1,
        AllocAHybrid(_, _)   => 1,
        Fence(_)             => 1,

        // memory addressing
        GetIRef(_) | GetFieldIRef{..} | GetElementIRef{..} | ShiftIRef{..} | GetVarPartIRef{..} => 0,

        // runtime call
        New(_) | NewHybrid(_, _) => 10,
        NewStack(_) | NewThread(_, _) | NewThreadExn(_, _) | NewFrameCursor(_) => 10,
        ThreadExit    => 10,
        Throw(_)      => 10,
        SwapStack{..} => 10,
        CommonInst_GetThreadLocal | CommonInst_SetThreadLocal(_) => 10,
        CommonInst_Pin(_) | CommonInst_Unpin(_) => 10,

        // others
        Move(_) => 0,
        PrintHex(_)  => 10,
        SetRetval(_) => 10,
        ExnInstruction{ref inner, ..} => estimate_insts_for_ir(&inner)
    }
}<|MERGE_RESOLUTION|>--- conflicted
+++ resolved
@@ -1,11 +1,11 @@
 // Copyright 2017 The Australian National University
-// 
+//
 // Licensed under the Apache License, Version 2.0 (the "License");
 // you may not use this file except in compliance with the License.
 // You may obtain a copy of the License at
-// 
+//
 //     http://www.apache.org/licenses/LICENSE-2.0
-// 
+//
 // Unless required by applicable law or agreed to in writing, software
 // distributed under the License is distributed on an "AS IS" BASIS,
 // WITHOUT WARRANTIES OR CONDITIONS OF ANY KIND, either express or implied.
@@ -45,13 +45,10 @@
 use utils::LinkedHashMap;
 use std::collections::HashMap;
 
-<<<<<<< HEAD
+// number of normal callee saved registers (excluding RSP and RBP)
+pub const CALLEE_SAVED_COUNT : usize = 5;
+
 /// a macro to declare a set of general purpose registers that are aliased to the first one
-=======
-// Number of nromal callee saved registers (excluding RSP and RBP)
-pub const CALLEE_SAVED_COUNT : usize = 5;
-
->>>>>>> ca642057
 macro_rules! GPR_ALIAS {
     ($alias: ident: ($id64: expr, $r64: ident) -> $r32: ident, $r16: ident, $r8l: ident, $r8h: ident) => {
         lazy_static!{
@@ -520,41 +517,38 @@
     RegGroup::get_from_value(reg)
 }
 
-<<<<<<< HEAD
-/// is a machine register (by ID) callee saved?
-/// returns false if the ID is not a machine register
-=======
-
-// Gets the previouse frame pointer with respect to the current
+/// gets the previouse frame pointer with respect to the current
 #[inline(always)]
 pub fn get_previous_frame_pointer(frame_pointer: Address) -> Address {
     unsafe { frame_pointer.load::<Address>() }
 }
 
-// Gets the return address for the current frame pointer
+/// gets the return address for the current frame pointer
 #[inline(always)]
 pub fn get_return_address(frame_pointer: Address) -> Address {
     unsafe { frame_pointer.plus(8).load::<Address>() }
 }
 
-// Gets the stack pointer before the current frame was created
+/// gets the stack pointer before the current frame was created
 #[inline(always)]
 pub fn get_previous_stack_pointer(frame_pointer: Address) -> Address {
     frame_pointer.plus(16)
 }
 
+/// sets the stack point
 #[inline(always)]
 pub fn set_previous_frame_pointer(frame_pointer: Address, value: Address) {
     unsafe { frame_pointer.store::<Address>(value) }
 }
 
-// Gets the return address for the current frame pointer
+/// gets the return address for the current frame pointer
 #[inline(always)]
 pub fn set_return_address(frame_pointer: Address, value: Address) {
     unsafe { frame_pointer.plus(8).store::<Address>(value) }
 }
 
-// Reg should be a 64-bit callee saved GPR or FPR
+/// returns offset of callee saved register
+/// Reg should be a 64-bit callee saved GPR or FPR
 pub fn get_callee_saved_offset(reg: MuID) -> isize {
     debug_assert!(is_callee_saved(reg) && reg != RBP.id());
 
@@ -565,7 +559,9 @@
     };
     (id as isize + 1)*(-8)
 }
->>>>>>> ca642057
+
+/// is a machine register (by ID) callee saved?
+/// returns false if the ID is not a machine register
 pub fn is_callee_saved(reg_id: MuID) -> bool {
     for reg in CALLEE_SAVED_GPRS.iter() {
         if reg_id == reg.extract_ssa_id().unwrap() {
