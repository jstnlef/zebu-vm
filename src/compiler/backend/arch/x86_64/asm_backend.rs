#![allow(unused_variables)]

use compiler::backend::AOT_EMIT_CONTEXT_FILE;
use compiler::backend::RegGroup;
use utils::ByteSize;
use utils::Address;
use utils::POINTER_SIZE;
use compiler::backend::x86_64;
use compiler::backend::x86_64::CodeGenerator;
use compiler::backend::{Reg, Mem};
use compiler::backend::x86_64::check_op_len;
use compiler::machine_code::MachineCode;
use vm::VM;
use runtime::ValueLocation;

use utils::vec_utils;
use utils::string_utils;
use utils::LinkedHashMap;

use ast::ptr::P;
use ast::ir::*;

use std::str;
use std::usize;
use std::slice::Iter;
use std::ops;
use std::collections::HashSet;

struct ASMCode {
    name: MuName, 
    code: Vec<ASMInst>,

    entry:  MuName,
    blocks: LinkedHashMap<MuName, ASMBlock>,

    frame_size_patchpoints: Vec<ASMLocation>
}

unsafe impl Send for ASMCode {} 
unsafe impl Sync for ASMCode {}

impl ASMCode {
    fn get_use_locations(&self, reg: MuID) -> Vec<ASMLocation> {
        let mut ret = vec![];

        for inst in self.code.iter() {
            match inst.uses.get(&reg) {
                Some(ref locs) => {
                    ret.append(&mut locs.to_vec());
                },
                None => {}
            }
        }

        ret
    }

    fn get_define_locations(&self, reg: MuID) -> Vec<ASMLocation> {
        let mut ret = vec![];

        for inst in self.code.iter() {
            match inst.defines.get(&reg) {
                Some(ref locs) => {
                    ret.append(&mut locs.to_vec());
                },
                None => {}
            }
        }

        ret
    }

    fn is_block_start(&self, inst: usize) -> bool {
        for block in self.blocks.values() {
            if block.start_inst == inst {
                return true;
            }
        }
        false
    }

    fn is_last_inst_in_block(&self, inst: usize) -> bool {
        for block in self.blocks.values() {
            if block.end_inst == inst + 1 {
                return true;
            }
        }
        false
    }

    fn get_block_by_inst(&self, inst: usize) -> (&String, &ASMBlock) {
        for (name, block) in self.blocks.iter() {
            if inst >= block.start_inst && inst < block.end_inst {
                return (name, block);
            }
        }

        panic!("didnt find any block for inst {}", inst)
    }

    fn get_block_by_start_inst(&self, inst: usize) -> Option<&ASMBlock> {
        for block in self.blocks.values() {
            if block.start_inst == inst {
                return Some(block);
            }
        }

        None
    }

    fn rewrite_insert(
        &self,
        insert_before: LinkedHashMap<usize, Vec<Box<ASMCode>>>,
        insert_after: LinkedHashMap<usize, Vec<Box<ASMCode>>>) -> Box<ASMCode>
    {
        trace!("insert spilling code");
        let mut ret = ASMCode {
            name: self.name.clone(),
            entry: self.entry.clone(),
            code: vec![],
            blocks: linked_hashmap!{},
            frame_size_patchpoints: vec![]
        };

        // iterate through old machine code
        let mut inst_offset = 0;    // how many instructions has been inserted
        let mut cur_block_start = usize::MAX;

        // inst N in old machine code is N' in new machine code
        // this map stores the relationship
        let mut location_map : LinkedHashMap<usize, usize> = LinkedHashMap::new();

        for i in 0..self.number_of_insts() {
            trace!("Inst{}", i);

            if self.is_block_start(i) {
                cur_block_start = i + inst_offset;
                trace!("  block start is shifted to {}", cur_block_start);
            }

            // insert code before this instruction
            if insert_before.contains_key(&i) {
                for insert in insert_before.get(&i).unwrap() {
                    ret.append_code_sequence_all(insert);
                    inst_offset += insert.number_of_insts();
                    trace!("  inserted {} insts before", insert.number_of_insts());
                }
            }

            // copy this instruction
            let mut inst = self.code[i].clone();

            // old ith inst is now the (i + inst_offset)th instruction
            location_map.insert(i, i + inst_offset);
            trace!("  Inst{} is now Inst{}", i, i + inst_offset);

            // this instruction has been offset by several instructions('inst_offset')
            // update its info
            // 1. fix defines and uses
            for locs in inst.defines.values_mut() {
                for loc in locs {
                    debug_assert!(loc.line == i);
                    loc.line += inst_offset;
                }
            }
            for locs in inst.uses.values_mut() {
                for loc in locs {
                    debug_assert!(loc.line == i);
                    loc.line += inst_offset;
                }
            }
            // 2. we need to delete existing preds/succs - CFA is required later
            inst.preds.clear();
            inst.succs.clear();
            // 3. add the inst
            ret.code.push(inst);


            // insert code after this instruction
            if insert_after.contains_key(&i) {
                for insert in insert_after.get(&i).unwrap() {
                    ret.append_code_sequence_all(insert);
                    inst_offset += insert.number_of_insts();
                    trace!("  inserted {} insts after", insert.number_of_insts());
                }
            }

            if self.is_last_inst_in_block(i) {
                let cur_block_end = i + 1 + inst_offset;

                // copy the block
                let (name, block) = self.get_block_by_inst(i);

                let new_block = ASMBlock{
                    start_inst: cur_block_start,
                    end_inst: cur_block_end,

                    livein: vec![],
                    liveout: vec![]
                };

                trace!("  old block: {:?}", block);
                trace!("  new block: {:?}", new_block);

                cur_block_start = usize::MAX;

                // add to the new code
                ret.blocks.insert(name.clone(), new_block);
            }
        }

        // fix patchpoint
        for patchpoint in self.frame_size_patchpoints.iter() {
            let new_patchpoint = ASMLocation {
                line: *location_map.get(&patchpoint.line).unwrap(),
                index: patchpoint.index,
                len: patchpoint.len,
                oplen: patchpoint.oplen
            };

            ret.frame_size_patchpoints.push(new_patchpoint);
        }

        ret.control_flow_analysis();

        Box::new(ret)
    }

    fn append_code_sequence(
        &mut self,
        another: &Box<ASMCode>,
        start_inst: usize,
        n_insts: usize)
    {
        let base_line = self.number_of_insts();

        for i in 0..n_insts {
            let cur_line_in_self = base_line + i;
            let cur_line_from_copy = start_inst + i;

            let mut inst = another.code[cur_line_from_copy].clone();

            // fix info
            for locs in inst.defines.values_mut() {
                for loc in locs {
                    debug_assert!(loc.line == i);
                    loc.line = cur_line_in_self;
                }
            }
            for locs in inst.uses.values_mut() {
                for loc in locs {
                    debug_assert!(loc.line == i);
                    loc.line = cur_line_in_self;
                }
            }
            // ignore preds/succs

            // add to self
            self.code.push(inst);
        }
    }

    fn append_code_sequence_all(&mut self, another: &Box<ASMCode>) {
        let n_insts = another.number_of_insts();
        self.append_code_sequence(another, 0, n_insts)
    }

    fn control_flow_analysis(&mut self) {
        const TRACE_CFA : bool = true;

        // control flow analysis
        let n_insts = self.number_of_insts();

        let ref blocks = self.blocks;
        let ref mut asm = self.code;

        let block_start = {
            let mut ret = vec![];
            for block in blocks.values() {
                if TRACE_CFA {
                    trace!("Block starts at {}", block.start_inst);
                }
                ret.push(block.start_inst);
            }
            ret
        };

        for i in 0..n_insts {
            if TRACE_CFA {
                trace!("---inst {}---", i);
            }

            // skip symbol
            if asm[i].is_symbol {
                continue;
            }

            // determine predecessor

            // we check if it is a fallthrough block
            if i != 0 {
                let last_inst = ASMCode::find_prev_inst(i, asm);

                match last_inst {
                    Some(last_inst) => {
                        let last_inst_branch = asm[last_inst].branch.clone();
                        match last_inst_branch {
                            // if it is a fallthrough, we set its preds as last inst
                            ASMBranchTarget::None => {
                                if !asm[i].preds.contains(&last_inst) {
                                    asm[i].preds.push(last_inst);

                                    if TRACE_CFA {
                                        trace!("inst {}: set PREDS as previous inst - fallthrough {}", i, last_inst);
                                    }
                                }
                            }
                            // otherwise do nothing
                            _ => {}
                        }
                    }
                    None => {}
                }
            }

            // determine successor
            let branch = asm[i].branch.clone();
            match branch {
                ASMBranchTarget::Unconditional(ref target) => {
                    // branch to target
                    let target_n = self.blocks.get(target).unwrap().start_inst;

                    // cur inst's succ is target
                    asm[i].succs.push(target_n);

                    // target's pred is cur
                    asm[target_n].preds.push(i);

                    if TRACE_CFA {
                        trace!("inst {}: is a branch to {}", i, target);
                        trace!("inst {}: branch target index is {}", i, target_n);
                        trace!("inst {}: set SUCCS as branch target {}", i, target_n);
                        trace!("inst {}: set PREDS as branch source {}", target_n, i);
                    }
                },
                ASMBranchTarget::Conditional(ref target) => {
                    // branch to target
                    let target_n = self.blocks.get(target).unwrap().start_inst;

                    // cur insts' succ is target
                    asm[i].succs.push(target_n);

                    if TRACE_CFA {
                        trace!("inst {}: is a cond branch to {}", i, target);
                        trace!("inst {}: branch target index is {}", i, target_n);
                        trace!("inst {}: set SUCCS as branch target {}", i, target_n);
                    }

                    // target's pred is cur
                    asm[target_n].preds.push(i);
                    if TRACE_CFA {
                        trace!("inst {}: set PREDS as {}", target_n, i);
                    }

                    if let Some(next_inst) = ASMCode::find_next_inst(i, asm) {
                        // cur succ is next inst
                        asm[i].succs.push(next_inst);

                        // next inst's pred is cur
                        asm[next_inst].preds.push(i);

                        if TRACE_CFA {
                            trace!("inst {}: SET SUCCS as c-branch fallthrough target {}", i, next_inst);
                        }
                    } else {
                        panic!("conditional branch does not have a fallthrough target");
                    }
                },
                ASMBranchTarget::PotentiallyExcepting(ref target) => {
                    // may trigger exception and jump to target - similar as conditional branch
                    let target_n = self.blocks.get(target).unwrap().start_inst;

                    // cur inst's succ is target
                    asm[i].succs.push(target_n);

                    if TRACE_CFA {
                        trace!("inst {}: is potentially excepting to {}", i, target);
                        trace!("inst {}: excepting target index is {}", i, target_n);
                        trace!("inst {}: set SUCCS as excepting target {}", i, target_n);
                    }

                    asm[target_n].preds.push(i);

                    if let Some(next_inst) = ASMCode::find_next_inst(i, asm) {
                        // cur succ is next inst
                        asm[i].succs.push(next_inst);

                        // next inst's pred is cur
                        asm[next_inst].preds.push(i);

                        if TRACE_CFA {
                            trace!("inst {}: SET SUCCS as PEI fallthrough target {}", i, next_inst);
                        }
                    } else {
                        panic!("PEI does not have a fallthrough target");
                    }
                },
                ASMBranchTarget::Return => {
                    if TRACE_CFA {
                        trace!("inst {}: is a return", i);
                        trace!("inst {}: has no successor", i);
                    }
                }
                ASMBranchTarget::None => {
                    // not branch nor cond branch, succ is next inst
                    if TRACE_CFA {
                        trace!("inst {}: not a branch inst", i);
                    }
                    if let Some(next_inst) = ASMCode::find_next_inst(i, asm) {
                        if TRACE_CFA {
                            trace!("inst {}: set SUCCS as next inst {}", i, next_inst);
                        }
                        asm[i].succs.push(next_inst);
                    }
                }
            }
        }
    }

    fn find_prev_inst(i: usize, asm: &Vec<ASMInst>) -> Option<usize> {
        if i == 0 {
            None
        } else {
            let mut cur = i - 1;
            while cur != 0 {
                if !asm[cur].is_symbol {
                    return Some(cur);
                }

                if cur == 0 {
                    return None;
                } else {
                    cur -= 1;
                }
            }

            None
        }
    }

    fn find_next_inst(i: usize, asm: &Vec<ASMInst>) -> Option<usize> {
        if i >= asm.len() - 1 {
            None
        } else {
            let mut cur = i + 1;
            while cur < asm.len() {
                if !asm[cur].is_symbol {
                    return Some(cur);
                }

                cur += 1;
            }

            None
        }
    }

    fn find_last_inst(i: usize, asm: &Vec<ASMInst>) -> Option<usize> {
        if i == 0 {
            None
        } else {
            let mut cur = i;
            loop {
                if !asm[cur].is_symbol {
                    return Some(cur);
                }

                if cur == 0 {
                    return None;
                } else {
                    cur -= 1;
                }
            }
        }
    }

    fn add_frame_size_patchpoint(&mut self, patchpoint: ASMLocation) {
        self.frame_size_patchpoints.push(patchpoint);
    }
}

use std::any::Any;

impl MachineCode for ASMCode {
    fn as_any(&self) -> &Any {
        self
    }
    fn number_of_insts(&self) -> usize {
        self.code.len()
    }
    
    fn is_move(&self, index: usize) -> bool {
        let inst = self.code.get(index);
        match inst {
            Some(inst) => {
                let ref inst = inst.code;

                if inst.starts_with("movsd") || inst.starts_with("movss") {
                    // floating point move
                    true
                } else if inst.starts_with("movs") || inst.starts_with("movz") {
                    // sign extend, zero extend
                    false
                } else if inst.starts_with("mov") {
                    // normal mov
                    true
                } else {
                    false
                }
            },
            None => false
        }
    }
    
    fn is_using_mem_op(&self, index: usize) -> bool {
        self.code[index].is_mem_op_used
    }

    fn is_jmp(&self, index: usize) -> Option<MuName> {
        let inst = self.code.get(index);
        match inst {
            Some(inst) if inst.code.starts_with("jmp") => {
                let split : Vec<&str> = inst.code.split(' ').collect();

                Some(ASMCodeGen::unmangle_block_label(self.name.clone(), String::from(split[1])))
            }
            _ => None
        }
    }

    fn is_label(&self, index: usize) -> Option<MuName> {
        let inst = self.code.get(index);
        match inst {
            Some(inst) if inst.code.ends_with(':') => {
                let split : Vec<&str> = inst.code.split(':').collect();

                Some(ASMCodeGen::unmangle_block_label(self.name.clone(), String::from(split[0])))
            }
            _ => None
        }
    }

    fn is_spill_load(&self, index: usize) -> Option<P<Value>> {
        if let Some(inst) = self.code.get(index) {
            match inst.spill_info {
                Some(SpillMemInfo::Load(ref p)) => Some(p.clone()),
                _ => None
            }
        } else {
            None
        }
    }

    fn is_spill_store(&self, index: usize) -> Option<P<Value>> {
        if let Some(inst) = self.code.get(index) {
            match inst.spill_info {
                Some(SpillMemInfo::Store(ref p)) => Some(p.clone()),
                _ => None
            }
        } else {
            None
        }
    }
    
    fn get_succs(&self, index: usize) -> &Vec<usize> {
        &self.code[index].succs
    }
    
    fn get_preds(&self, index: usize) -> &Vec<usize> {
        &self.code[index].preds
    }
    
    fn get_inst_reg_uses(&self, index: usize) -> Vec<MuID> {
        self.code[index].uses.keys().map(|x| *x).collect()
    }
    
    fn get_inst_reg_defines(&self, index: usize) -> Vec<MuID> {
        self.code[index].defines.keys().map(|x| *x).collect()
    }
    
    fn replace_reg(&mut self, from: MuID, to: MuID) {
        for loc in self.get_define_locations(from) {
            let ref mut inst_to_patch = self.code[loc.line];

            // pick the right reg based on length
            let to_reg = x86_64::get_alias_for_length(to, loc.oplen);
            let to_reg_tag = to_reg.name().unwrap();
            let to_reg_string = "%".to_string() + &to_reg_tag;

            string_utils::replace(&mut inst_to_patch.code, loc.index, &to_reg_string, to_reg_string.len());
        }

        for loc in self.get_use_locations(from) {
            let ref mut inst_to_patch = self.code[loc.line];

            // pick the right reg based on length
            let to_reg = x86_64::get_alias_for_length(to, loc.oplen);
            let to_reg_tag = to_reg.name().unwrap();
            let to_reg_string = "%".to_string() + &to_reg_tag;

            string_utils::replace(&mut inst_to_patch.code, loc.index, &to_reg_string, to_reg_string.len());
        }
    }

    fn replace_define_tmp_for_inst(&mut self, from: MuID, to: MuID, inst: usize) {
        let to_reg_string : MuName = REG_PLACEHOLDER.clone();

        let asm = &mut self.code[inst];
        // if this reg is defined, replace the define
        if asm.defines.contains_key(&from) {
            let define_locs = asm.defines.get(&from).unwrap().to_vec();
            // replace temps
            for loc in define_locs.iter() {
                string_utils::replace(&mut asm.code, loc.index, &to_reg_string, to_reg_string.len());
            }

            // remove old key, insert new one
            asm.defines.remove(&from);
            asm.defines.insert(to, define_locs);
        }
    }

    fn replace_use_tmp_for_inst(&mut self, from: MuID, to: MuID, inst: usize) {
        let to_reg_string : MuName = REG_PLACEHOLDER.clone();

        let asm = &mut self.code[inst];

        // if this reg is used, replace the use
        if asm.uses.contains_key(&from) {
            let use_locs = asm.uses.get(&from).unwrap().to_vec();
            // replace temps
            for loc in use_locs.iter() {
                string_utils::replace(&mut asm.code, loc.index, &to_reg_string, to_reg_string.len());
            }

            // remove old key, insert new one
            asm.uses.remove(&from);
            asm.uses.insert(to, use_locs);
        }
    }
    
    fn set_inst_nop(&mut self, index: usize) {
        self.code[index].code.clear();
//        self.code.remove(index);
//        self.code.insert(index, ASMInst::nop());
    }

    fn remove_unnecessary_callee_saved(&mut self, used_callee_saved: Vec<MuID>) -> HashSet<MuID> {
        // we always save rbp
        let rbp = x86_64::RBP.extract_ssa_id().unwrap();

        let find_op_other_than_rbp = |inst: &ASMInst| -> MuID {
            for id in inst.defines.keys() {
                if *id != rbp {
                    return *id;
                }
            }
            for id in inst.uses.keys() {
                if *id != rbp {
                    return *id;
                }
            }

            panic!("Expected to find a used register other than the rbp");
        };

        let mut inst_to_remove = vec![];
        let mut regs_to_remove = HashSet::new();

        for i in 0..self.number_of_insts() {
            let ref inst = self.code[i];

            match inst.spill_info {
                Some(SpillMemInfo::CalleeSaved) => {
                    let reg = find_op_other_than_rbp(inst);
                    if !used_callee_saved.contains(&reg) {
                        trace!("removing instruction {:?} for save/restore unnecessary callee saved regs", inst);
                        regs_to_remove.insert(reg);
                        inst_to_remove.push(i);
                    }
                }
                _ => {}
            }
        }

        for i in inst_to_remove {
            self.set_inst_nop(i);
        }

        regs_to_remove
    }

    fn patch_frame_size(&mut self, size: usize) {
        let size = size.to_string();

        debug_assert!(size.len() <= FRAME_SIZE_PLACEHOLDER_LEN);

        for loc in self.frame_size_patchpoints.iter() {
            let ref mut inst = self.code[loc.line];

            string_utils::replace(&mut inst.code, loc.index, &size, size.len());
        }
    }
    
    fn emit(&self) -> Vec<u8> {
        let mut ret = vec![];
        
        for inst in self.code.iter() {
            if !inst.is_symbol {
                ret.append(&mut "\t".to_string().into_bytes());
            }

            ret.append(&mut inst.code.clone().into_bytes());
            ret.append(&mut "\n".to_string().into_bytes());
        }
        
        ret
    }

    fn emit_inst(&self, index: usize) -> Vec<u8> {
        let mut ret = vec![];

        let ref inst = self.code[index];

        if !inst.is_symbol {
            ret.append(&mut "\t".to_string().into_bytes());
        }

        ret.append(&mut inst.code.clone().into_bytes());

        ret
    }
    
    fn trace_mc(&self) {
        trace!("");

        trace!("code for {}: \n", self.name);
        
        let n_insts = self.code.len();
        for i in 0..n_insts {
            self.trace_inst(i);
        }
        
        trace!("")      
    }
    
    fn trace_inst(&self, i: usize) {
        trace!("#{}\t{:30}\t\tdefine: {:?}\tuses: {:?}\tpred: {:?}\tsucc: {:?}", 
            i, self.code[i].code, self.get_inst_reg_defines(i), self.get_inst_reg_uses(i),
            self.code[i].preds, self.code[i].succs);
    }
    
    fn get_ir_block_livein(&self, block: &str) -> Option<&Vec<MuID>> {
        match self.blocks.get(block) {
            Some(ref block) => Some(&block.livein),
            None => None
        }
    }
    
    fn get_ir_block_liveout(&self, block: &str) -> Option<&Vec<MuID>> {
        match self.blocks.get(block) {
            Some(ref block) => Some(&block.liveout),
            None => None
        }
    }
    
    fn set_ir_block_livein(&mut self, block: &str, set: Vec<MuID>) {
        let block = self.blocks.get_mut(block).unwrap();
        block.livein = set;
    }
    
    fn set_ir_block_liveout(&mut self, block: &str, set: Vec<MuID>) {
        let block = self.blocks.get_mut(block).unwrap();
        block.liveout = set;
    }
    
    fn get_all_blocks(&self) -> Vec<MuName> {
        self.blocks.keys().map(|x| x.clone()).collect()
    }

    fn get_entry_block(&self) -> MuName {
        self.entry.clone()
    }
    
    fn get_block_range(&self, block: &str) -> Option<ops::Range<usize>> {
        match self.blocks.get(block) {
            Some(ref block) => Some(block.start_inst..block.end_inst),
            None => None
        }
    }

    fn get_block_for_inst(&self, index: usize) -> Option<MuName> {
        for (name, block) in self.blocks.iter() {
            if index >= block.start_inst && index < block.end_inst {
                return Some(name.clone());
            }
        }

        None
    }

    fn get_next_inst(&self, index: usize) -> Option<usize> {
        ASMCode::find_next_inst(index, &self.code)
    }

    fn get_last_inst(&self, index: usize) -> Option<usize> {
        ASMCode::find_last_inst(index, &self.code)
    }
}

#[derive(Clone, Debug)]
enum ASMBranchTarget {
    None,
    Conditional(MuName),
    Unconditional(MuName),
    PotentiallyExcepting(MuName),
    Return
}

#[derive(Clone, Debug)]
enum SpillMemInfo {
    Load(P<Value>),
    Store(P<Value>),
    CalleeSaved, // Callee saved record
}

#[derive(Clone, Debug)]
struct ASMInst {
    code: String,

    defines: LinkedHashMap<MuID, Vec<ASMLocation>>,
    uses: LinkedHashMap<MuID, Vec<ASMLocation>>,

    is_mem_op_used: bool,
    is_symbol: bool,

    preds: Vec<usize>,
    succs: Vec<usize>,
    branch: ASMBranchTarget,

    spill_info: Option<SpillMemInfo>
}

impl ASMInst {
    fn symbolic(line: String) -> ASMInst {
        ASMInst {
            code: line,
            defines: LinkedHashMap::new(),
            uses: LinkedHashMap::new(),
            is_mem_op_used: false,
            is_symbol: true,
            preds: vec![],
            succs: vec![],
            branch: ASMBranchTarget::None,

            spill_info: None
        }
    }
    
    fn inst(
        inst: String,
        defines: LinkedHashMap<MuID, Vec<ASMLocation>>,
        uses: LinkedHashMap<MuID, Vec<ASMLocation>>,
        is_mem_op_used: bool,
        target: ASMBranchTarget,
        spill_info: Option<SpillMemInfo>
    ) -> ASMInst
    {
        ASMInst {
            code: inst,
            defines: defines,
            uses: uses,
            is_symbol: false,
            is_mem_op_used: is_mem_op_used,
            preds: vec![],
            succs: vec![],
            branch: target,

            spill_info: spill_info
        }
    }
    
    fn nop() -> ASMInst {
        ASMInst {
            code: "".to_string(),
            defines: LinkedHashMap::new(),
            uses: LinkedHashMap::new(),
            is_symbol: false,
            is_mem_op_used: false,
            preds: vec![],
            succs: vec![],
            branch: ASMBranchTarget::None,

            spill_info: None
        }
    }
}

#[derive(Clone, Debug, PartialEq, Eq)]
struct ASMLocation {
    line: usize,
    index: usize,
    len: usize,
    oplen: usize,
}

impl ASMLocation {
    fn new(line: usize, index: usize, len: usize, oplen: usize) -> ASMLocation {
        ASMLocation{
            line: line,
            index: index,
            len: len,
            oplen: oplen
        }
    }
}

#[derive(Clone, Debug)]
/// [start_inst, end_inst)
struct ASMBlock {
    start_inst: usize,
    end_inst: usize,

    livein: Vec<MuID>,
    liveout: Vec<MuID>
}

impl ASMBlock {
    fn new() -> ASMBlock {
        ASMBlock {
            start_inst: usize::MAX,
            end_inst: usize::MAX,
            livein: vec![],
            liveout: vec![]
        }
    }
}

pub struct ASMCodeGen {
    cur: Option<Box<ASMCode>>
}

const REG_PLACEHOLDER_LEN : usize = 5;
lazy_static! {
    pub static ref REG_PLACEHOLDER : String = {
        let blank_spaces = [' ' as u8; REG_PLACEHOLDER_LEN];
        
        format!("%{}", str::from_utf8(&blank_spaces).unwrap())
    };
}

const FRAME_SIZE_PLACEHOLDER_LEN : usize = 10; // a frame is smaller than 1 << 10
lazy_static! {
    pub static ref FRAME_SIZE_PLACEHOLDER : String = {
        let blank_spaces = [' ' as u8; FRAME_SIZE_PLACEHOLDER_LEN];
        format!("{}", str::from_utf8(&blank_spaces).unwrap())
    };
}

impl ASMCodeGen {
    pub fn new() -> ASMCodeGen {
        ASMCodeGen {
            cur: None
        }
    }
    
    fn cur(&self) -> &ASMCode {
        self.cur.as_ref().unwrap()
    }
    
    fn cur_mut(&mut self) -> &mut ASMCode {
        self.cur.as_mut().unwrap()
    }
    
    fn line(&self) -> usize {
        self.cur().code.len()
    }
    
    fn add_asm_label(&mut self, code: String) {
        let l = self.line();
        self.cur_mut().code.push(ASMInst::symbolic(code));
    }
    
    fn add_asm_block_label(&mut self, code: String, block_name: MuName) {
        let l = self.line();
        self.cur_mut().code.push(ASMInst::symbolic(code));
    }
    
    fn add_asm_symbolic(&mut self, code: String){
        self.cur_mut().code.push(ASMInst::symbolic(code));
    }
    
    fn prepare_machine_regs(&self, regs: Iter<P<Value>>) -> Vec<MuID> {
        regs.map(|x| self.prepare_machine_reg(x)).collect()
    }

    fn add_asm_call_with_extra_uses(&mut self,
                              code: String,
                              extra_uses: LinkedHashMap<MuID, Vec<ASMLocation>>,
                              potentially_excepting: Option<MuName>) {
        let uses = extra_uses;

        // defines
        let mut defines : LinkedHashMap<MuID, Vec<ASMLocation>> = LinkedHashMap::new();
        // return registers get defined
        for reg in x86_64::RETURN_GPRs.iter() {
            defines.insert(reg.id(), vec![]);
        }
        for reg in x86_64::RETURN_FPRs.iter() {
            defines.insert(reg.id(), vec![]);
        }
        // caller saved register will be destroyed
        for reg in x86_64::CALLER_SAVED_GPRs.iter() {
            if !defines.contains_key(&reg.id()) {
                defines.insert(reg.id(), vec![]);
            }
        }
        for reg in x86_64::CALLER_SAVED_FPRs.iter() {
            if !defines.contains_key(&reg.id()) {
                defines.insert(reg.id(), vec![]);
            }
        }

        self.add_asm_inst_internal(code, defines, uses, false, {
            if potentially_excepting.is_some() {
                ASMBranchTarget::PotentiallyExcepting(potentially_excepting.unwrap())
            } else {
                ASMBranchTarget::None
            }
        }, None)
    }
    
    fn add_asm_call(&mut self, code: String, potentially_excepting: Option<MuName>) {
        self.add_asm_call_with_extra_uses(code, LinkedHashMap::new(), potentially_excepting);
    }
    
    fn add_asm_ret(&mut self, code: String) {
        // return instruction does not use anything (not RETURN REGS)
        // otherwise it will keep RETURN REGS alive
        // and if there is no actual move into RETURN REGS, it will keep RETURN REGS for alive for very long
        // and prevents anything using those regsiters
        self.add_asm_inst_internal(code, linked_hashmap!{}, linked_hashmap!{}, false, ASMBranchTarget::Return, None);
    }
    
    fn add_asm_branch(&mut self, code: String, target: MuName) {
        self.add_asm_inst_internal(code, linked_hashmap!{}, linked_hashmap!{}, false, ASMBranchTarget::Unconditional(target), None);
    }
    
    fn add_asm_branch2(&mut self, code: String, target: MuName) {
        self.add_asm_inst_internal(code, linked_hashmap!{}, linked_hashmap!{}, false, ASMBranchTarget::Conditional(target), None);
    }
    
    fn add_asm_inst(
        &mut self, 
        code: String, 
        defines: LinkedHashMap<MuID, Vec<ASMLocation>>,
        uses: LinkedHashMap<MuID, Vec<ASMLocation>>,
        is_using_mem_op: bool
    ) {
        self.add_asm_inst_internal(code, defines, uses, is_using_mem_op, ASMBranchTarget::None, None)
    }

    fn add_asm_inst_with_callee_saved(
        &mut self,
        code: String,
        defines: LinkedHashMap<MuID, Vec<ASMLocation>>,
        uses: LinkedHashMap<MuID, Vec<ASMLocation>>,
        is_using_mem_op: bool,
    ) {
        self.add_asm_inst_internal(code, defines, uses, is_using_mem_op, ASMBranchTarget::None, Some(SpillMemInfo::CalleeSaved))
    }

    fn add_asm_inst_with_spill(
        &mut self,
        code: String,
        defines: LinkedHashMap<MuID, Vec<ASMLocation>>,
        uses: LinkedHashMap<MuID, Vec<ASMLocation>>,
        is_using_mem_op: bool,
        spill_info: SpillMemInfo
    ) {
        self.add_asm_inst_internal(code, defines, uses, is_using_mem_op, ASMBranchTarget::None, Some(spill_info))
    }

    fn add_asm_inst_internal(
        &mut self,
        code: String,
        defines: LinkedHashMap<MuID, Vec<ASMLocation>>,
        uses: LinkedHashMap<MuID, Vec<ASMLocation>>,
        is_using_mem_op: bool,
        target: ASMBranchTarget,
        spill_info: Option<SpillMemInfo>)
    {
        let line = self.line();
        trace!("asm: {}", code);
        trace!("     defines: {:?}", defines);
        trace!("     uses: {:?}", uses);
        let mc = self.cur_mut();

        // put the instruction
        mc.code.push(ASMInst::inst(code, defines, uses, is_using_mem_op, target, spill_info));
    }
    
    fn prepare_reg(&self, op: &P<Value>, loc: usize) -> (String, MuID, ASMLocation) {
        if cfg!(debug_assertions) {
            match op.v {
                Value_::SSAVar(_) => {},
                _ => panic!("expecting register op")
            }
        }
        
        let str = self.asm_reg_op(op);
        let len = str.len();
        (str, op.extract_ssa_id().unwrap(), ASMLocation::new(self.line(), loc, len, check_op_len(op)))
    }

    fn prepare_fpreg(&self, op: &P<Value>, loc: usize) -> (String, MuID, ASMLocation) {
        if cfg!(debug_assertions) {
            match op.v {
                Value_::SSAVar(_) => {},
                _ => panic!("expecting register op")
            }
        }

        let str = self.asm_reg_op(op);
        let len = str.len();
        (str, op.extract_ssa_id().unwrap(), ASMLocation::new(self.line(), loc, len, 64))
    }
    
    fn prepare_machine_reg(&self, op: &P<Value>) -> MuID {
        if cfg!(debug_assertions) {
            match op.v {
                Value_::SSAVar(_) => {},
                _ => panic!("expecting machine register op")
            }
        }        
        
        op.extract_ssa_id().unwrap()
    }
    
    #[allow(unused_assignments)]
    fn prepare_mem(&self, op: &P<Value>, loc: usize) -> (String, LinkedHashMap<MuID, Vec<ASMLocation>>) {
        if cfg!(debug_assertions) {
            match op.v {
                Value_::Memory(_) => {},
                _ => panic!("expecting memory op")
            }
        }        

        let mut ids : Vec<MuID> = vec![];
        let mut locs : Vec<ASMLocation> = vec![];
        let mut result_str : String = "".to_string();
        
        let mut loc_cursor : usize = loc;
        
        match op.v {
            // offset(base,index,scale)
            Value_::Memory(MemoryLocation::Address{ref base, ref offset, ref index, scale}) => {
                // deal with offset
                if offset.is_some() {
                    let offset = offset.as_ref().unwrap();
                    
                    match offset.v {
                        Value_::SSAVar(id) => {
                            // temp as offset
                            let (str, id, loc) = self.prepare_reg(offset, loc_cursor);
                            
                            result_str.push_str(&str);
                            ids.push(id);
                            locs.push(loc);
                            
                            loc_cursor += str.len();
                        },
                        Value_::Constant(Constant::Int(val)) => {
                            let str = (val as i32).to_string();
                            
                            result_str.push_str(&str);
                            loc_cursor += str.len();
                        },
                        _ => panic!("unexpected offset type: {:?}", offset)
                    }
                }
                
                result_str.push('(');
                loc_cursor += 1; 
                
                // deal with base, base is ssa
                let (str, id, loc) = self.prepare_reg(base, loc_cursor);
                result_str.push_str(&str);
                ids.push(id);
                locs.push(loc);
                loc_cursor += str.len();
                
                // deal with index (ssa or constant)
                if index.is_some() {
                    result_str.push(',');
                    loc_cursor += 1; // plus 1 for ,                    
                    
                    let index = index.as_ref().unwrap();
                    
                    match index.v {
                        Value_::SSAVar(id) => {
                            // temp as offset
                            let (str, id, loc) = self.prepare_reg(index, loc_cursor);
                            
                            result_str.push_str(&str);
                            ids.push(id);
                            locs.push(loc);
                            
                            loc_cursor += str.len();
                        },
                        Value_::Constant(Constant::Int(val)) => {
                            let str = (val as i32).to_string();
                            
                            result_str.push_str(&str);
                            loc_cursor += str.len();
                        },
                        _ => panic!("unexpected index type: {:?}", index)
                    }
                    
                    // scale
                    if scale.is_some() {
                        result_str.push(',');
                        loc_cursor += 1;
                        
                        let scale = scale.unwrap();
                        let str = scale.to_string();
                        
                        result_str.push_str(&str);
                        loc_cursor += str.len();
                    }
                }
                
                result_str.push(')');
                loc_cursor += 1;
            },
            Value_::Memory(MemoryLocation::Symbolic{ref base, ref label, is_global}) => {
                if base.is_some() && base.as_ref().unwrap().id() == x86_64::RIP.id() && is_global {
                    // pc relative address
                    let pic_symbol = pic_symbol(label.clone());
//                    let pic_symbol = symbol(label.clone()); // not sure if we need this
                    result_str.push_str(&pic_symbol);
                    loc_cursor += label.len();
                } else {
                    let symbol = symbol(label.clone());
                    result_str.push_str(&symbol);
                    loc_cursor += label.len();
                }
                
                if base.is_some() {
                    result_str.push('(');
                    loc_cursor += 1;
                    
                    let (str, id, loc) = self.prepare_reg(base.as_ref().unwrap(), loc_cursor);
                    result_str.push_str(&str);
                    ids.push(id);
                    locs.push(loc);
                    loc_cursor += str.len();

                    result_str.push(')');
                    loc_cursor += 1;
                }
            },
            _ => panic!("expect mem location as value")
        }

        let uses : LinkedHashMap<MuID, Vec<ASMLocation>> = {
            let mut map : LinkedHashMap<MuID, Vec<ASMLocation>> = linked_hashmap!{};
            for i in 0..ids.len() {
                let id = ids[i];
                let loc = locs[i].clone();

                if map.contains_key(&id) {
                    map.get_mut(&id).unwrap().push(loc);
                } else {
                    map.insert(id, vec![loc]);
                }
            }
            map
        };


        (result_str, uses)
    }

    fn prepare_imm(&self, op: i32, len: usize) -> i32 {
        match len {
            64 => op,
            32 => op,
            16 => op as i16 as i32,
            8  => op as i8  as i32,
            _ => unimplemented!()
        }
    }
    
    fn asm_reg_op(&self, op: &P<Value>) -> String {
        let id = op.extract_ssa_id().unwrap();
        if id < MACHINE_ID_END {
            // machine reg
            format!("%{}", op.name().unwrap())
        } else {
            // virtual register, use place holder
            REG_PLACEHOLDER.clone()
        }
    }
    
    fn mangle_block_label(&self, label: MuName) -> String {
        format!("{}_{}", self.cur().name, label)
    }

    fn unmangle_block_label(fn_name: MuName, label: String) -> MuName {
        // input: _fn_name_BLOCK_NAME
        // return BLOCK_NAME
        let split : Vec<&str> = label.splitn(2, &(fn_name + "_")).collect();
        String::from(split[1])
    }

    fn finish_code_sequence_asm(&mut self) -> Box<ASMCode> {
        self.cur.take().unwrap()
    }

    fn internal_uniop_def_r(&mut self, inst: &str, op: &P<Value>) {
        trace!("emit: {} {}", inst, op);

        let (reg, id, loc) = self.prepare_reg(op, inst.len() + 1);

        let asm = format!("{} {}", inst, reg);

        self.add_asm_inst(
            asm,
            linked_hashmap!{
                id => vec![loc]
            },
            linked_hashmap!{},
            false
        )
    }

    fn internal_binop_no_def_r_r(&mut self, inst: &str, op1: &P<Value>, op2: &P<Value>) {
        let len = check_op_len(op1);

        // with postfix
        let inst = inst.to_string() + &op_postfix(len);
        trace!("emit: {} {} {}", inst, op1, op2);

        let (reg1, id1, loc1) = self.prepare_reg(op1, inst.len() + 1);
        let (reg2, id2, loc2) = self.prepare_reg(op2, inst.len() + 1 + reg1.len() + 1);

        let asm = format!("{} {},{}", inst, reg1, reg2);

        self.add_asm_inst(
            asm,
            linked_hashmap!{},
            {
                if id1 == id2 {
                    linked_hashmap!{
                        id1 => vec![loc1, loc2]
                    }
                } else {
                    linked_hashmap!{
                        id1 => vec![loc1],
                        id2 => vec![loc2]
                    }
                }
            },
            false
        )
    }

    fn internal_binop_no_def_imm_r(&mut self, inst: &str, op1: i32, op2: &P<Value>) {
        let len = check_op_len(op2);

        let inst = inst.to_string() + &op_postfix(len);
        trace!("emit: {} {} {}", inst, op1, op2);

        let imm = self.prepare_imm(op1, len);
        let (reg2, id2, loc2) = self.prepare_reg(op2, inst.len() + 1 + 1 + imm.to_string().len() + 1);

        let asm = format!("{} ${},{}", inst, imm, reg2);

        self.add_asm_inst(
            asm,
            linked_hashmap!{},
            linked_hashmap!{
                id2 => vec![loc2]
            },
            false
        )
    }

    fn internal_binop_no_def_mem_r(&mut self, inst: &str, op1: &P<Value>, op2: &P<Value>) {
        let len = check_op_len(op2);

        let inst = inst.to_string() + &op_postfix(len);
        trace!("emit: {} {} {}", inst, op1, op2);

        let (mem, mut uses)  = self.prepare_mem(op1, inst.len() + 1);
        let (reg, id1, loc1) = self.prepare_reg(op2, inst.len() + 1 + mem.len() + 1);

        let asm = format!("{} {},{}", inst, mem, reg);

        // merge use vec
        if uses.contains_key(&id1) {
            let mut locs = uses.get_mut(&id1).unwrap();
            vec_utils::add_unique(locs, loc1.clone());
        } else {
            uses.insert(id1, vec![loc1]);
        }

        self.add_asm_inst(
            asm,
            linked_hashmap!{},
            uses,
            true
        )
    }

    fn internal_binop_no_def_r_mem(&mut self, inst: &str, op1: &P<Value>, op2: &P<Value>) {
        let len = check_op_len(op1);

        let inst = inst.to_string() + &op_postfix(len);
        trace!("emit: {} {} {}", inst, op1, op2);

        let (mem, mut uses) = self.prepare_mem(op2, inst.len() + 1);
        let (reg, id1, loc1) = self.prepare_reg(op1, inst.len() + 1 + mem.len() + 1);

        if uses.contains_key(&id1) {
            let mut locs = uses.get_mut(&id1).unwrap();
            vec_utils::add_unique(locs, loc1.clone());
        } else {
            uses.insert(id1, vec![loc1.clone()]);
        }

        let asm = format!("{} {},{}", inst, mem, reg);

        self.add_asm_inst(
            asm,
            linked_hashmap!{},
            uses,
            true
        )
    }

    fn internal_binop_def_r_r(&mut self, inst: &str, dest: &P<Value>, src: &P<Value>) {
        let len = check_op_len(src);

        let inst = inst.to_string() + &op_postfix(len);
        trace!("emit: {} {}, {} -> {}", inst, src, dest, dest);

        let (reg1, id1, loc1) = self.prepare_reg(src, inst.len() + 1);
        let (reg2, id2, loc2) = self.prepare_reg(dest, inst.len() + 1 + reg1.len() + 1);

        let asm = format!("{} {},{}", inst, reg1, reg2);

        self.add_asm_inst(
            asm,
            linked_hashmap!{
                id2 => vec![loc2.clone()]
            },
            {
                if id1 == id2 {
                    linked_hashmap!{
                        id1 => vec![loc1, loc2]
                    }
                } else {
                    linked_hashmap!{
                        id1 => vec![loc1],
                        id2 => vec![loc2]
                    }
                }
            },
            false
        )
    }

    fn internal_binop_def_r_mr(&mut self, inst: &str, dest: &P<Value>, src: &P<Value>) {
        let len = check_op_len(dest);

        let inst = inst.to_string() + &op_postfix(len);
        trace!("emit: {} {}, {} -> {}", inst, src, dest, dest);

        let mreg = self.prepare_machine_reg(src);
        let mreg_name = src.name().unwrap();
        let (reg2, id2, loc2) = self.prepare_reg(dest, inst.len() + 1 + 1 + mreg_name.len() + 1);

        let asm = format!("{} %{},{}", inst, mreg_name, reg2);

        self.add_asm_inst(
            asm,
            linked_hashmap!{
                id2 => vec![loc2.clone()]
            },
            linked_hashmap!{
                id2 => vec![loc2],
                mreg => vec![]
            },
            false
        )
    }

    fn internal_binop_def_r_imm(&mut self, inst: &str, dest: &P<Value>, src: i32) {
        let len = check_op_len(dest);

        let inst = inst.to_string() + &op_postfix(len);
        trace!("emit: {} {}, {} -> {}", inst, src, dest, dest);

        let imm = self.prepare_imm(src, len);
        let (reg1, id1, loc1) = self.prepare_reg(dest, inst.len() + 1 + 1 + imm.to_string().len() + 1);

        let asm = format!("{} ${},{}", inst, imm, reg1);

        self.add_asm_inst(
            asm,
            linked_hashmap!{
                id1 => vec![loc1.clone()]
            },
            linked_hashmap!{
                id1 => vec![loc1]
            },
            false
        )
    }

    fn internal_binop_def_r_mem(&mut self, inst: &str, dest: &P<Value>, src: &P<Value>) {
        let len = match dest.ty.get_int_length() {
            Some(n) if n == 64 | 32 | 16 | 8 => n,
            _ => panic!("unimplemented int types: {}", dest.ty)
        };

        let inst = inst.to_string() + &op_postfix(len);
        trace!("emit: {} {}, {} -> {}", inst, src, dest, dest);

        let (mem, mut uses) = self.prepare_mem(src, inst.len() + 1);
        let (reg, id1, loc1) = self.prepare_reg(dest, inst.len() + 1 + mem.len() + 1);

        if uses.contains_key(&id1) {
            let mut locs = uses.get_mut(&id1).unwrap();
            vec_utils::add_unique(locs, loc1.clone());
        } else {
            uses.insert(id1, vec![loc1.clone()]);
        }

        let asm = format!("{} {},{}", inst, mem, reg);

        self.add_asm_inst(
            asm,
            linked_hashmap!{
                id1 => vec![loc1]
            },
            uses,
            true
        )
    }

    fn internal_triop_def_r_r_mr(&mut self, inst: &str, dest: Reg, src1: Reg, src2: Reg) {
        let len = check_op_len(dest);

        let inst = inst.to_string() + &op_postfix(len);
        trace!("emit: {} {}, {}, {} -> {}", inst, dest, src1, src2, dest);

        let mreg = self.prepare_machine_reg(src2);
        let mreg_name = src2.name().unwrap();

        let (reg1, id1, loc1) = self.prepare_reg(src1, inst.len() + 1 + 1 + mreg_name.len() + 1);
        let (reg2, id2, loc2) = self.prepare_reg(dest, inst.len() + 1 + 1 + mreg_name.len() + 1 + reg1.len() + 1);

        let asm = format!("{} %{},{},{}", inst, mreg_name, reg1, reg2);

        self.add_asm_inst(
            asm,
            linked_hashmap!{
                id2 => vec![loc2.clone()]
            },
            {
                if id1 == id2 {
                    linked_hashmap! {
                        id1 => vec![loc1, loc2],
                        mreg => vec![]
                    }
                } else {
                    linked_hashmap! {
                        id1 => vec![loc1],
                        id2 => vec![loc2],
                        mreg => vec![]
                    }
                }
            },
            false
        )
    }

    fn internal_mov_r64_imm64(&mut self, inst: &str, dest: &P<Value>, src: i64) {
        let inst = inst.to_string() + &op_postfix(64);
        trace!("emit: {} {} -> {}", inst, src, dest);

        let (reg1, id1, loc1) = self.prepare_reg(dest, inst.len() + 1 + 1 + src.to_string().len() + 1);

        let asm = format!("{} ${},{}", inst, src, reg1);

        self.add_asm_inst(
            asm,
            linked_hashmap!{
                id1 => vec![loc1]
            },
            linked_hashmap!{},
            false
        )
    }

    fn internal_mov_r_r(&mut self, inst: &str, dest: &P<Value>, src: &P<Value>) {
        let len = check_op_len(dest);

        let inst = inst.to_string() + &op_postfix(len);
        trace!("emit: {} {} -> {}", inst, src, dest);

        let (reg1, id1, loc1) = self.prepare_reg(src, inst.len() + 1);
        let (reg2, id2, loc2) = self.prepare_reg(dest, inst.len() + 1 + reg1.len() + 1);

        let asm = format!("{} {},{}", inst, reg1, reg2);

        self.add_asm_inst(
            asm,
            linked_hashmap!{
                id2 => vec![loc2]
            },
            linked_hashmap!{
                id1 => vec![loc1]
            },
            false
        )
    }

    fn internal_mov_r_imm(&mut self, inst: &str, dest: &P<Value>, src: i32) {
        let len = check_op_len(dest);

        let inst = inst.to_string() + &op_postfix(len);
        trace!("emit: {} {} -> {}", inst, src, dest);

        let imm = self.prepare_imm(src, len);
        let (reg1, id1, loc1) = self.prepare_reg(dest, inst.len() + 1 + 1 + imm.to_string().len() + 1);

        let asm = format!("{} ${},{}", inst, imm, reg1);

        self.add_asm_inst(
            asm,
            linked_hashmap!{
                id1 => vec![loc1]
            },
            linked_hashmap!{},
            false
        )
    }

    fn internal_mov_r_mem(&mut self, inst: &str, dest: Reg, src: Mem,
                          is_spill_related: bool, is_callee_saved: bool
    ) {
        let len = check_op_len(dest);

        let inst = inst.to_string() + &op_postfix(len);
        trace!("emit: {} {} -> {}", inst, src, dest);

        let (mem, uses) = self.prepare_mem(src, inst.len() + 1);
        let (reg, id2, loc2) = self.prepare_reg(dest, inst.len() + 1 + mem.len() + 1);

        let asm = format!("{} {},{}", inst, mem, reg);

        if is_callee_saved {
            self.add_asm_inst_with_callee_saved(
                asm,
                linked_hashmap!{
                    id2 => vec![loc2]
                },
                uses,
                true,
            )
        } else if is_spill_related {
            self.add_asm_inst_with_spill(
                asm,
                linked_hashmap!{
                    id2 => vec![loc2]
                },
                uses,
                true,
                SpillMemInfo::Load(src.clone())
            )
        } else {
            self.add_asm_inst(
                asm,
                linked_hashmap! {
                id2 => vec![loc2]
            },
                uses,
                true
            )
        }
    }

    fn internal_mov_mem_r(&mut self, inst: &str, dest: Mem, src: Reg,
                          is_spill_related: bool, is_callee_saved: bool)
    {
        let len = check_op_len(src);

        let inst = inst.to_string() + &op_postfix(len);
        trace!("emit: {} {} -> {}", inst, src, dest);

        let (reg, id1, loc1) = self.prepare_reg(src, inst.len() + 1);
        let (mem, mut uses) = self.prepare_mem(dest, inst.len() + 1 + reg.len() + 1);

        // the register we used for the memory location is counted as 'use'
        // use the vec from mem as 'use' (push use reg from src to it)
        if uses.contains_key(&id1) {
            let mut locs = uses.get_mut(&id1).unwrap();
            vec_utils::add_unique(locs, loc1);
        } else {
            uses.insert(id1, vec![loc1]);
        }

        let asm = format!("{} {},{}", inst, reg, mem);

        if is_callee_saved {
            self.add_asm_inst_with_callee_saved(
                asm,
                linked_hashmap! {},
                uses,
                true,
            )
        } else if is_spill_related {
            self.add_asm_inst_with_spill(
                asm,
                linked_hashmap!{},
                uses,
                true,
                SpillMemInfo::Store(dest.clone())
            )
        } else {
            self.add_asm_inst(
                asm,
                linked_hashmap! {},
                uses,
                true
            )
        }
    }

    fn internal_mov_mem_imm(&mut self, inst: &str, dest: &P<Value>, src: i32, len: usize) {
        let inst = inst.to_string() + &op_postfix(len);
        trace!("emit: {} {} -> {}", inst, src, dest);

        let imm = self.prepare_imm(src, len);
        let (mem, uses) = self.prepare_mem(dest, inst.len() + 1 + 1 + imm.to_string().len() + 1);

        let asm = format!("{} ${},{}", inst, imm, mem);

        self.add_asm_inst(
            asm,
            linked_hashmap!{},
            uses,
            true
        )
    }

    fn internal_fp_mov_f_f(&mut self, inst: &str, dest: Reg, src: Reg) {
        trace!("emit: {} {} -> {}", inst, src, dest);

        let (reg1, id1, loc1) = self.prepare_fpreg(src, inst.len() + 1);
        let (reg2, id2, loc2) = self.prepare_fpreg(dest, inst.len() + 1 + reg1.len() + 1);

        let asm = format!("{} {},{}", inst, reg1, reg2);

        self.add_asm_inst(
            asm,
            linked_hashmap!{
                id2 => vec![loc2]
            },
            linked_hashmap!{
                id1 => vec![loc1]
            },
            false
        )
    }

    fn internal_fp_mov_f_mem(&mut self, inst: &str, dest: Reg, src: Mem,
                             is_spill_related: bool
    ) {
        trace!("emit: {} {} -> {}", inst, src, dest);

        let (mem, uses) = self.prepare_mem(src, inst.len() + 1);
        let (reg, id2, loc2) = self.prepare_fpreg(dest, inst.len() + 1 + mem.len() + 1);

        let asm = format!("{} {},{}", inst, mem, reg);

        if is_spill_related {
            self.add_asm_inst_with_spill(
                asm,
                linked_hashmap!{
                    id2 => vec![loc2]
                },
                uses,
                true,
                SpillMemInfo::Load(src.clone())
            )
        } else {
            self.add_asm_inst(
                asm,
                linked_hashmap! {
                id2 => vec![loc2]
            },
                uses,
                true
            )
        }
    }

    fn internal_fp_mov_mem_f(&mut self, inst: &str, dest: Mem, src: Reg,
                             is_spill_related: bool
    ) {
        trace!("emit: {} {} -> {}", inst, src, dest);

        let (reg, id1, loc1) = self.prepare_fpreg(src, inst.len() + 1);
        let (mem, mut uses) = self.prepare_mem(dest, inst.len() + 1 + reg.len() + 1);

        // the register we used for the memory location is counted as 'use'
        // use the vec from mem as 'use' (push use reg from src to it)
        if uses.contains_key(&id1) {
            uses.get_mut(&id1).unwrap().push(loc1);
        } else {
            uses.insert(id1, vec![loc1]);
        }

        let asm = format!("{} {},{}", inst, reg, mem);

        if is_spill_related {
            self.add_asm_inst_with_spill(
                asm,
                linked_hashmap!{},
                uses,
                true,
                SpillMemInfo::Store(dest.clone())
            )
        } else {
            self.add_asm_inst(
                asm,
                linked_hashmap! {},
                uses,
                true
            )
        }
    }

    fn internal_fp_binop_no_def_r_r(&mut self, inst: &str, op1: &P<Value>, op2: &P<Value>) {
        trace!("emit: {} {} {}", inst, op1, op2);

        let (reg1, id1, loc1) = self.prepare_fpreg(op1, inst.len() + 1);
        let (reg2, id2, loc2) = self.prepare_fpreg(op2, inst.len() + 1 + reg1.len() + 1);

        let asm = format!("{} {},{}", inst, reg1, reg2);

        self.add_asm_inst(
            asm,
            linked_hashmap!{},
            {
                if id1 == id2 {
                    linked_hashmap!{
                        id1 => vec![loc1, loc2]
                    }
                } else {
                    linked_hashmap!{
                        id1 => vec![loc1],
                        id2 => vec![loc2]
                    }
                }
            },
            false
        )
    }

    fn internal_fp_binop_def_r_r(&mut self, inst: &str, dest: Reg, src: Reg) {
        trace!("emit: {} {}, {} -> {}", inst, src, dest, dest);

        let (reg1, id1, loc1) = self.prepare_fpreg(src, inst.len() + 1);
        let (reg2, id2, loc2) = self.prepare_fpreg(dest, inst.len() + 1 + reg1.len() + 1);

        let asm = format!("{} {},{}", inst, reg1, reg2);

        self.add_asm_inst(
            asm,
            linked_hashmap!{
                id2 => vec![loc2.clone()]
            },
            {
                if id1 == id2 {
                    linked_hashmap!{id1 => vec![loc1, loc2]}
                } else {
                    linked_hashmap! {
                        id1 => vec![loc1],
                        id2 => vec![loc2]
                    }
                }
            },
            false
        )
    }

    fn internal_fp_binop_def_r_mem(&mut self, inst: &str, dest: Reg, src: Reg) {
        trace!("emit: {} {}, {} -> {}", inst, src, dest, dest);
        unimplemented!()
    }

    fn internal_gpr_to_fpr(&mut self, inst: &str, dest: Reg, src: Reg) {
        let len = check_op_len(src);

        let inst = inst.to_string() + &op_postfix(len);
        trace!("emit: {} {} -> {}", inst, src, dest);

        let (reg1, id1, loc1) = self.prepare_reg(src, inst.len() + 1);
        let (reg2, id2, loc2) = self.prepare_fpreg(dest, inst.len() + 1 + reg1.len() + 1);

        let asm = format!("{} {}, {}", inst, reg1, reg2);

        self.add_asm_inst(
            asm,
            linked_hashmap!{
                id2 => vec![loc2]
            },
            linked_hashmap!{
                id1 => vec![loc1]
            },
            false
        )
    }

    fn internal_fpr_to_gpr(&mut self, inst: &str, dest: Reg, src: Reg) {
        let len = check_op_len(dest);

        let inst = inst.to_string() + &op_postfix(len);
        trace!("emit: {} {} -> {}", inst, src, dest);

        let (reg1, id1, loc1) = self.prepare_fpreg(src,  inst.len() + 1);
        let (reg2, id2, loc2) = self.prepare_reg  (dest, inst.len() + 1 + reg1.len() + 1);

        let asm = format!("{} {},{}", inst, reg1, reg2);

        self.add_asm_inst(
            asm,
            linked_hashmap!{
                id2 => vec![loc2]
            },
            linked_hashmap!{
                id1 => vec![loc1]
            },
            false
        )
    }

    fn emit_spill_store_gpr(&mut self, dest: Mem, src: Reg) {
        self.internal_mov_mem_r("mov", dest, src, true, false)
    }

    fn emit_spill_load_gpr(&mut self, dest: Reg, src: Mem) {
        self.internal_mov_r_mem("mov", dest, src, true, false)
    }

    fn emit_spill_store_fpr(&mut self, dest: Mem, src: Reg) {
        self.internal_fp_mov_mem_f("movsd", dest, src, true)
    }

    fn emit_spill_load_fpr(&mut self, dest: Reg, src: Mem) {
        self.internal_fp_mov_f_mem("movsd", dest, src, true)
    }
}

#[inline(always)]
fn op_postfix(op_len: usize) -> &'static str {
    match op_len {
        8  => "b",
        16 => "w",
        32 => "l",
        64 => "q",
        _  => panic!("unexpected op size: {}", op_len)
    }
}

impl CodeGenerator for ASMCodeGen {
    fn start_code(&mut self, func_name: MuName, entry: MuName) -> ValueLocation {
        self.cur = Some(Box::new(ASMCode {
            name: func_name.clone(),
            entry: entry,
            code: vec![],
            blocks: linked_hashmap! {},
            frame_size_patchpoints: vec![]
        }));

        // to link with C sources via gcc
        let func_symbol = symbol(func_name.clone());
        self.add_asm_symbolic(directive_globl(func_symbol.clone()));
        self.add_asm_symbolic(format!("{}:", func_symbol.clone()));

        ValueLocation::Relocatable(RegGroup::GPR, func_name)
    }

    fn finish_code(&mut self, func_name: MuName) -> (Box<MachineCode + Sync + Send>, ValueLocation) {
        let func_end = {
            let mut symbol = func_name.clone();
            symbol.push_str("_end");
            symbol
        };
        self.add_asm_symbolic(directive_globl(symbol(func_end.clone())));
        self.add_asm_symbolic(format!("{}:", symbol(func_end.clone())));

        self.cur.as_mut().unwrap().control_flow_analysis();

        (
            self.cur.take().unwrap(),
            ValueLocation::Relocatable(RegGroup::GPR, func_end)
        )
    }

    fn start_code_sequence(&mut self) {
        self.cur = Some(Box::new(ASMCode {
            name: "snippet".to_string(),
            entry: "none".to_string(),
            code: vec![],
            blocks: linked_hashmap! {},
            frame_size_patchpoints: vec![]
        }));
    }

    fn finish_code_sequence(&mut self) -> Box<MachineCode + Sync + Send> {
        self.finish_code_sequence_asm()
    }

    fn print_cur_code(&self) {
        debug!("");

        if self.cur.is_some() {
            let code = self.cur.as_ref().unwrap();

            debug!("code for {}: ", code.name);
            let n_insts = code.code.len();
            for i in 0..n_insts {
                let ref line = code.code[i];
                debug!("#{}\t{}", i, line.code);
            }
        } else {
            debug!("no current code");
        }

        debug!("");
    }

    fn start_block(&mut self, block_name: MuName) {
        let label = format!("{}:", symbol(self.mangle_block_label(block_name.clone())));
        self.add_asm_block_label(label, block_name.clone());

        self.cur_mut().blocks.insert(block_name.clone(), ASMBlock::new());
        let start = self.line();
        self.cur_mut().blocks.get_mut(&block_name).unwrap().start_inst = start;
    }

    fn start_exception_block(&mut self, block_name: MuName) -> ValueLocation {
        let mangled_name = self.mangle_block_label(block_name.clone());
        self.add_asm_symbolic(directive_globl(symbol(mangled_name.clone())));

        self.start_block(block_name.clone());

        ValueLocation::Relocatable(RegGroup::GPR, mangled_name)
    }

    fn end_block(&mut self, block_name: MuName) {
        let line = self.line();
        match self.cur_mut().blocks.get_mut(&block_name) {
            Some(ref mut block) => {
                block.end_inst = line;
            }
            None => panic!("trying to end block {} which hasnt been started", block_name)
        }
    }

    fn set_block_livein(&mut self, block_name: MuName, live_in: &Vec<P<Value>>) {
        let cur = self.cur_mut();

        match cur.blocks.get_mut(&block_name) {
            Some(ref mut block) => {
                if block.livein.is_empty() {
                    let mut live_in = {
                        let mut ret = vec![];
                        for p in live_in {
                            match p.extract_ssa_id() {
                                Some(id) => ret.push(id),
                                // this should not happen
                                None => error!("{} as live-in of block {} is not SSA", p, block_name)
                            }
                        }
                        ret
                    };
                    block.livein.append(&mut live_in);
                } else {
                    panic!("seems we are inserting livein to block {} twice", block_name);
                }
            }
            None => panic!("haven't created ASMBlock for {}", block_name)
        }
    }

    fn set_block_liveout(&mut self, block_name: MuName, live_out: &Vec<P<Value>>) {
        let cur = self.cur_mut();

        match cur.blocks.get_mut(&block_name) {
            Some(ref mut block) => {
                if block.liveout.is_empty() {
                    let mut live_out = {
                        let mut ret = vec![];
                        for p in live_out {
                            match p.extract_ssa_id() {
                                Some(id) => ret.push(id),
                                // the liveout are actually args out of this block
                                // (they can be constants)
                                None => trace!("{} as live-out of block {} is not SSA", p, block_name)
                            }
                        }
                        ret
                    };
                    block.liveout.append(&mut live_out);
                } else {
                    panic!("seems we are inserting liveout to block {} twice", block_name);
                }
            }
            None => panic!("haven't created ASMBlock for {}", block_name)
        }
    }

    fn add_cfi_startproc(&mut self) {
        self.add_asm_symbolic(".cfi_startproc".to_string());
    }
    fn add_cfi_endproc(&mut self) {
        self.add_asm_symbolic(".cfi_endproc".to_string());
    }

    fn add_cfi_def_cfa_register(&mut self, reg: Reg) {
        let reg = self.asm_reg_op(reg);
        self.add_asm_symbolic(format!(".cfi_def_cfa_register {}", reg));
    }
    fn add_cfi_def_cfa_offset(&mut self, offset: i32) {
        self.add_asm_symbolic(format!(".cfi_def_cfa_offset {}", offset));
    }
    fn add_cfi_offset(&mut self, reg: Reg, offset: i32) {
        let reg = self.asm_reg_op(reg);
        self.add_asm_symbolic(format!(".cfi_offset {}, {}", reg, offset));
    }

    fn emit_frame_grow(&mut self) {
        trace!("emit frame grow");

        let asm = format!("addq $-{},%rsp", FRAME_SIZE_PLACEHOLDER.clone());

        let line = self.line();
        self.cur_mut().add_frame_size_patchpoint(ASMLocation::new(line, 7, FRAME_SIZE_PLACEHOLDER_LEN, 0));

        self.add_asm_inst(
            asm,
            linked_hashmap!{}, // let reg alloc ignore this instruction
            linked_hashmap!{},
            false
        )
    }

    fn emit_frame_shrink(&mut self) {
        trace!("emit frame shrink");

        let asm = format!("addq ${},%rsp", FRAME_SIZE_PLACEHOLDER.clone());

        let line = self.line();
        self.cur_mut().add_frame_size_patchpoint(ASMLocation::new(line, 6, FRAME_SIZE_PLACEHOLDER_LEN, 0));

        self.add_asm_inst(
            asm,
            linked_hashmap!{},
            linked_hashmap!{},
            false
        )
    }

    fn emit_nop(&mut self, bytes: usize) {
        trace!("emit: nop ({} bytes)", bytes);

        let asm = String::from("nop");

        self.add_asm_inst(
            asm,
            linked_hashmap! {},
            linked_hashmap! {},
            false
        );
    }

    // cmp

    fn emit_cmp_r_r (&mut self, op1: &P<Value>, op2: &P<Value>) {
        self.internal_binop_no_def_r_r("cmp", op1, op2)
    }

    fn emit_cmp_imm_r(&mut self, op1: i32, op2: &P<Value>) {
        self.internal_binop_no_def_imm_r("cmp", op1, op2)
    }

    fn emit_cmp_mem_r(&mut self, op1: &P<Value>, op2: &P<Value>) {
        self.internal_binop_no_def_mem_r("cmp", op1, op2)
    }

    fn emit_test_r_r(&mut self, op1: &P<Value>, op2: &P<Value>) {
        self.internal_binop_no_def_r_r("test", op1, op2)
    }

    fn emit_test_imm_r(&mut self, op1: i32, op2: Reg) {
        self.internal_binop_no_def_imm_r("test", op1, op2)
    }

    // mov

    fn emit_mov_r64_imm64  (&mut self, dest: &P<Value>, src: i64) {
        self.internal_mov_r64_imm64("mov", dest, src)
    }

    fn emit_mov_fpr_r64 (&mut self, dest: Reg, src: Reg) {
        trace!("emit: movq {} -> {}", src, dest);

        let (reg1, id1, loc1) = self.prepare_reg(src, 5);
        let (reg2, id2, loc2) = self.prepare_fpreg(dest, 5 + reg1.len() + 1);

        let asm = format!("movq {},{}", reg1, reg2);

        self.add_asm_inst(
            asm,
            linked_hashmap!{
                id2 => vec![loc2]
            },
            linked_hashmap!{
                id1 => vec![loc1]
            },
            false
        )
    }

    fn emit_mov_r_imm  (&mut self, dest: &P<Value>, src: i32) {
        self.internal_mov_r_imm("mov", dest, src)
    }
    fn emit_mov_r_mem  (&mut self, dest: &P<Value>, src: &P<Value>) {
        self.internal_mov_r_mem("mov", dest, src, false, false)
    }
    fn emit_mov_r_r    (&mut self, dest: &P<Value>, src: &P<Value>) {
        self.internal_mov_r_r("mov", dest, src)
    }
    fn emit_mov_mem_r  (&mut self, dest: &P<Value>, src: &P<Value>) {
        self.internal_mov_mem_r("mov", dest, src, false, false)
    }
    fn emit_mov_mem_imm(&mut self, dest: &P<Value>, src: i32, oplen: usize) {
        self.internal_mov_mem_imm("mov", dest, src, oplen)
    }

    fn emit_mov_r_mem_callee_saved  (&mut self, dest: &P<Value>, src: &P<Value>) {
        self.internal_mov_r_mem("mov", dest, src, false, true)
    }
    fn emit_mov_mem_r_callee_saved  (&mut self, dest: &P<Value>, src: &P<Value>) {
        self.internal_mov_mem_r("mov", dest, src, false, true)
    }
    // zero/sign extend mov
    
    fn emit_movs_r_r (&mut self, dest: Reg, src: Reg) {
        let dest_len = check_op_len(dest);
        let src_len  = check_op_len(src);

        let inst = "movs".to_string() + &op_postfix(src_len) + &op_postfix(dest_len);
        trace!("emit: {} {} -> {}", inst, src, dest);

        let (reg1, id1, loc1) = self.prepare_reg(src, inst.len() + 1);
        let (reg2, id2, loc2) = self.prepare_reg(dest, inst.len() + 1 + reg1.len() + 1);

        let asm = format!("{} {},{}", inst, reg1, reg2);

        self.add_asm_inst(
            asm,
            linked_hashmap!{
                id2 => vec![loc2]
            },
            linked_hashmap!{
                id1 => vec![loc1]
            },
            false
        )
    }

    fn emit_movz_r_r (&mut self, dest: Reg, src: Reg) {
        let dest_len = check_op_len(dest);
        let src_len  = check_op_len(src);

        let inst = "movz".to_string() + &op_postfix(src_len) + &op_postfix(dest_len);
        trace!("emit: {} {} -> {}", inst, src, dest);

        let (reg1, id1, loc1) = self.prepare_reg(src, inst.len() + 1);
        let (reg2, id2, loc2) = self.prepare_reg(dest, inst.len() + 1 + reg1.len() + 1);

        let asm = format!("{} {},{}", inst, reg1, reg2);

        self.add_asm_inst(
            asm,
            linked_hashmap!{
                id2 => vec![loc2]
            },
            linked_hashmap!{
                id1 => vec![loc1]
            },
            false
        )
    }

    // set byte
    fn emit_sets_r8(&mut self, dest: Reg) {
        self.internal_uniop_def_r("sets", dest)
    }
    fn emit_setz_r8(&mut self, dest: Reg) {
        self.internal_uniop_def_r("setz", dest)
    }
    fn emit_seto_r8(&mut self, dest: Reg) {
        self.internal_uniop_def_r("seto", dest)
    }
    fn emit_setb_r8(&mut self, dest: Reg) {
        self.internal_uniop_def_r("setb", dest)
    }
    fn emit_seta_r  (&mut self, dest: Reg) {
        self.internal_uniop_def_r("seta", dest)
    }
    fn emit_setae_r  (&mut self, dest: Reg) {
        self.internal_uniop_def_r("setae", dest)
    }
    fn emit_setb_r  (&mut self, dest: Reg) {
        self.internal_uniop_def_r("setb", dest)
    }
    fn emit_setbe_r  (&mut self, dest: Reg) {
        self.internal_uniop_def_r("setbe", dest)
    }
    fn emit_sete_r  (&mut self, dest: Reg) {
        self.internal_uniop_def_r("sete", dest)
    }
    fn emit_setg_r  (&mut self, dest: Reg) {
        self.internal_uniop_def_r("setg", dest)
    }
    fn emit_setge_r  (&mut self, dest: Reg) {
        self.internal_uniop_def_r("setge", dest)
    }
    fn emit_setl_r  (&mut self, dest: Reg) {
        self.internal_uniop_def_r("setl", dest)
    }
    fn emit_setle_r  (&mut self, dest: Reg) {
        self.internal_uniop_def_r("setle", dest)
    }
    fn emit_setne_r  (&mut self, dest: Reg) {
        self.internal_uniop_def_r("setne", dest)
    }

    // cmov src -> dest
    // binop op1, op2 (op2 is destination)

    fn emit_cmova_r_r  (&mut self, dest: &P<Value>, src: &P<Value>) {
        debug_assert!(check_op_len(dest) >= 16);
        self.internal_binop_no_def_r_r("cmova", src, dest)
    }
    fn emit_cmova_r_mem(&mut self, dest: &P<Value>, src: &P<Value>) {
        debug_assert!(check_op_len(dest) >= 16);
        self.internal_binop_no_def_r_mem("cmova", src, dest)
    }

    fn emit_cmovae_r_r  (&mut self, dest: &P<Value>, src: &P<Value>) {
        debug_assert!(check_op_len(dest) >= 16);
        self.internal_binop_no_def_r_r("cmovae", src, dest)
    }
    fn emit_cmovae_r_mem(&mut self, dest: &P<Value>, src: &P<Value>) {
        debug_assert!(check_op_len(dest) >= 16);
        self.internal_binop_no_def_r_mem("cmovae", src, dest)
    }

    fn emit_cmovb_r_r  (&mut self, dest: &P<Value>, src: &P<Value>) {
        debug_assert!(check_op_len(dest) >= 16);
        self.internal_binop_no_def_r_r("cmovb", src, dest)
    }
    fn emit_cmovb_r_mem(&mut self, dest: &P<Value>, src: &P<Value>) {
        debug_assert!(check_op_len(dest) >= 16);
        self.internal_binop_no_def_r_mem("cmovb", src, dest)
    }

    fn emit_cmovbe_r_r  (&mut self, dest: &P<Value>, src: &P<Value>) {
        debug_assert!(check_op_len(dest) >= 16);
        self.internal_binop_no_def_r_r("cmovbe", src, dest)
    }
    fn emit_cmovbe_r_mem(&mut self, dest: &P<Value>, src: &P<Value>) {
        debug_assert!(check_op_len(dest) >= 16);
        self.internal_binop_no_def_r_mem("cmovbe", src, dest)
    }

    fn emit_cmove_r_r  (&mut self, dest: &P<Value>, src: &P<Value>) {
        debug_assert!(check_op_len(dest) >= 16);
        self.internal_binop_no_def_r_r("cmove", src, dest)
    }
    fn emit_cmove_r_mem(&mut self, dest: &P<Value>, src: &P<Value>) {
        debug_assert!(check_op_len(dest) >= 16);
        self.internal_binop_no_def_r_mem("cmove", src, dest)
    }

    fn emit_cmovg_r_r  (&mut self, dest: &P<Value>, src: &P<Value>) {
        debug_assert!(check_op_len(dest) >= 16);
        self.internal_binop_no_def_r_r("cmovg", src, dest)
    }
    fn emit_cmovg_r_mem(&mut self, dest: &P<Value>, src: &P<Value>) {
        debug_assert!(check_op_len(dest) >= 16);
        self.internal_binop_no_def_r_mem("cmovg", src, dest)
    }

    fn emit_cmovge_r_r  (&mut self, dest: &P<Value>, src: &P<Value>) {
        debug_assert!(check_op_len(dest) >= 16);
        self.internal_binop_no_def_r_r("cmovge", src, dest)
    }
    fn emit_cmovge_r_mem(&mut self, dest: &P<Value>, src: &P<Value>) {
        debug_assert!(check_op_len(dest) >= 16);
        self.internal_binop_no_def_r_mem("cmovge", src, dest)
    }

    fn emit_cmovl_r_r  (&mut self, dest: &P<Value>, src: &P<Value>) {
        debug_assert!(check_op_len(dest) >= 16);
        self.internal_binop_no_def_r_r("cmovl", src, dest)
    }
    fn emit_cmovl_r_mem(&mut self, dest: &P<Value>, src: &P<Value>) {
        debug_assert!(check_op_len(dest) >= 16);
        self.internal_binop_no_def_r_mem("cmovl", src, dest)
    }

    fn emit_cmovle_r_r  (&mut self, dest: &P<Value>, src: &P<Value>) {
        debug_assert!(check_op_len(dest) >= 16);
        self.internal_binop_no_def_r_r("cmovle", src, dest)
    }
    fn emit_cmovle_r_mem(&mut self, dest: &P<Value>, src: &P<Value>) {
        debug_assert!(check_op_len(dest) >= 16);
        self.internal_binop_no_def_r_mem("cmovle", src, dest)
    }

    fn emit_cmovne_r_r  (&mut self, dest: &P<Value>, src: &P<Value>) {
        debug_assert!(check_op_len(dest) >= 16);
        self.internal_binop_no_def_r_r("cmovne", src, dest)
    }
    fn emit_cmovne_r_mem(&mut self, dest: &P<Value>, src: &P<Value>) {
        debug_assert!(check_op_len(dest) >= 16);
        self.internal_binop_no_def_r_mem("cmovne", src, dest)
    }

    // lea
    fn emit_lea_r64(&mut self, dest: &P<Value>, src: &P<Value>) {
        self.internal_mov_r_mem("lea", dest, src, false, false)
    }

    // and
    fn emit_and_r_imm(&mut self, dest: Reg, src: i32) {
        self.internal_binop_def_r_imm("and", dest, src)
    }
    fn emit_and_r_r  (&mut self, dest: Reg, src: Reg) {
        self.internal_binop_def_r_r("and", dest, src)
    }
    fn emit_and_r_mem(&mut self, dest: Reg, src: Mem) {
        self.internal_binop_def_r_mem("and", dest, src)
    }

    // or
    fn emit_or_r_imm(&mut self, dest: Reg, src: i32) {
        self.internal_binop_def_r_imm("or", dest, src)
    }
    fn emit_or_r_r  (&mut self, dest: Reg, src: Reg) {
        self.internal_binop_def_r_r("or", dest, src)
    }
    fn emit_or_r_mem(&mut self, dest: Reg, src: Mem) {
        self.internal_binop_def_r_mem("or", dest, src)
    }

    // xor
    fn emit_xor_r_imm(&mut self, dest: Reg, src: i32) {
        self.internal_binop_def_r_imm("xor", dest, src)
    }
    fn emit_xor_r_r  (&mut self, dest: Reg, src: Reg) {
        self.internal_binop_def_r_r("xor", dest, src)
    }
    fn emit_xor_r_mem(&mut self, dest: Reg, src: Mem) {
        self.internal_binop_def_r_mem("xor", dest, src)
    }

    // add
    fn emit_add_r_imm(&mut self, dest: Reg, src: i32) {
        self.internal_binop_def_r_imm("add", dest, src)
    }
    fn emit_add_r_r  (&mut self, dest: Reg, src: Reg) {
        self.internal_binop_def_r_r("add", dest, src)
    }
    fn emit_add_r_mem(&mut self, dest: Reg, src: Mem) {
        self.internal_binop_def_r_mem("add", dest, src)
    }

    // adc
    fn emit_adc_r_r  (&mut self, dest: Reg, src: Reg) {
        self.internal_binop_def_r_r("adc", dest, src)
    }
    fn emit_adc_r_mem(&mut self, dest: Reg, src: Mem) {
        self.internal_binop_def_r_mem("adc", dest, src)
    }
    fn emit_adc_r_imm(&mut self, dest: Reg, src: i32) {
        self.internal_binop_def_r_imm("adc", dest, src)
    }

    // sub
    fn emit_sub_r_imm(&mut self, dest: Reg, src: i32) {
        self.internal_binop_def_r_imm("sub", dest, src)
    }
    fn emit_sub_r_r  (&mut self, dest: Reg, src: Reg) {
        self.internal_binop_def_r_r("sub", dest, src)
    }
    fn emit_sub_r_mem(&mut self, dest: Reg, src: Mem) {
        self.internal_binop_def_r_mem("sub", dest, src)
    }

    // sbb
    fn emit_sbb_r_r  (&mut self, dest: Reg, src: Reg) {
        self.internal_binop_def_r_r("sbb", dest, src)
    }
    fn emit_sbb_r_mem(&mut self, dest: Reg, src: Mem) {
        self.internal_binop_def_r_mem("sbb", dest, src)
    }
    fn emit_sbb_r_imm(&mut self, dest: Reg, src: i32) {
        self.internal_binop_def_r_imm("sbb", dest, src)
    }
    
    fn emit_mul_r(&mut self, src: &P<Value>) {
        let len = check_op_len(src);

        let inst = "mul".to_string() + &op_postfix(len);
        
        let (reg, id, loc) = self.prepare_reg(src, inst.len() + 1);
        let rax = self.prepare_machine_reg(&x86_64::RAX);
        let rdx = self.prepare_machine_reg(&x86_64::RDX);
        
        let asm = format!("{} {}", inst, reg);

        if len != 8 {
            trace!("emit: {} rax, {} -> (rdx, rax)", inst, src);

            self.add_asm_inst(
                asm,
                linked_hashmap! {
                    rax => vec![],
                    rdx => vec![]
                },
                linked_hashmap! {
                    id => vec![loc],
                    rax => vec![]
                },
                false
            )
        } else {
            trace!("emit: {} al, {} -> ax", inst, src);

            self.add_asm_inst(
                asm,
                linked_hashmap! {
                    rax => vec![]
                },
                linked_hashmap! {
                    id => vec![loc],
                    rax => vec![]
                },
                false
            )
        }
    }

    fn emit_mul_mem(&mut self, src: &P<Value>) {
        unimplemented!()
    }

    fn emit_imul_r_r(&mut self, dest: Reg, src: Reg) {
        self.internal_binop_def_r_r("imul", dest, src)
    }

    fn emit_div_r  (&mut self, src: &P<Value>) {
        let len = check_op_len(src);

        let inst = "div".to_string() + &op_postfix(len);

        let rdx = self.prepare_machine_reg(&x86_64::RDX);
        let rax = self.prepare_machine_reg(&x86_64::RAX);
        let (reg, id, loc) = self.prepare_reg(src, inst.len() + 1);

        let asm = format!("{} {}", inst, reg);

        if len != 8 {
            trace!("emit: {} rdx:rax, {} -> quotient: rax + remainder: rdx", inst, src);
            self.add_asm_inst(
                asm,
                linked_hashmap!{
                rdx => vec![],
                rax => vec![],
            },
                linked_hashmap!{
                id => vec![loc],
                rdx => vec![],
                rax => vec![]
            },
                false
            )
        } else {
            trace!("emit: {} ah:al, {} -> quotient: al + remainder: ah", inst, src);

            let ah = self.prepare_machine_reg(&x86_64::AH);
            let al = self.prepare_machine_reg(&x86_64::AL);

            self.add_asm_inst(
                asm,
                linked_hashmap!{
                    ah => vec![],
                    al => vec![]
                },
                linked_hashmap!{
                    id => vec![loc],
                    ah => vec![],
                    al => vec![]
                },
                false
            )
        }
    }

    fn emit_div_mem (&mut self, src: &P<Value>) {
        let len = check_op_len(src);

        let inst = "div".to_string() + &op_postfix(len);

        let rdx = self.prepare_machine_reg(&x86_64::RDX);
        let rax = self.prepare_machine_reg(&x86_64::RAX);
        let (mem, mut uses) = self.prepare_mem(src, inst.len() + 1);

        // merge use vec
        if !uses.contains_key(&rdx) {
            uses.insert(rdx, vec![]);
        }
        if !uses.contains_key(&rax) {
            uses.insert(rax, vec![]);
        }

        let asm = format!("{} {}", inst, mem);

        if len != 8 {
            trace!("emit: {} rdx:rax, {} -> quotient: rax + remainder: rdx", inst, src);
            self.add_asm_inst(
                asm,
                linked_hashmap! {
                    rdx => vec![],
                    rax => vec![]
                },
                uses,
                true
            )
        } else {
            trace!("emit: {} ah:al, {} -> quotient: al + remainder: ah", inst, src);

            let ah = self.prepare_machine_reg(&x86_64::AH);
            let al = self.prepare_machine_reg(&x86_64::AL);

            // merge use vec
            if !uses.contains_key(&ah) {
                uses.insert(ah, vec![]);
            }
            if !uses.contains_key(&al) {
                uses.insert(al, vec![]);
            }

            self.add_asm_inst(
                asm,
                linked_hashmap!{
                    ah => vec![],
                    al => vec![]
                },
                uses,
                false
            )
        }
    }

    fn emit_idiv_r  (&mut self, src: &P<Value>) {
        let len = check_op_len(src);

        let inst = "idiv".to_string() + &op_postfix(len);

        let (reg, id, loc) = self.prepare_reg(src, inst.len() + 1);

        let asm = format!("{} {}", inst, reg);

        if len != 8 {
            trace!("emit: {} rdx:rax, {} -> quotient: rax + remainder: rdx", inst, src);

            let rdx = self.prepare_machine_reg(&x86_64::RDX);
            let rax = self.prepare_machine_reg(&x86_64::RAX);

            self.add_asm_inst(
                asm,
                linked_hashmap!{
                    rdx => vec![],
                    rax => vec![],
                },
                linked_hashmap!{
                    id => vec![loc],
                    rdx => vec![],
                    rax => vec![]
                },
                false
            )
        } else {
            trace!("emit: {} ah:al, {} -> quotient: al + remainder: ah", inst, src);

            let ah = self.prepare_machine_reg(&x86_64::AH);
            let al = self.prepare_machine_reg(&x86_64::AL);

            self.add_asm_inst(
                asm,
                linked_hashmap!{
                    ah => vec![],
                    al => vec![]
                },
                linked_hashmap!{
                    id => vec![loc],
                    ah => vec![],
                    al => vec![]
                },
                false
            )
        }
    }

    fn emit_idiv_mem(&mut self, src: &P<Value>) {
        let len = check_op_len(src);

        let inst = "idiv".to_string() + &op_postfix(len);

        let (mem, mut uses) = self.prepare_mem(src, inst.len() + 1);

        let asm = format!("{} {}", inst, mem);

        if len != 8 {
            trace!("emit: {} rdx:rax, {} -> quotient: rax + remainder: rdx", inst, src);

            let rdx = self.prepare_machine_reg(&x86_64::RDX);
            let rax = self.prepare_machine_reg(&x86_64::RAX);

            // merge use vec
            if !uses.contains_key(&rdx) {
                uses.insert(rdx, vec![]);
            }
            if !uses.contains_key(&rax) {
                uses.insert(rax, vec![]);
            }

            self.add_asm_inst(
                asm,
                linked_hashmap! {
                    rdx => vec![],
                    rax => vec![]
                },
                uses,
                true
            )
        } else {
            trace!("emit: {} ah:al, {} -> quotient: al + remainder: ah", inst, src);

            let ah = self.prepare_machine_reg(&x86_64::AH);
            let al = self.prepare_machine_reg(&x86_64::AL);

            // merge use vec
            if !uses.contains_key(&ah) {
                uses.insert(ah, vec![]);
            }
            if !uses.contains_key(&al) {
                uses.insert(al, vec![]);
            }

            self.add_asm_inst(
                asm,
                linked_hashmap!{
                    ah => vec![],
                    al => vec![]
                },
                uses,
                false
            )
        }
    }

    fn emit_shl_r_cl    (&mut self, dest: &P<Value>) {
        self.internal_binop_def_r_mr("shl", dest, &x86_64::CL)
    }

    fn emit_shl_r_imm8  (&mut self, dest: &P<Value>, src: i8) {
        self.internal_binop_def_r_imm("shl", dest, src as i32)
    }

    fn emit_shld_r_r_cl (&mut self, dest: Reg, src: Reg) {
        self.internal_triop_def_r_r_mr("shld", dest, src, &x86_64::CL);
    }

    fn emit_shr_r_cl    (&mut self, dest: &P<Value>) {
        self.internal_binop_def_r_mr("shr", dest, &x86_64::CL)
    }

    fn emit_shr_r_imm8  (&mut self, dest: &P<Value>, src: i8) {
        self.internal_binop_def_r_imm("shr", dest, src as i32)
    }

    fn emit_shrd_r_r_cl (&mut self, dest: Reg, src: Reg) {
        self.internal_triop_def_r_r_mr("shrd", dest, src, &x86_64::CL);
    }

    fn emit_sar_r_cl    (&mut self, dest: &P<Value>) {
        self.internal_binop_def_r_mr("sar", dest, &x86_64::CL)
    }

    fn emit_sar_r_imm8  (&mut self, dest: &P<Value>, src: i8) {
        self.internal_binop_def_r_imm("sar", dest, src as i32)
    }

    fn emit_cqo(&mut self) {
        trace!("emit: cqo rax -> rdx:rax");

        let rax = self.prepare_machine_reg(&x86_64::RAX);
        let rdx = self.prepare_machine_reg(&x86_64::RDX);

        let asm = format!("cqto");

        self.add_asm_inst(
            asm,
            linked_hashmap!{
                rdx => vec![],
                rax => vec![]
            },
            linked_hashmap!{
                rax => vec![]
            },
            false
        )
    }

    fn emit_cdq(&mut self) {
        trace!("emit: cdq eax -> edx:eax");

        let eax = self.prepare_machine_reg(&x86_64::EAX);
        let edx = self.prepare_machine_reg(&x86_64::EDX);

        let asm = format!("cltd");

        self.add_asm_inst(
            asm,
            linked_hashmap!{
                edx => vec![],
                eax => vec![]
            },
            linked_hashmap!{
                eax => vec![],
            },
            false
        )
    }

    fn emit_cwd(&mut self) {
        trace!("emit: cwd ax -> dx:ax");

        let ax = self.prepare_machine_reg(&x86_64::AX);
        let dx = self.prepare_machine_reg(&x86_64::DX);

        let asm = format!("cwtd");

        self.add_asm_inst(
            asm,
            linked_hashmap!{
                dx => vec![],
                ax => vec![]
            },
            linked_hashmap!{
                ax => vec![],
            },
            false
        )
    }
    
    fn emit_jmp(&mut self, dest_name: MuName) {
        trace!("emit: jmp {}", dest_name);
        
        // symbolic label, we dont need to patch it
        let asm = format!("jmp {}", symbol(self.mangle_block_label(dest_name.clone())));
        self.add_asm_branch(asm, dest_name)
    }
    
    fn emit_je(&mut self, dest_name: MuName) {
        trace!("emit: je {}", dest_name);
        
        let asm = format!("je {}", symbol(self.mangle_block_label(dest_name.clone())));
        self.add_asm_branch2(asm, dest_name);        
    }
    
    fn emit_jne(&mut self, dest_name: MuName) {
        trace!("emit: jne {}", dest_name);
        
        let asm = format!("jne {}", symbol(self.mangle_block_label(dest_name.clone())));
        self.add_asm_branch2(asm, dest_name);
    }
    
    fn emit_ja(&mut self, dest_name: MuName) {
        trace!("emit: ja {}", dest_name);
        
        let asm = format!("ja {}", symbol(self.mangle_block_label(dest_name.clone())));
        self.add_asm_branch2(asm, dest_name);
    }
    
    fn emit_jae(&mut self, dest_name: MuName) {
        trace!("emit: jae {}", dest_name);
        
        let asm = format!("jae {}", symbol(self.mangle_block_label(dest_name.clone())));
        self.add_asm_branch2(asm, dest_name);        
    }
    
    fn emit_jb(&mut self, dest_name: MuName) {
        trace!("emit: jb {}", dest_name);
        
        let asm = format!("jb {}", symbol(self.mangle_block_label(dest_name.clone())));
        self.add_asm_branch2(asm, dest_name);
    }
    
    fn emit_jbe(&mut self, dest_name: MuName) {
        trace!("emit: jbe {}", dest_name);
        
        let asm = format!("jbe {}", symbol(self.mangle_block_label(dest_name.clone())));
        self.add_asm_branch2(asm, dest_name);        
    }
    
    fn emit_jg(&mut self, dest_name: MuName) {
        trace!("emit: jg {}", dest_name);
        
        let asm = format!("jg {}", symbol(self.mangle_block_label(dest_name.clone())));
        self.add_asm_branch2(asm, dest_name);        
    }
    
    fn emit_jge(&mut self, dest_name: MuName) {
        trace!("emit: jge {}", dest_name);
        
        let asm = format!("jge {}", symbol(self.mangle_block_label(dest_name.clone())));
        self.add_asm_branch2(asm, dest_name);        
    }
    
    fn emit_jl(&mut self, dest_name: MuName) {
        trace!("emit: jl {}", dest_name);
        
        let asm = format!("jl {}", symbol(self.mangle_block_label(dest_name.clone())));
        self.add_asm_branch2(asm, dest_name);        
    }
    
    fn emit_jle(&mut self, dest_name: MuName) {
        trace!("emit: jle {}", dest_name);
        
        let asm = format!("jle {}", symbol(self.mangle_block_label(dest_name.clone())));
        self.add_asm_branch2(asm, dest_name);        
    }

    fn emit_js(&mut self, dest_name: MuName) {
        trace!("emit: js {}", dest_name);

        let asm = format!("js {}", symbol(self.mangle_block_label(dest_name.clone())));
        self.add_asm_branch2(asm, dest_name);
    }

    #[cfg(target_os = "macos")]
    fn emit_call_near_rel32(&mut self, callsite: String, func: MuName, pe: Option<MuName>) -> ValueLocation {
        trace!("emit: call {}", func);
        
        let asm = format!("call {}", symbol(func));
        self.add_asm_call(asm, pe);
        
        let callsite_symbol = symbol(callsite.clone());
        self.add_asm_symbolic(directive_globl(callsite_symbol.clone()));
        self.add_asm_symbolic(format!("{}:", callsite_symbol.clone()));            
        
        ValueLocation::Relocatable(RegGroup::GPR, callsite)
    }

    #[cfg(target_os = "linux")]
    // generating Position-Independent Code using PLT
    fn emit_call_near_rel32(&mut self, callsite: String, func: MuName, pe: Option<MuName>) -> ValueLocation {
        trace!("emit: call {}", func);

        let func = func + "@PLT";

        let asm = format!("call {}", symbol(func));
        self.add_asm_call(asm, pe);

        let callsite_symbol = symbol(callsite.clone());
        self.add_asm_symbolic(directive_globl(callsite_symbol.clone()));
        self.add_asm_symbolic(format!("{}:", callsite_symbol.clone()));

        ValueLocation::Relocatable(RegGroup::GPR, callsite)
    }
    
    fn emit_call_near_r64(&mut self, callsite: String, func: &P<Value>, pe: Option<MuName>) -> ValueLocation {
        trace!("emit: call {}", func);

        let (reg, id, loc) = self.prepare_reg(func, 6);

        let asm = format!("call *{}", reg);

        self.add_asm_call_with_extra_uses(asm, linked_hashmap!{id => vec![loc]}, pe);

        let callsite_symbol = symbol(callsite.clone());
        self.add_asm_symbolic(directive_globl(callsite_symbol.clone()));
        self.add_asm_symbolic(format!("{}:", callsite_symbol.clone()));

        ValueLocation::Relocatable(RegGroup::GPR, callsite)
    }
    
    fn emit_call_near_mem64(&mut self, callsite: String, func: &P<Value>, pe: Option<MuName>) -> ValueLocation {
        trace!("emit: call {}", func);
        unimplemented!()
    }
    
    fn emit_ret(&mut self) {
        trace!("emit: ret");
        
        let asm = format!("ret");
        self.add_asm_ret(asm);
    }
    
    fn emit_push_r64(&mut self, src: &P<Value>) {
        trace!("emit: push {}", src);
        
        let (reg, id, loc) = self.prepare_reg(src, 5 + 1);
        let rsp = self.prepare_machine_reg(&x86_64::RSP);
        
        let asm = format!("pushq {}", reg);
        
        self.add_asm_inst(
            asm,
            linked_hashmap!{
                rsp => vec![]
            },
            linked_hashmap!{
                id => vec![loc],
                rsp => vec![]
            },
            false
        )
    }
    
    fn emit_push_imm32(&mut self, src: i32) {
        trace!("emit: push {}", src);
        
        let rsp = self.prepare_machine_reg(&x86_64::RSP);
        
        let asm = format!("pushq ${}", src);
        
        self.add_asm_inst(
            asm,
            linked_hashmap!{
                rsp => vec![]
            },
            linked_hashmap!{
                rsp => vec![]
            },
            false
        )
    }
    
    fn emit_pop_r64(&mut self, dest: &P<Value>) {
        trace!("emit: pop {}", dest);
        
        let (reg, id, loc) = self.prepare_reg(dest, 4 + 1);
        let rsp = self.prepare_machine_reg(&x86_64::RSP);
        
        let asm = format!("popq {}", reg);
        
        self.add_asm_inst(
            asm,
            linked_hashmap!{
                id => vec![loc.clone()],
                rsp => vec![]
            },
            linked_hashmap!{
                rsp => vec![]
            },
            false
        )        
    }

    // mov - double

    fn emit_movsd_f64_f64  (&mut self, dest: &P<Value>, src: &P<Value>) {
        self.internal_fp_mov_f_f("movsd", dest, src)
    }
    fn emit_movapd_f64_f64   (&mut self, dest: Reg, src: Reg) {
        self.internal_fp_mov_f_f("movapd", dest, src);
    }
    // load
    fn emit_movsd_f64_mem64(&mut self, dest: &P<Value>, src: &P<Value>) {
        self.internal_fp_mov_f_mem("movsd", dest, src, false)
    }
    // store
    fn emit_movsd_mem64_f64(&mut self, dest: &P<Value>, src: &P<Value>) {
        self.internal_fp_mov_mem_f("movsd", dest, src, false)
    }

    // mov - float

    fn emit_movss_f32_f32  (&mut self, dest: &P<Value>, src: &P<Value>) {
        self.internal_fp_mov_f_f("movss", dest, src)
    }
    fn emit_movaps_f32_f32   (&mut self, dest: Reg, src: Reg) {
        self.internal_fp_mov_f_f("movaps", dest, src);
    }
    // load
    fn emit_movss_f32_mem32(&mut self, dest: &P<Value>, src: &P<Value>) {
        self.internal_fp_mov_f_mem("movss", dest, src, false)
    }
    // store
    fn emit_movss_mem32_f32(&mut self, dest: &P<Value>, src: &P<Value>) {
        self.internal_fp_mov_mem_f("movss", dest, src, false)
    }

    // compare - double

    fn emit_comisd_f64_f64  (&mut self, op1: Reg, op2: Reg) {
        self.internal_fp_binop_no_def_r_r("comisd", op1, op2);
    }
    fn emit_ucomisd_f64_f64 (&mut self, op1: Reg, op2: Reg) {
        self.internal_fp_binop_no_def_r_r("ucomisd", op1, op2);
    }

    // compare - float

    fn emit_comiss_f32_f32  (&mut self, op1: Reg, op2: Reg) {
        self.internal_fp_binop_no_def_r_r("comiss", op1, op2);
    }
    fn emit_ucomiss_f32_f32 (&mut self, op1: Reg, op2: Reg) {
        self.internal_fp_binop_no_def_r_r("ucomiss", op1, op2);
    }

    // add - double

    fn emit_addsd_f64_f64  (&mut self, dest: &P<Value>, src: &P<Value>) {
        self.internal_fp_binop_def_r_r("addsd", dest, src);
    }
    fn emit_addsd_f64_mem64(&mut self, dest: &P<Value>, src: &P<Value>) {
        self.internal_fp_binop_def_r_mem("addsd", dest, src);
    }

    // add - float

    fn emit_addss_f32_f32  (&mut self, dest: &P<Value>, src: &P<Value>) {
        self.internal_fp_binop_def_r_r("addss", dest, src);
    }
    fn emit_addss_f32_mem32(&mut self, dest: &P<Value>, src: &P<Value>) {
        self.internal_fp_binop_def_r_mem("addss", dest, src);
    }

    // sub - double

    fn emit_subsd_f64_f64  (&mut self, dest: Reg, src: Reg) {
        self.internal_fp_binop_def_r_r("subsd", dest, src);
    }
    fn emit_subsd_f64_mem64(&mut self, dest: Reg, src: Mem) {
        self.internal_fp_binop_def_r_mem("subsd", dest, src);
    }

    // sub - float

    fn emit_subss_f32_f32  (&mut self, dest: Reg, src: Reg) {
        self.internal_fp_binop_def_r_r("subss", dest, src);
    }
    fn emit_subss_f32_mem32(&mut self, dest: Reg, src: Mem) {
        self.internal_fp_binop_def_r_mem("subss", dest, src);
    }

    // div - double

    fn emit_divsd_f64_f64  (&mut self, dest: Reg, src: Reg) {
        self.internal_fp_binop_def_r_r("divsd", dest, src);
    }
    fn emit_divsd_f64_mem64(&mut self, dest: Reg, src: Mem) {
        self.internal_fp_binop_def_r_mem("divsd", dest, src);
    }

    // div - float

    fn emit_divss_f32_f32  (&mut self, dest: Reg, src: Reg) {
        self.internal_fp_binop_def_r_r("divss", dest, src);
    }
    fn emit_divss_f32_mem32(&mut self, dest: Reg, src: Mem) {
        self.internal_fp_binop_def_r_mem("divss", dest, src);
    }

    // mul - double

    fn emit_mulsd_f64_f64  (&mut self, dest: Reg, src: Reg) {
        self.internal_fp_binop_def_r_r("mulsd", dest, src);
    }
    fn emit_mulsd_f64_mem64(&mut self, dest: Reg, src: Mem) {
        self.internal_fp_binop_def_r_mem("mulsd", dest, src);
    }

    // mul - float

    fn emit_mulss_f32_f32  (&mut self, dest: Reg, src: Reg) {
        self.internal_fp_binop_def_r_r("mulss", dest, src);
    }
    fn emit_mulss_f32_mem32(&mut self, dest: Reg, src: Mem) {
        self.internal_fp_binop_def_r_mem("mulss", dest, src);
    }

    // convert - double

    fn emit_cvtsi2sd_f64_r  (&mut self, dest: Reg, src: Reg) {
        self.internal_gpr_to_fpr("cvtsi2sd", dest, src);
    }
    fn emit_cvtsd2si_r_f64  (&mut self, dest: Reg, src: Reg) {
        self.internal_fpr_to_gpr("cvtsd2si", dest, src);
    }
    fn emit_cvttsd2si_r_f64 (&mut self, dest: Reg, src: Reg) {
        self.internal_fpr_to_gpr("cvttsd2si", dest, src);
    }

    // convert - single

    fn emit_cvtsi2ss_f32_r  (&mut self, dest: Reg, src: Reg) {
        self.internal_gpr_to_fpr("cvtsi2ss", dest, src);
    }
    fn emit_cvtss2si_r_f32  (&mut self, dest: Reg, src: Reg) {
        self.internal_fpr_to_gpr("cvtss2si", dest, src);
    }
    fn emit_cvttss2si_r_f32 (&mut self, dest: Reg, src: Reg) {
        self.internal_fpr_to_gpr("cvttss2si", dest, src);
    }

    // unpack low data - interleave low byte
    fn emit_punpckldq_f64_mem128(&mut self, dest: Reg, src: Mem) {
        trace!("emit: punpckldq {} {} -> {}", src, dest, dest);

        let (mem, mut uses) = self.prepare_mem(src, 9 + 1);
        let (reg, id2, loc2) = self.prepare_fpreg(dest, 9 + 1 + mem.len() + 1);

        let asm = format!("punpckldq {},{}", mem, reg);

        // memory op won't use a fpreg, we insert the use of fpreg
        uses.insert(id2, vec![loc2.clone()]);

        self.add_asm_inst(
            asm,
            linked_hashmap!{
                id2 => vec![loc2]
            },
            uses,
            true
        )
    }
    // substract packed double-fp
    fn emit_subpd_f64_mem128   (&mut self, dest: Reg, src: Mem) {
        trace!("emit: subpd {} {} -> {}", src, dest, dest);

        let (mem, mut uses)  = self.prepare_mem(src, 5 + 1);
        let (reg, id2, loc2) = self.prepare_fpreg(dest, 5 + 1 + mem.len() + 1);

        let asm = format!("subpd {},{}", mem, reg);

        uses.insert(id2, vec![loc2.clone()]);

        self.add_asm_inst(
            asm,
            linked_hashmap!{
                id2 => vec![loc2]
            },
            uses,
            true
        )
    }
    // packed double-fp horizontal add
    fn emit_haddpd_f64_f64     (&mut self, op1: Reg, op2: Reg) {
        trace!("emit: haddpd {} {} -> {}", op2, op1, op1);

        let (reg1, id1, loc1) = self.prepare_fpreg(op1, 6 + 1);
        let (reg2, id2, loc2) = self.prepare_fpreg(op2, 6 + 1 + reg1.len() + 1);

        let asm = format!("haddpd {},{}", reg1, reg2);

        self.add_asm_inst(
            asm,
            linked_hashmap!{
                id2 => vec![loc2.clone()]
            },
            {
                if id1 == id2 {
                    linked_hashmap!{id1 => vec![loc1, loc2]}
                } else {
                    linked_hashmap!{
                        id1 => vec![loc1],
                        id2 => vec![loc2]
                    }
                }
            },
            false
        )
    }

    // move aligned packed double-precision fp values
    fn emit_movapd_f64_mem128(&mut self, dest: Reg, src: Mem) {
        trace!("emit movapd {} -> {}", src, dest);

        let (mem, mut uses) = self.prepare_mem(src,  6 + 1);
        let (reg, id2, loc2)  = self.prepare_fpreg(dest, 6 + 1 + mem.len() + 1);

        // memory op won't use a fpreg, we insert the use of fpreg
        uses.insert(id2, vec![loc2.clone()]);

        let asm = format!("movapd {},{}", mem, reg);

        self.add_asm_inst(
            asm,
            linked_hashmap!{
                id2 => vec![loc2.clone()]
            },
            uses,
            true
        )
    }
}

use compiler::backend::code_emission::create_emit_directory;
use std::fs::File;

pub fn emit_code(fv: &mut MuFunctionVersion, vm: &VM) {
    use std::io::prelude::*;
    use std::path;
    
    let funcs = vm.funcs().read().unwrap();
    let func = funcs.get(&fv.func_id).unwrap().read().unwrap();

    let compiled_funcs = vm.compiled_funcs().read().unwrap();
    let cf = compiled_funcs.get(&fv.id()).unwrap().read().unwrap();

    // create 'emit' directory
    create_emit_directory(vm);

    let mut file_path = path::PathBuf::new();
    file_path.push(&vm.vm_options.flag_aot_emit_dir);
    file_path.push(func.name().unwrap().to_string() + ".s");
    let mut file = match File::create(file_path.as_path()) {
        Err(why) => panic!("couldn't create emission file {}: {}", file_path.to_str().unwrap(), why),
        Ok(file) => file
    };

    // constants in text section
    file.write("\t.text\n".as_bytes()).unwrap();

    // FIXME: need a more precise way to determine alignment
    // (probably use alignment backend info, which require introducing int128 to zebu)
    write_const_min_align(&mut file);

    for (id, constant) in cf.consts.iter() {
        let mem = cf.const_mem.get(id).unwrap();

        write_const(&mut file, constant.clone(), mem.clone());
    }

    // write code
    let code = cf.mc.as_ref().unwrap().emit();
    match file.write_all(code.as_slice()) {
        Err(why) => panic!("couldn'd write to file {}: {}", file_path.to_str().unwrap(), why),
        Ok(_) => info!("emit code to {}", file_path.to_str().unwrap())
    }
}

// min alignment as 16 byte (written as 4 (2^4) on macos)
const MIN_ALIGN : ByteSize = 16;

fn check_min_align(align: ByteSize) -> ByteSize {
    if align > MIN_ALIGN {
        MIN_ALIGN
    } else {
        align
    }
}

fn write_const_min_align(f: &mut File) {
    write_align(f, MIN_ALIGN);
}

#[cfg(target_os = "linux")]
fn write_align(f: &mut File, align: ByteSize) {
    use std::io::Write;
    f.write_fmt(format_args!("\t.align {}\n", check_min_align(align))).unwrap();
}
#[cfg(target_os = "macos")]
fn write_align(f: &mut File, align: ByteSize) {
    use std::io::Write;

    let align = check_min_align(align);
    let mut n = 0;
    while 2usize.pow(n) < align {
        n += 1;
    }
    assert!(2usize.pow(n) == align, "alignment needs to be power of 2, alignment is {}", align);

    f.write_fmt(format_args!("\t.align {}\n", n)).unwrap();
}

fn write_const(f: &mut File, constant: P<Value>, loc: P<Value>) {
    use std::io::Write;

    // label
    let label = match loc.v {
        Value_::Memory(MemoryLocation::Symbolic{ref label, ..}) => label.clone(),
        _ => panic!("expecing a symbolic memory location for constant {}, found {}", constant, loc)
    };
    f.write_fmt(format_args!("{}:\n", symbol(label))).unwrap();

    write_const_value(f, constant);
}

fn write_const_value(f: &mut File, constant: P<Value>) {
    use std::mem;
    use std::io::Write;

    let ref ty = constant.ty;

    let inner = match constant.v {
        Value_::Constant(ref c) => c,
        _ => panic!("expected constant, found {}", constant)
    };

    match inner {
        &Constant::Int(val) => {
            let len = ty.get_int_length().unwrap();
            match len {
                8  => f.write_fmt(format_args!("\t.byte {}\n", val as u8 )).unwrap(),
                16 => f.write_fmt(format_args!("\t.word {}\n", val as u16)).unwrap(),
                32 => f.write_fmt(format_args!("\t.long {}\n", val as u32)).unwrap(),
                64 => f.write_fmt(format_args!("\t.quad {}\n", val as u64)).unwrap(),
                _  => panic!("unimplemented int length: {}", len)
            }
        }
        &Constant::Float(val) => {
            let bytes: [u8; 4] = unsafe {mem::transmute(val)};
            f.write("\t.long ".as_bytes()).unwrap();
            f.write(&bytes).unwrap();
            f.write("\n".as_bytes()).unwrap();
        }
        &Constant::Double(val) => {
            let bytes: [u8; 8] = unsafe {mem::transmute(val)};
            f.write("\t.quad ".as_bytes()).unwrap();
            f.write(&bytes).unwrap();
            f.write("\n".as_bytes()).unwrap();
        }
        &Constant::NullRef => {
            f.write_fmt(format_args!("\t.quad 0\n")).unwrap()
        }
        &Constant::ExternSym(ref name) => {
            f.write_fmt(format_args!("\t.quad {}\n", name)).unwrap()
        }
        &Constant::List(ref vals) => {
            for val in vals {
                write_const_value(f, val.clone())
            }
        },
        _ => unimplemented!()
    }
}

use std::collections::HashMap;
use compiler::backend::code_emission::emit_mu_types;

pub fn emit_context_with_reloc(vm: &VM,
                               symbols: HashMap<Address, String>,
                               fields : HashMap<Address, String>) {
    use std::path;
    use std::io::prelude::*;
    use rustc_serialize::json;

    emit_mu_types(vm);

    debug!("---Emit VM Context---");
    create_emit_directory(vm);

    let mut file_path = path::PathBuf::new();
    file_path.push(&vm.vm_options.flag_aot_emit_dir);
    file_path.push(AOT_EMIT_CONTEXT_FILE);

    let mut file = match File::create(file_path.as_path()) {
        Err(why) => panic!("couldn't create context file {}: {}", file_path.to_str().unwrap(), why),
        Ok(file) => file
    };

    // bss
    file.write_fmt(format_args!("\t.bss\n")).unwrap();

    // data
    file.write("\t.data\n".as_bytes()).unwrap();

    {
        use runtime::mm;

        // persist globals
        let global_locs_lock = vm.global_locations.read().unwrap();
        let global_lock      = vm.globals().read().unwrap();

        let global_addr_id_map = {
            let mut map : LinkedHashMap<Address, MuID> = LinkedHashMap::new();

            for (id, global_loc) in global_locs_lock.iter() {
                map.insert(global_loc.to_address(), *id);
            }

            map
        };

        // dump heap from globals
        let global_addrs : Vec<Address> = global_locs_lock.values().map(|x| x.to_address()).collect();
        debug!("going to dump these globals: {:?}", global_addrs);
        let mut global_dump = mm::persist_heap(global_addrs);
        debug!("Heap Dump from GC: {:?}", global_dump);

        let ref objects          = global_dump.objects;
        let ref mut relocatable_refs = global_dump.relocatable_refs;

        // merge symbols with relocatable_refs
        for (addr, str) in symbols {
            relocatable_refs.insert(addr, str);
        }

        for obj_dump in objects.values() {
            write_align(&mut file, 8);

            // .bytes xx,xx,xx,xx (between mem_start to reference_addr)
            write_data_bytes(&mut file, obj_dump.mem_start, obj_dump.reference_addr);

            if global_addr_id_map.contains_key(&obj_dump.reference_addr) {
                let global_id = global_addr_id_map.get(&obj_dump.reference_addr).unwrap();

                let global_value = global_lock.get(global_id).unwrap();

                // .globl global_cell_name
                // global_cell_name:
                let global_cell_name = symbol(global_value.name().unwrap());
                file.write_fmt(format_args!("\t{}\n", directive_globl(global_cell_name.clone()))).unwrap();
                file.write_fmt(format_args!("{}:\n", global_cell_name)).unwrap();
            }

            // dump_label:
            let dump_label = symbol(relocatable_refs.get(&obj_dump.reference_addr).unwrap().clone());
            file.write_fmt(format_args!("{}:\n", dump_label)).unwrap();

            let base = obj_dump.reference_addr;
            let end  = obj_dump.mem_start.plus(obj_dump.mem_size);
            assert!(base.is_aligned_to(POINTER_SIZE));

            let mut offset = 0;

            while offset < obj_dump.mem_size {
                let cur_addr = base.plus(offset);

                if obj_dump.reference_offsets.contains(&offset) {
                    // write ref with label
                    let load_ref = unsafe {cur_addr.load::<Address>()};
                    if load_ref.is_zero() {
                        // write 0
                        file.write("\t.quad 0\n".as_bytes()).unwrap();
                    } else {
                        let label = match relocatable_refs.get(&load_ref) {
                            Some(label) => label,
                            None => panic!("cannot find label for address {}, it is not dumped by GC (why GC didn't trace to it)", load_ref)
                        };

                        file.write_fmt(format_args!("\t.quad {}\n", symbol(label.clone()))).unwrap();
                    }
                } else if fields.contains_key(&cur_addr) {
                    // write uptr (or other relocatable value) with label
                    let label = fields.get(&cur_addr).unwrap();

                    file.write_fmt(format_args!("\t.quad {}\n", symbol(label.clone()))).unwrap();
                } else {
                    // write plain word (as bytes)
                    let next_word_addr = cur_addr.plus(POINTER_SIZE);

                    if next_word_addr <= end {
                        write_data_bytes(&mut file, cur_addr, next_word_addr);
                    } else {
                        write_data_bytes(&mut file, cur_addr, end);
                    }
                }

                offset += POINTER_SIZE;
            }
        }
    }

    // serialize vm
    trace!("start serializing vm");
    {
        let serialize_vm = json::encode(&vm).unwrap();

        let vm_symbol = symbol("vm".to_string());
        file.write_fmt(format_args!("{}\n", directive_globl(vm_symbol.clone()))).unwrap();
        let escape_serialize_vm = serialize_vm.replace("\"", "\\\"");
        file.write_fmt(format_args!("\t{}: .asciz \"{}\"", vm_symbol, escape_serialize_vm)).unwrap();
        file.write("\n".as_bytes()).unwrap();
    }

    // main_thread
    //    let primordial = vm.primordial.read().unwrap();
    //    if primordial.is_some() {
    //        let primordial = primordial.as_ref().unwrap();
    //    }

    debug!("---finish---");
}

pub fn emit_context(vm: &VM) {
    emit_context_with_reloc(vm, hashmap!{}, hashmap!{});
}

fn write_data_bytes(f: &mut File, from: Address, to: Address) {
    use std::io::Write;

    if from < to {
        f.write("\t.byte ".as_bytes()).unwrap();

        let mut cursor = from;
        while cursor < to {
            let byte = unsafe {cursor.load::<u8>()};
            f.write_fmt(format_args!("0x{:x}", byte)).unwrap();

            cursor = cursor.plus(1);

            if cursor != to {
                f.write(",".as_bytes()).unwrap();
            }
        }

        f.write("\n".as_bytes()).unwrap();
    }
}

fn directive_globl(name: String) -> String {
    format!(".globl {}", name)
}

fn directive_comm(name: String, size: ByteSize, align: ByteSize) -> String {
    format!(".comm {},{},{}", name, size, align)
}

#[cfg(target_os = "linux")]
pub fn symbol(name: String) -> String {
    name
}
#[cfg(target_os = "macos")]
pub fn symbol(name: String) -> String {
    format!("_{}", name)
}

#[allow(dead_code)]
#[cfg(target_os = "linux")]
pub fn pic_symbol(name: String) -> String {
    format!("{}@GOTPCREL", name)
}
#[allow(dead_code)]
#[cfg(target_os = "macos")]
pub fn pic_symbol(name: String) -> String {
    symbol(name)
}

use compiler::machine_code::CompiledFunction;

pub fn spill_rewrite(
    spills: &LinkedHashMap<MuID, P<Value>>,
    func: &mut MuFunctionVersion,
    cf: &mut CompiledFunction,
    vm: &VM) -> LinkedHashMap<MuID, MuID>
{
    trace!("spill rewrite for x86_64 asm backend");

    trace!("code before spilling");
    cf.mc().trace_mc();

    // if temp a gets spilled, all its uses and defines will become a use/def of a scratch temp
    // we maintain this mapping for later use
    let mut spilled_scratch_temps = LinkedHashMap::new();

    // record code and their insertion point, so we can do the copy/insertion all at once
    let mut spill_code_before: LinkedHashMap<usize, Vec<Box<ASMCode>>> = LinkedHashMap::new();
    let mut spill_code_after: LinkedHashMap<usize, Vec<Box<ASMCode>>> = LinkedHashMap::new();

    // map from old to new
    let mut temp_for_cur_inst : LinkedHashMap<MuID, P<Value>> = LinkedHashMap::new();

    // iterate through all instructions
    for i in 0..cf.mc().number_of_insts() {
        temp_for_cur_inst.clear();

        trace!("---Inst {}---", i);
        // find use of any register that gets spilled
        {
            let reg_uses = cf.mc().get_inst_reg_uses(i).to_vec();
            for reg in reg_uses {
                if spills.contains_key(&reg) {
                    let val_reg = func.context.get_value(reg).unwrap().value().clone();

                    // a register used here is spilled
                    let spill_mem = spills.get(&reg).unwrap();

                    // generate a random new temporary
                    let temp_ty = val_reg.ty.clone();
                    let temp = func.new_ssa(MuEntityHeader::unnamed(vm.next_id()), temp_ty.clone()).clone_value();

                    // maintain mapping
                    trace!("reg {} used in Inst{} is replaced as {}", val_reg, i, temp);
                    spilled_scratch_temps.insert(temp.id(), reg);

                    // generate a load
                    let code = {
                        let mut codegen = ASMCodeGen::new();
                        codegen.start_code_sequence();

<<<<<<< HEAD
                        if temp_ty.is_fp() {
=======
                        if RegGroup::get_from_ty(&temp_ty) == RegGroup::FPR {
>>>>>>> 99a65c69
                            codegen.emit_spill_load_fpr(&temp, spill_mem);
                        } else if RegGroup::get_from_ty(&temp_ty) == RegGroup::GPR {
                            codegen.emit_spill_load_gpr(&temp, spill_mem);
                        } else {
                            unimplemented!()
                        }

                        codegen.finish_code_sequence_asm()
                    };
                    // record that this load will be inserted at i
                    trace!("insert before inst #{}", i);
                    if spill_code_before.contains_key(&i) {
                        spill_code_before.get_mut(&i).unwrap().push(code);
                    } else {
                        spill_code_before.insert(i, vec![code]);
                    }

                    // replace register reg with temp
                    cf.mc_mut().replace_use_tmp_for_inst(reg, temp.id(), i);

                    temp_for_cur_inst.insert(reg, temp.clone());
                }
            }
        }

        // find define of any register that gets spilled
        {
            let reg_defines = cf.mc().get_inst_reg_defines(i).to_vec();
            for reg in reg_defines {
                if spills.contains_key(&reg) {
                    let val_reg = func.context.get_value(reg).unwrap().value().clone();

                    let spill_mem = spills.get(&reg).unwrap();

                    let temp = if temp_for_cur_inst.contains_key(&reg) {
                        temp_for_cur_inst.get(&reg).unwrap().clone()
                    } else {
                        let temp_ty = val_reg.ty.clone();
                        let temp = func.new_ssa(MuEntityHeader::unnamed(vm.next_id()), temp_ty.clone()).clone_value();

                        spilled_scratch_temps.insert(temp.id(), reg);

                        temp
                    };
                    trace!("reg {} defined in Inst{} is replaced as {}", val_reg, i, temp);

                    let code = {
                        let mut codegen = ASMCodeGen::new();
                        codegen.start_code_sequence();

<<<<<<< HEAD
                        if temp.ty.is_fp() {
=======
                        if RegGroup::get_from_ty(&temp.ty) == RegGroup::FPR {
>>>>>>> 99a65c69
                            codegen.emit_spill_store_fpr(spill_mem, &temp);
                        } else if RegGroup::get_from_ty(&temp.ty) == RegGroup::GPR {
                            codegen.emit_spill_store_gpr(spill_mem, &temp);
                        } else {
                            unimplemented!()
                        }

                        codegen.finish_code_sequence_asm()
                    };

                    trace!("insert after inst #{}", i);
                    if spill_code_after.contains_key(&i) {
                        spill_code_after.get_mut(&i).unwrap().push(code);
                    } else {
                        spill_code_after.insert(i, vec![code]);
                    }

                    cf.mc_mut().replace_define_tmp_for_inst(reg, temp.id(), i);
                }
            }
        }
    }

    // copy and insert the code
    let new_mc = {
        let old_mc = cf.mc.take().unwrap();
        let old_mc_ref : &ASMCode = old_mc.as_any().downcast_ref().unwrap();
        old_mc_ref.rewrite_insert(spill_code_before, spill_code_after)
    };

    cf.mc = Some(new_mc);

    trace!("spill rewrite done");

    trace!("code after spilling");
    cf.mc().trace_mc();

    spilled_scratch_temps
}<|MERGE_RESOLUTION|>--- conflicted
+++ resolved
@@ -2540,7 +2540,7 @@
     fn emit_sbb_r_imm(&mut self, dest: Reg, src: i32) {
         self.internal_binop_def_r_imm("sbb", dest, src)
     }
-    
+
     fn emit_mul_r(&mut self, src: &P<Value>) {
         let len = check_op_len(src);
 
@@ -3739,11 +3739,7 @@
                         let mut codegen = ASMCodeGen::new();
                         codegen.start_code_sequence();
 
-<<<<<<< HEAD
-                        if temp_ty.is_fp() {
-=======
                         if RegGroup::get_from_ty(&temp_ty) == RegGroup::FPR {
->>>>>>> 99a65c69
                             codegen.emit_spill_load_fpr(&temp, spill_mem);
                         } else if RegGroup::get_from_ty(&temp_ty) == RegGroup::GPR {
                             codegen.emit_spill_load_gpr(&temp, spill_mem);
@@ -3794,11 +3790,7 @@
                         let mut codegen = ASMCodeGen::new();
                         codegen.start_code_sequence();
 
-<<<<<<< HEAD
-                        if temp.ty.is_fp() {
-=======
                         if RegGroup::get_from_ty(&temp.ty) == RegGroup::FPR {
->>>>>>> 99a65c69
                             codegen.emit_spill_store_fpr(spill_mem, &temp);
                         } else if RegGroup::get_from_ty(&temp.ty) == RegGroup::GPR {
                             codegen.emit_spill_store_gpr(spill_mem, &temp);
