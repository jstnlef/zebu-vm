<<<<<<< HEAD
=======
// Copyright 2017 The Australian National University
// 
// Licensed under the Apache License, Version 2.0 (the "License");
// you may not use this file except in compliance with the License.
// You may obtain a copy of the License at
// 
//     http://www.apache.org/licenses/LICENSE-2.0
// 
// Unless required by applicable law or agreed to in writing, software
// distributed under the License is distributed on an "AS IS" BASIS,
// WITHOUT WARRANTIES OR CONDITIONS OF ANY KIND, either express or implied.
// See the License for the specific language governing permissions and
// limitations under the License.

#![allow(unused_variables)]

>>>>>>> ca642057
use compiler::backend::AOT_EMIT_CONTEXT_FILE;
use compiler::backend::RegGroup;
use utils::ByteSize;
use utils::Address;
use utils::POINTER_SIZE;
use compiler::backend::x86_64;
use compiler::backend::x86_64::CodeGenerator;
use compiler::backend::{Reg, Mem};
use compiler::backend::x86_64::check_op_len;
use compiler::machine_code::MachineCode;
use vm::VM;
use runtime::ValueLocation;

use utils::vec_utils;
use utils::string_utils;
use utils::LinkedHashMap;

use ast::ptr::P;
use ast::ir::*;

use std::str;
use std::usize;
use std::slice::Iter;
use std::ops;
use std::collections::HashSet;
use std::any::Any;

/// ASMCode represents a segment of assembly machine code. Usually it is machine code for
/// a Mu function, but it could simply be a sequence of machine code.
/// This data structure implements MachineCode trait which allows compilation passes to
/// operate on the machine code in a machine independent way.
/// This data structure is also designed in a way to support in-place code generation. Though
/// in-place code generation is mostly irrelevant for ahead-of-time compilation, I tried
/// test the idea with this AOT backend.
struct ASMCode {
    /// function name for the code
    name: MuName,
    /// a list of all the assembly instructions
    code: Vec<ASMInst>,
    /// entry block name
    entry:  MuName,
    /// all the blocks
    blocks: LinkedHashMap<MuName, ASMBlock>,
    /// the patch location for frame size growth/shrink
    /// we only know the exact frame size after register allocation, but we need to insert
    /// frame adjust code beforehand, so we insert adjust code with an empty frame size, and
    /// patch it later
    frame_size_patchpoints: Vec<ASMLocation>
}

unsafe impl Send for ASMCode {} 
unsafe impl Sync for ASMCode {}

/// ASMInst represents an assembly instruction.
/// This data structure contains enough information to implement MachineCode trait on ASMCode,
/// and it also supports in-place code generation.
#[derive(Clone, Debug)]
struct ASMInst {
    /// actual asm code
    code: String,
    /// defines of this instruction. a map from temporary/register ID to its location
    /// (where it appears in the code string)
    defines: LinkedHashMap<MuID, Vec<ASMLocation>>,
    /// uses of this instruction
    uses: LinkedHashMap<MuID, Vec<ASMLocation>>,
    /// is this instruction using memory operand?
    is_mem_op_used: bool,
    /// is this assembly code a symbol? (not an actual instruction)
    is_symbol: bool,
    /// is this instruction an inserted spill instruction (load from/store to memory)?
    spill_info: Option<SpillMemInfo>,
    /// predecessors of this instruction
    preds: Vec<usize>,
    /// successors of this instruction
    succs: Vec<usize>,
    /// branch target of this instruction
    branch: ASMBranchTarget
}

/// ASMLocation represents the location of a register/temporary in assembly code.
/// It contains enough information so that we can later patch the register.
#[derive(Clone, Debug, PartialEq, Eq)]
struct ASMLocation {
    /// which row it is in the assembly code vector
    line: usize,
    /// which column
    index: usize,
    /// length of spaces reserved for the register/temporary
    len: usize,
    /// bit-length of the register/temporary
    oplen: usize,
}

/// ASMBlock represents information about a basic block in assembly.
#[derive(Clone, Debug)]
struct ASMBlock {
    /// [start_inst, end_inst) (includes start_inst)
    start_inst: usize,
    /// [start_inst, end_inst) (excludes end_inst)
    end_inst: usize,
    /// livein reg/temp
    livein: Vec<MuID>,
    /// liveout reg/temp
    liveout: Vec<MuID>
}

/// ASMBranchTarget represents branching control flow of machine instructions.
#[derive(Clone, Debug)]
enum ASMBranchTarget {
    /// not a branching instruction
    None,
    /// a conditional branch to target
    Conditional(MuName),
    /// an unconditional branch to target
    Unconditional(MuName),
    /// this instruction may throw exception to target
    PotentiallyExcepting(MuName),
    /// this instruction is a return
    Return
}

/// SpillMemInfo represents inserted spilling instructions for loading/storing values
#[derive(Clone, Debug)]
enum SpillMemInfo {
    Load(P<Value>),
    Store(P<Value>),
    CalleeSaved, // Callee saved record
}

impl ASMCode {
    /// returns a vector of ASMLocation for all the uses of the given reg/temp
    fn get_use_locations(&self, reg: MuID) -> Vec<ASMLocation> {
        let mut ret = vec![];

        for inst in self.code.iter() {
            match inst.uses.get(&reg) {
                Some(ref locs) => {
                    ret.append(&mut locs.to_vec());
                },
                None => {}
            }
        }

        ret
    }

    /// returns a vector of ASMLocation for all the defines of the given reg/temp
    fn get_define_locations(&self, reg: MuID) -> Vec<ASMLocation> {
        let mut ret = vec![];

        for inst in self.code.iter() {
            match inst.defines.get(&reg) {
                Some(ref locs) => {
                    ret.append(&mut locs.to_vec());
                },
                None => {}
            }
        }

        ret
    }

    /// is the given instruction the starting instruction of a block?
    fn is_block_start(&self, inst: usize) -> bool {
        for block in self.blocks.values() {
            if block.start_inst == inst {
                return true;
            }
        }
        false
    }

    /// is the given instruction the ending instruction of a block?
    fn is_last_inst_in_block(&self, inst: usize) -> bool {
        for block in self.blocks.values() {
            if block.end_inst == inst + 1 {
                return true;
            }
        }
        false
    }

    /// finds block for a given instruction and returns the block
    fn get_block_by_inst(&self, inst: usize) -> (&String, &ASMBlock) {
        for (name, block) in self.blocks.iter() {
            if inst >= block.start_inst && inst < block.end_inst {
                return (name, block);
            }
        }
        panic!("didnt find any block for inst {}", inst)
    }

    /// finds block that starts with the given instruction
    /// returns None if we cannot find such block
    fn get_block_by_start_inst(&self, inst: usize) -> Option<&ASMBlock> {
        for block in self.blocks.values() {
            if block.start_inst == inst {
                return Some(block);
            }
        }
        None
    }

    /// rewrites code by inserting instructions in certain locations
    /// This function is used for inserting spilling instructions. It takes
    /// two hashmaps as arguments, the keys of which are line numbers where
    /// we should insert code, and the values are the code to be inserted.
    /// We need to carefully ensure the metadata for existing code is
    /// still correct after insertion. This function returns the resulting code.
    fn rewrite_insert(
        &self,
        insert_before: LinkedHashMap<usize, Vec<Box<ASMCode>>>,
        insert_after : LinkedHashMap<usize, Vec<Box<ASMCode>>>) -> Box<ASMCode>
    {
        trace!("insert spilling code");
        let mut ret = ASMCode {
            name: self.name.clone(),
            entry: self.entry.clone(),
            code: vec![],
            blocks: linked_hashmap!{},
            frame_size_patchpoints: vec![]
        };

        // how many instructions have been inserted
        let mut inst_offset = 0;
        let mut cur_block_start = usize::MAX;

        // inst N in old machine code is N' in new machine code
        // this map stores the relationship
        let mut location_map : LinkedHashMap<usize, usize> = LinkedHashMap::new();

        // iterate through old machine code
        for i in 0..self.number_of_insts() {
            trace!("Inst{}", i);

            if self.is_block_start(i) {
                cur_block_start = i + inst_offset;
                trace!("  block start is shifted to {}", cur_block_start);
            }

            // insert code before this instruction
            if insert_before.contains_key(&i) {
                for insert in insert_before.get(&i).unwrap() {
                    ret.append_code_sequence_all(insert);
                    inst_offset += insert.number_of_insts();
                    trace!("  inserted {} insts before", insert.number_of_insts());
                }
            }

            // copy this instruction
            let mut inst = self.code[i].clone();

            // old ith inst is now the (i + inst_offset)th instruction
            location_map.insert(i, i + inst_offset);
            trace!("  Inst{} is now Inst{}", i, i + inst_offset);

            // this instruction has been offset by several instructions('inst_offset')
            // update its info
            // 1. fix defines and uses
            for locs in inst.defines.values_mut() {
                for loc in locs {
                    debug_assert!(loc.line == i);
                    loc.line += inst_offset;
                }
            }
            for locs in inst.uses.values_mut() {
                for loc in locs {
                    debug_assert!(loc.line == i);
                    loc.line += inst_offset;
                }
            }
            // 2. we need to delete existing preds/succs - CFA is required later
            inst.preds.clear();
            inst.succs.clear();
            // 3. add the inst
            ret.code.push(inst);


            // insert code after this instruction
            if insert_after.contains_key(&i) {
                for insert in insert_after.get(&i).unwrap() {
                    ret.append_code_sequence_all(insert);
                    inst_offset += insert.number_of_insts();
                    trace!("  inserted {} insts after", insert.number_of_insts());
                }
            }

            // if we finish a block
            if self.is_last_inst_in_block(i) {
                let cur_block_end = i + 1 + inst_offset;

                // copy the block
                let (name, block) = self.get_block_by_inst(i);

                let new_block = ASMBlock{
                    start_inst: cur_block_start,
                    end_inst: cur_block_end,

                    livein: vec![],
                    liveout: vec![]
                };

                trace!("  old block: {:?}", block);
                trace!("  new block: {:?}", new_block);

                cur_block_start = usize::MAX;

                // add to the new code
                ret.blocks.insert(name.clone(), new_block);
            }
        }

        // fix patchpoints
        for patchpoint in self.frame_size_patchpoints.iter() {
            let new_patchpoint = ASMLocation {
                line: *location_map.get(&patchpoint.line).unwrap(),
                index: patchpoint.index,
                len: patchpoint.len,
                oplen: patchpoint.oplen
            };

            ret.frame_size_patchpoints.push(new_patchpoint);
        }

        ret.control_flow_analysis();

        Box::new(ret)
    }

    /// appends a given part of assembly code sequence at the end of current code
    /// During appending, we need to fix line number.
    fn append_code_sequence(
        &mut self,
        another: &Box<ASMCode>,
        start_inst: usize,
        n_insts: usize)
    {
        let base_line = self.number_of_insts();

        for i in 0..n_insts {
            let cur_line_in_self = base_line + i;
            let cur_line_from_copy = start_inst + i;
            let mut inst = another.code[cur_line_from_copy].clone();

            // fix info
            for locs in inst.defines.values_mut() {
                for loc in locs {
                    debug_assert!(loc.line == i);
                    loc.line = cur_line_in_self;
                }
            }
            for locs in inst.uses.values_mut() {
                for loc in locs {
                    debug_assert!(loc.line == i);
                    loc.line = cur_line_in_self;
                }
            }
            // ignore preds/succs

            // add to self
            self.code.push(inst);
        }
    }

    /// appends assembly sequence at the end of current code
    fn append_code_sequence_all(&mut self, another: &Box<ASMCode>) {
        let n_insts = another.number_of_insts();
        self.append_code_sequence(another, 0, n_insts)
    }

    /// control flow analysis on current code
    /// calculating branch targets, preds/succs for each instruction
    fn control_flow_analysis(&mut self) {
        const TRACE_CFA : bool = true;

        // control flow analysis
        let n_insts = self.number_of_insts();
        let ref mut asm = self.code;

        for i in 0..n_insts {
            if TRACE_CFA {
                trace!("---inst {}---", i);
            }

            // skip symbol
            if asm[i].is_symbol {
                continue;
            }

            // determine predecessor:
            // * if last instruction falls through to current instruction,
            //   the predecessor is last instruction
            // * otherwise, we set predecessor when we deal with the instruction
            //   that branches to current instruction
            if i != 0 {
                let last_inst = ASMCode::find_prev_inst(i, asm);
                match last_inst {
                    Some(last_inst) => {
                        let last_inst_branch = asm[last_inst].branch.clone();
                        match last_inst_branch {
                            // if it is a fallthrough, we set its preds as last inst
                            ASMBranchTarget::None => {
                                if !asm[i].preds.contains(&last_inst) {
                                    asm[i].preds.push(last_inst);
                                    if TRACE_CFA {
                                        trace!("inst {}: set PREDS as previous inst - fallthrough {}", i, last_inst);
                                    }
                                }
                            }
                            // otherwise do nothing
                            _ => {}
                        }
                    }
                    None => {}
                }
            }

            // determine successor
            let branch = asm[i].branch.clone(); // make a clone so that we are not borrowing anything
            match branch {
                ASMBranchTarget::Unconditional(ref target) => {
                    // branch-to target
                    let target_n = self.blocks.get(target).unwrap().start_inst;

                    // cur inst's succ is target
                    asm[i].succs.push(target_n);

                    // target's pred is cur
                    asm[target_n].preds.push(i);

                    if TRACE_CFA {
                        trace!("inst {}: is a branch to {}", i, target);
                        trace!("inst {}: branch target index is {}", i, target_n);
                        trace!("inst {}: set SUCCS as branch target {}", i, target_n);
                        trace!("inst {}: set PREDS as branch source {}", target_n, i);
                    }
                },
                ASMBranchTarget::Conditional(ref target) => {
                    // branch-to target
                    let target_n = self.blocks.get(target).unwrap().start_inst;

                    // cur insts' succ is target
                    asm[i].succs.push(target_n);

                    if TRACE_CFA {
                        trace!("inst {}: is a cond branch to {}", i, target);
                        trace!("inst {}: branch target index is {}", i, target_n);
                        trace!("inst {}: set SUCCS as branch target {}", i, target_n);
                    }

                    // target's pred is cur
                    asm[target_n].preds.push(i);
                    if TRACE_CFA {
                        trace!("inst {}: set PREDS as {}", target_n, i);
                    }

                    if let Some(next_inst) = ASMCode::find_next_inst(i, asm) {
                        // cur succ is next inst
                        asm[i].succs.push(next_inst);

                        // next inst's pred is cur
                        asm[next_inst].preds.push(i);

                        if TRACE_CFA {
                            trace!("inst {}: SET SUCCS as c-branch fallthrough target {}", i, next_inst);
                        }
                    } else {
                        panic!("conditional branch does not have a fallthrough target");
                    }
                },
                ASMBranchTarget::PotentiallyExcepting(ref target) => {
                    // may trigger exception and jump to target - similar as conditional branch
                    let target_n = self.blocks.get(target).unwrap().start_inst;

                    // cur inst's succ is target
                    asm[i].succs.push(target_n);

                    if TRACE_CFA {
                        trace!("inst {}: is potentially excepting to {}", i, target);
                        trace!("inst {}: excepting target index is {}", i, target_n);
                        trace!("inst {}: set SUCCS as excepting target {}", i, target_n);
                    }

                    asm[target_n].preds.push(i);

                    if let Some(next_inst) = ASMCode::find_next_inst(i, asm) {
                        // cur succ is next inst
                        asm[i].succs.push(next_inst);

                        // next inst's pred is cur
                        asm[next_inst].preds.push(i);

                        if TRACE_CFA {
                            trace!("inst {}: SET SUCCS as PEI fallthrough target {}", i, next_inst);
                        }
                    } else {
                        panic!("PEI does not have a fallthrough target");
                    }
                },
                ASMBranchTarget::Return => {
                    if TRACE_CFA {
                        trace!("inst {}: is a return", i);
                        trace!("inst {}: has no successor", i);
                    }
                }
                ASMBranchTarget::None => {
                    // not branch nor cond branch, succ is next inst
                    if TRACE_CFA {
                        trace!("inst {}: not a branch inst", i);
                    }
                    if let Some(next_inst) = ASMCode::find_next_inst(i, asm) {
                        if TRACE_CFA {
                            trace!("inst {}: set SUCCS as next inst {}", i, next_inst);
                        }
                        asm[i].succs.push(next_inst);
                    }
                }
            }
        }
    }

    /// finds the previous instruction (skip non-instruction assembly)
    fn find_prev_inst(i: usize, asm: &Vec<ASMInst>) -> Option<usize> {
        if i == 0 {
            None
        } else {
            let mut cur = i - 1;
            while cur != 0 {
                if !asm[cur].is_symbol {
                    return Some(cur);
                }

                if cur == 0 {
                    return None;
                } else {
                    cur -= 1;
                }
            }

            None
        }
    }

    /// finds the next instruction (skip non-instruction assembly)
    fn find_next_inst(i: usize, asm: &Vec<ASMInst>) -> Option<usize> {
        if i >= asm.len() - 1 {
            None
        } else {
            let mut cur = i + 1;
            while cur < asm.len() {
                if !asm[cur].is_symbol {
                    return Some(cur);
                }

                cur += 1;
            }

            None
        }
    }

    /// finds the last instruction that appears on or before the given index
    /// (skip non-instruction assembly)
    fn find_last_inst(i: usize, asm: &Vec<ASMInst>) -> Option<usize> {
        if i == 0 {
            None
        } else {
            let mut cur = i;
            loop {
                if !asm[cur].is_symbol {
                    return Some(cur);
                }

                if cur == 0 {
                    return None;
                } else {
                    cur -= 1;
                }
            }
        }
    }

    fn add_frame_size_patchpoint(&mut self, patchpoint: ASMLocation) {
        self.frame_size_patchpoints.push(patchpoint);
    }
}

impl MachineCode for ASMCode {
    fn as_any(&self) -> &Any {
        self
    }

    /// returns the count of instructions in this machine code
    fn number_of_insts(&self) -> usize {
        self.code.len()
    }

    /// is the specified index a move instruction?
    fn is_move(&self, index: usize) -> bool {
        let inst = self.code.get(index);
        match inst {
            Some(inst) => {
                let ref inst = inst.code;

                if inst.starts_with("movsd") || inst.starts_with("movss") {
                    // floating point move
                    true
                } else if inst.starts_with("movs") || inst.starts_with("movz") {
                    // sign extend, zero extend
                    false
                } else if inst.starts_with("mov") {
                    // normal mov
                    true
                } else {
                    false
                }
            },
            None => false
        }
    }

    /// is the specified index using memory operands?
    fn is_using_mem_op(&self, index: usize) -> bool {
        self.code[index].is_mem_op_used
    }

    /// is the specified index a jump instruction? (unconditional jump)
    /// returns an Option for target block
    fn is_jmp(&self, index: usize) -> Option<MuName> {
        let inst = self.code.get(index);
        match inst {
            Some(inst) if inst.code.starts_with("jmp") => {
                let split : Vec<&str> = inst.code.split(' ').collect();
                Some(ASMCodeGen::unmangle_block_label(self.name.clone(), String::from(split[1])))
            }
            _ => None
        }
    }

    /// is the specified index a label? returns an Option for the label
    fn is_label(&self, index: usize) -> Option<MuName> {
        let inst = self.code.get(index);
        match inst {
            Some(inst) if inst.code.ends_with(':') => {
                let split : Vec<&str> = inst.code.split(':').collect();
                Some(ASMCodeGen::unmangle_block_label(self.name.clone(), String::from(split[0])))
            }
            _ => None
        }
    }

    /// is the specified index loading a spilled register?
    /// returns an Option for the register that is loaded into
    fn is_spill_load(&self, index: usize) -> Option<P<Value>> {
        if let Some(inst) = self.code.get(index) {
            match inst.spill_info {
                Some(SpillMemInfo::Load(ref p)) => Some(p.clone()),
                _ => None
            }
        } else {
            None
        }
    }

    /// is the specified index storing a spilled register?
    /// returns an Option for the register that is stored
    fn is_spill_store(&self, index: usize) -> Option<P<Value>> {
        if let Some(inst) = self.code.get(index) {
            match inst.spill_info {
                Some(SpillMemInfo::Store(ref p)) => Some(p.clone()),
                _ => None
            }
        } else {
            None
        }
    }

    /// gets successors of a specified index
    fn get_succs(&self, index: usize) -> &Vec<usize> {
        &self.code[index].succs
    }

    /// gets predecessors of a specified index
    fn get_preds(&self, index: usize) -> &Vec<usize> {
        &self.code[index].preds
    }

    /// gets the register uses of a specified index
    fn get_inst_reg_uses(&self, index: usize) -> Vec<MuID> {
        self.code[index].uses.keys().map(|x| *x).collect()
    }

    /// gets the register defines of a specified index
    fn get_inst_reg_defines(&self, index: usize) -> Vec<MuID> {
        self.code[index].defines.keys().map(|x| *x).collect()
    }

    /// replace a temp with a machine register (to_reg must be a machine register)
    fn replace_reg(&mut self, from: MuID, to: MuID) {
        // replace defines
        for loc in self.get_define_locations(from) {
            let ref mut inst_to_patch = self.code[loc.line];

            // pick the right reg based on length
            let to_reg = x86_64::get_alias_for_length(to, loc.oplen);
            let to_reg_tag = to_reg.name().unwrap();
            let to_reg_string = "%".to_string() + &to_reg_tag;

            string_utils::replace(&mut inst_to_patch.code, loc.index, &to_reg_string, to_reg_string.len());
        }

        // replace uses
        for loc in self.get_use_locations(from) {
            let ref mut inst_to_patch = self.code[loc.line];

            // pick the right reg based on length
            let to_reg = x86_64::get_alias_for_length(to, loc.oplen);
            let to_reg_tag = to_reg.name().unwrap();
            let to_reg_string = "%".to_string() + &to_reg_tag;

            string_utils::replace(&mut inst_to_patch.code, loc.index, &to_reg_string, to_reg_string.len());
        }
    }

    /// replace a temp that is defined in the inst with another temp
    fn replace_define_tmp_for_inst(&mut self, from: MuID, to: MuID, inst: usize) {
        let to_reg_string : MuName = REG_PLACEHOLDER.clone();

        let asm = &mut self.code[inst];
        // if this reg is defined, replace the define
        if asm.defines.contains_key(&from) {
            let define_locs = asm.defines.get(&from).unwrap().to_vec();
            // replace temps
            for loc in define_locs.iter() {
                string_utils::replace(&mut asm.code, loc.index, &to_reg_string, to_reg_string.len());
            }

            // remove old key, insert new one
            asm.defines.remove(&from);
            asm.defines.insert(to, define_locs);
        }
    }

    /// replace a temp that is used in the inst with another temp
    fn replace_use_tmp_for_inst(&mut self, from: MuID, to: MuID, inst: usize) {
        let to_reg_string : MuName = REG_PLACEHOLDER.clone();

        let asm = &mut self.code[inst];

        // if this reg is used, replace the use
        if asm.uses.contains_key(&from) {
            let use_locs = asm.uses.get(&from).unwrap().to_vec();
            // replace temps
            for loc in use_locs.iter() {
                string_utils::replace(&mut asm.code, loc.index, &to_reg_string, to_reg_string.len());
            }

            // remove old key, insert new one
            asm.uses.remove(&from);
            asm.uses.insert(to, use_locs);
        }
    }

    /// set an instruction as nop
    fn set_inst_nop(&mut self, index: usize) {
        self.code[index].code.clear();
    }

    /// remove unnecessary push/pop if the callee saved register is not used
    /// returns what registers push/pop have been deleted, and the number of callee saved registers
    /// that weren't deleted
    fn remove_unnecessary_callee_saved(&mut self, used_callee_saved: Vec<MuID>) -> HashSet<MuID> {
        // we always save rbp
        let rbp = x86_64::RBP.extract_ssa_id().unwrap();

        let find_op_other_than_rbp = |inst: &ASMInst| -> MuID {
            for id in inst.defines.keys() {
                if *id != rbp {
                    return *id;
                }
            }
            for id in inst.uses.keys() {
                if *id != rbp {
                    return *id;
                }
            }
            panic!("Expected to find a used register other than the rbp");
        };

        let mut inst_to_remove = vec![];
        let mut regs_to_remove = HashSet::new();

        for i in 0..self.number_of_insts() {
            let ref inst = self.code[i];
            match inst.spill_info {
                Some(SpillMemInfo::CalleeSaved) => {
                    let reg = find_op_other_than_rbp(inst);
                    if !used_callee_saved.contains(&reg) {
                        trace!("removing instruction {:?} for save/restore unnecessary callee saved regs", inst);
                        regs_to_remove.insert(reg);
                        inst_to_remove.push(i);
                    }
                }
                _ => {}
            }
        }

        for i in inst_to_remove {
            self.set_inst_nop(i);
        }

        regs_to_remove
    }

    /// patch frame size
    fn patch_frame_size(&mut self, size: usize) {
        let size = size.to_string();
        assert!(size.len() <= FRAME_SIZE_PLACEHOLDER_LEN);

        for loc in self.frame_size_patchpoints.iter() {
            let ref mut inst = self.code[loc.line];
            string_utils::replace(&mut inst.code, loc.index, &size, size.len());
        }
    }

    /// emit the machine code as a byte array
    fn emit(&self) -> Vec<u8> {
        let mut ret = vec![];
        
        for inst in self.code.iter() {
            if !inst.is_symbol {
                ret.append(&mut "\t".to_string().into_bytes());
            }

            ret.append(&mut inst.code.clone().into_bytes());
            ret.append(&mut "\n".to_string().into_bytes());
        }
        
        ret
    }

    /// emit the machine instruction at the given index as a byte array
    fn emit_inst(&self, index: usize) -> Vec<u8> {
        let mut ret = vec![];

        let ref inst = self.code[index];

        if !inst.is_symbol {
            ret.append(&mut "\t".to_string().into_bytes());
        }

        ret.append(&mut inst.code.clone().into_bytes());

        ret
    }

    /// print the whole machine code by trace level log
    fn trace_mc(&self) {
        trace!("");
        trace!("code for {}: \n", self.name);
        
        let n_insts = self.code.len();
        for i in 0..n_insts {
            self.trace_inst(i);
        }
        
        trace!("")      
    }

    /// print an inst for the given index
    fn trace_inst(&self, i: usize) {
        trace!("#{}\t{:30}\t\tdefine: {:?}\tuses: {:?}\tpred: {:?}\tsucc: {:?}", 
            i, self.code[i].code, self.get_inst_reg_defines(i), self.get_inst_reg_uses(i),
            self.code[i].preds, self.code[i].succs);
    }

    /// gets block livein
    fn get_ir_block_livein(&self, block: &str) -> Option<&Vec<MuID>> {
        match self.blocks.get(block) {
            Some(ref block) => Some(&block.livein),
            None => None
        }
    }

    /// gets block liveout
    fn get_ir_block_liveout(&self, block: &str) -> Option<&Vec<MuID>> {
        match self.blocks.get(block) {
            Some(ref block) => Some(&block.liveout),
            None => None
        }
    }

    /// sets block livein
    fn set_ir_block_livein(&mut self, block: &str, set: Vec<MuID>) {
        let block = self.blocks.get_mut(block).unwrap();
        block.livein = set;
    }

    /// sets block liveout
    fn set_ir_block_liveout(&mut self, block: &str, set: Vec<MuID>) {
        let block = self.blocks.get_mut(block).unwrap();
        block.liveout = set;
    }

    /// gets all the blocks
    fn get_all_blocks(&self) -> Vec<MuName> {
        self.blocks.keys().map(|x| x.clone()).collect()
    }

    /// gets the entry block
    fn get_entry_block(&self) -> MuName {
        self.entry.clone()
    }

    /// gets the range of a given block, returns [start_inst, end_inst) (end_inst not included)
    fn get_block_range(&self, block: &str) -> Option<ops::Range<usize>> {
        match self.blocks.get(block) {
            Some(ref block) => Some(block.start_inst..block.end_inst),
            None => None
        }
    }

    /// gets the block for a given index, returns an Option for the block
    fn get_block_for_inst(&self, index: usize) -> Option<MuName> {
        for (name, block) in self.blocks.iter() {
            if index >= block.start_inst && index < block.end_inst {
                return Some(name.clone());
            }
        }

        None
    }

    /// gets the next instruction of a specified index (labels are not instructions)
    fn get_next_inst(&self, index: usize) -> Option<usize> {
        ASMCode::find_next_inst(index, &self.code)
    }

    /// gets the previous instruction of a specified index (labels are not instructions)
    fn get_last_inst(&self, index: usize) -> Option<usize> {
        ASMCode::find_last_inst(index, &self.code)
    }
}

impl ASMInst {
    /// creates a symbolic assembly code (not an instruction)
    fn symbolic(line: String) -> ASMInst {
        ASMInst {
            code: line,
            defines: LinkedHashMap::new(),
            uses: LinkedHashMap::new(),
            is_mem_op_used: false,
            is_symbol: true,
            preds: vec![],
            succs: vec![],
            branch: ASMBranchTarget::None,

            spill_info: None
        }
    }

    /// creates an instruction
    fn inst(
        inst: String,
        defines: LinkedHashMap<MuID, Vec<ASMLocation>>,
        uses: LinkedHashMap<MuID, Vec<ASMLocation>>,
        is_mem_op_used: bool,
        target: ASMBranchTarget,
        spill_info: Option<SpillMemInfo>
    ) -> ASMInst
    {
        ASMInst {
            code: inst,
            defines: defines,
            uses: uses,
            is_symbol: false,
            is_mem_op_used: is_mem_op_used,
            preds: vec![],
            succs: vec![],
            branch: target,

            spill_info: spill_info
        }
    }

    /// creates a nop instruction
    fn nop() -> ASMInst {
        ASMInst {
            code: "".to_string(),
            defines: LinkedHashMap::new(),
            uses: LinkedHashMap::new(),
            is_symbol: false,
            is_mem_op_used: false,
            preds: vec![],
            succs: vec![],
            branch: ASMBranchTarget::None,

            spill_info: None
        }
    }
}

impl ASMLocation {
    fn new(line: usize, index: usize, len: usize, oplen: usize) -> ASMLocation {
        ASMLocation{
            line: line,
            index: index,
            len: len,
            oplen: oplen
        }
    }
}

impl ASMBlock {
    fn new() -> ASMBlock {
        ASMBlock {
            start_inst: usize::MAX,
            end_inst: usize::MAX,
            livein: vec![],
            liveout: vec![]
        }
    }
}

/// ASMCodeGen is the assembly backend that implements CodeGenerator.
pub struct ASMCodeGen {
    cur: Option<Box<ASMCode>>
}

/// placeholder in assembly code for a temporary
const REG_PLACEHOLDER_LEN : usize = 5;
lazy_static! {
    pub static ref REG_PLACEHOLDER : String = {
        let blank_spaces = [' ' as u8; REG_PLACEHOLDER_LEN];
        
        format!("%{}", str::from_utf8(&blank_spaces).unwrap())
    };
}

/// placeholder in assembly code for a frame size
//  this is a fairly random number, but a frame is something smaller than 10^10
const FRAME_SIZE_PLACEHOLDER_LEN : usize = 10;
lazy_static! {
    pub static ref FRAME_SIZE_PLACEHOLDER : String = {
        let blank_spaces = [' ' as u8; FRAME_SIZE_PLACEHOLDER_LEN];
        format!("{}", str::from_utf8(&blank_spaces).unwrap())
    };
}

impl ASMCodeGen {
    pub fn new() -> ASMCodeGen {
        ASMCodeGen {
            cur: None
        }
    }

    /// returns a reference to current assembly code that is being constructed
    fn cur(&self) -> &ASMCode {
        self.cur.as_ref().unwrap()
    }

    /// returns a mutable reference to current assembly code that is being constructed
    fn cur_mut(&mut self) -> &mut ASMCode {
        self.cur.as_mut().unwrap()
    }

    /// returns current line number (also the index for next instruction)
    fn line(&self) -> usize {
        self.cur().code.len()
    }

    /// appends an block label to current code
    #[allow(unused_variables)]  // block name is not used
    fn add_asm_block_label(&mut self, code: String, block_name: MuName) {
        self.cur_mut().code.push(ASMInst::symbolic(code));
    }

    /// appends a symbolic assembly to current code
    fn add_asm_symbolic(&mut self, code: String){
        self.cur_mut().code.push(ASMInst::symbolic(code));
    }

    /// appends a call instruction. In this instruction:
    /// * return registers are defined
    /// * caller saved registers are defined
    /// * user supplied registers
    fn add_asm_call_with_uses(&mut self,
                              code: String,
                              uses: LinkedHashMap<MuID, Vec<ASMLocation>>,
                              potentially_excepting: Option<MuName>) {
        // defines
        let mut defines : LinkedHashMap<MuID, Vec<ASMLocation>> = LinkedHashMap::new();
        // return registers get defined
        for reg in x86_64::RETURN_GPRS.iter() {
            defines.insert(reg.id(), vec![]);
        }
        for reg in x86_64::RETURN_FPRS.iter() {
            defines.insert(reg.id(), vec![]);
        }
        // caller saved register will be destroyed
        for reg in x86_64::CALLER_SAVED_GPRS.iter() {
            if !defines.contains_key(&reg.id()) {
                defines.insert(reg.id(), vec![]);
            }
        }
        for reg in x86_64::CALLER_SAVED_FPRS.iter() {
            if !defines.contains_key(&reg.id()) {
                defines.insert(reg.id(), vec![]);
            }
        }

        self.add_asm_inst_internal(code, defines, uses, false, {
            if potentially_excepting.is_some() {
                ASMBranchTarget::PotentiallyExcepting(potentially_excepting.unwrap())
            } else {
                ASMBranchTarget::None
            }
        }, None)
    }

    /// appends a call instruction
    fn add_asm_call(&mut self, code: String, potentially_excepting: Option<MuName>) {
        self.add_asm_call_with_uses(code, LinkedHashMap::new(), potentially_excepting);
    }

    /// appends a return instruction
    fn add_asm_ret(&mut self, code: String) {
        // return instruction does not use anything (not RETURN REGS)
        // otherwise it will keep RETURN REGS alive
        // and if there is no actual move into RETURN REGS, it will keep RETURN REGS for alive for very long
        // and prevents anything using those regsiters
        self.add_asm_inst_internal(code, linked_hashmap!{}, linked_hashmap!{}, false, ASMBranchTarget::Return, None);
    }

    /// appends an unconditional branch instruction
    fn add_asm_branch(&mut self, code: String, target: MuName) {
        self.add_asm_inst_internal(code, linked_hashmap!{}, linked_hashmap!{}, false, ASMBranchTarget::Unconditional(target), None);
    }

    /// appends a conditional branch instruction
    fn add_asm_branch2(&mut self, code: String, target: MuName) {
        self.add_asm_inst_internal(code, linked_hashmap!{}, linked_hashmap!{}, false, ASMBranchTarget::Conditional(target), None);
    }

    /// appends a general non-branching instruction
    fn add_asm_inst(
        &mut self, 
        code: String, 
        defines: LinkedHashMap<MuID, Vec<ASMLocation>>,
        uses: LinkedHashMap<MuID, Vec<ASMLocation>>,
        is_using_mem_op: bool
    ) {
        self.add_asm_inst_internal(code, defines, uses, is_using_mem_op, ASMBranchTarget::None, None)
    }

    /// appends an instruction that stores/loads callee saved registers
    fn add_asm_inst_with_callee_saved(
        &mut self,
        code: String,
        defines: LinkedHashMap<MuID, Vec<ASMLocation>>,
        uses: LinkedHashMap<MuID, Vec<ASMLocation>>,
        is_using_mem_op: bool,
    ) {
        self.add_asm_inst_internal(code, defines, uses, is_using_mem_op, ASMBranchTarget::None, Some(SpillMemInfo::CalleeSaved))
    }

    /// appends an instruction that stores/loads spilled registers
    fn add_asm_inst_with_spill(
        &mut self,
        code: String,
        defines: LinkedHashMap<MuID, Vec<ASMLocation>>,
        uses: LinkedHashMap<MuID, Vec<ASMLocation>>,
        is_using_mem_op: bool,
        spill_info: SpillMemInfo
    ) {
        self.add_asm_inst_internal(code, defines, uses, is_using_mem_op, ASMBranchTarget::None, Some(spill_info))
    }

    /// internal function to append any instruction
    fn add_asm_inst_internal(
        &mut self,
        code: String,
        defines: LinkedHashMap<MuID, Vec<ASMLocation>>,
        uses: LinkedHashMap<MuID, Vec<ASMLocation>>,
        is_using_mem_op: bool,
        target: ASMBranchTarget,
        spill_info: Option<SpillMemInfo>)
    {
        trace!("asm: {}", code);
        trace!("     defines: {:?}", defines);
        trace!("     uses: {:?}", uses);
        let mc = self.cur_mut();

        // put the instruction
        mc.code.push(ASMInst::inst(code, defines, uses, is_using_mem_op, target, spill_info));
    }

    /// prepares information for a temporary/register, returns (name, ID, location)
    fn prepare_reg(&self, op: &P<Value>, loc: usize) -> (String, MuID, ASMLocation) {
        debug_assert!(op.is_reg());
        let str = self.asm_reg_op(op);
        let len = str.len();
        (str, op.extract_ssa_id().unwrap(), ASMLocation::new(self.line(), loc, len, check_op_len(op)))
    }

    /// prepares information for a floatingpoint temporary/register, returns (name, ID, location)
    fn prepare_fpreg(&self, op: &P<Value>, loc: usize) -> (String, MuID, ASMLocation) {
        debug_assert!(op.is_reg());
        let str = self.asm_reg_op(op);
        let len = str.len();
        (str, op.extract_ssa_id().unwrap(), ASMLocation::new(self.line(), loc, len, 64))
    }

    /// prepares information for a machine register, returns ID
    fn prepare_machine_reg(&self, op: &P<Value>) -> MuID {
        debug_assert!(op.is_reg());
        op.extract_ssa_id().unwrap()
    }

    /// prepares information for a collection of machine registers, returns IDs
    fn prepare_machine_regs(&self, regs: Iter<P<Value>>) -> Vec<MuID> {
        regs.map(|x| self.prepare_machine_reg(x)).collect()
    }
    
    /// prepares information for a memory operand, returns (operand string (as in asm), reg/tmp locations)
    /// This function turns memory operands into something like "offset(base, scale, index)" or
    /// "label(base)"
    #[allow(unused_assignments)]
    // we keep updating loc_cursor to be valid, but we may not read value in the end
    fn prepare_mem(&self, op: &P<Value>, loc: usize) -> (String, LinkedHashMap<MuID, Vec<ASMLocation>>) {
        debug_assert!(op.is_mem());

        // temps/regs used
        let mut ids : Vec<MuID> = vec![];
        // locations for temps/regs
        let mut locs : Vec<ASMLocation> = vec![];
        // resulting string for the memory operand
        let mut result_str : String = "".to_string();
        // column cursor
        let mut loc_cursor : usize = loc;
        
        match op.v {
            // offset(base,index,scale)
            Value_::Memory(MemoryLocation::Address{ref base, ref offset, ref index, scale}) => {
                // deal with offset
                if offset.is_some() {
                    let offset = offset.as_ref().unwrap();
                    match offset.v {
                        Value_::SSAVar(_) => {
                            // temp as offset
                            let (str, id, loc) = self.prepare_reg(offset, loc_cursor);
                            
                            result_str.push_str(&str);
                            ids.push(id);
                            locs.push(loc);
                            loc_cursor += str.len();
                        },
                        Value_::Constant(Constant::Int(val)) => {
                            let str = (val as i32).to_string();
                            
                            result_str.push_str(&str);
                            loc_cursor += str.len();
                        },
                        _ => panic!("unexpected offset type: {:?}", offset)
                    }
                }
                
                result_str.push('(');
                loc_cursor += 1;
                
                // deal with base, base is ssa
                let (str, id, loc) = self.prepare_reg(base, loc_cursor);
                result_str.push_str(&str);
                ids.push(id);
                locs.push(loc);
                loc_cursor += str.len();
                
                // deal with index (ssa or constant)
                if index.is_some() {
                    result_str.push(',');
                    loc_cursor += 1; // plus 1 for ,                    
                    
                    let index = index.as_ref().unwrap();
                    
                    match index.v {
                        Value_::SSAVar(_) => {
                            // temp as offset
                            let (str, id, loc) = self.prepare_reg(index, loc_cursor);
                            
                            result_str.push_str(&str);
                            ids.push(id);
                            locs.push(loc);
                            loc_cursor += str.len();
                        },
                        Value_::Constant(Constant::Int(val)) => {
                            let str = (val as i32).to_string();
                            
                            result_str.push_str(&str);
                            loc_cursor += str.len();
                        },
                        _ => panic!("unexpected index type: {:?}", index)
                    }
                    
                    // scale
                    if scale.is_some() {
                        result_str.push(',');
                        loc_cursor += 1;
                        
                        let scale = scale.unwrap();
                        let str = scale.to_string();
                        
                        result_str.push_str(&str);
                        loc_cursor += str.len();
                    }
                }
                
                result_str.push(')');
                loc_cursor += 1;
            },
            Value_::Memory(MemoryLocation::Symbolic{ref base, ref label, is_global}) => {
                if base.is_some() && base.as_ref().unwrap().id() == x86_64::RIP.id() && is_global {
                    // pc relative address
                    let pic_symbol = pic_symbol(label.clone());
                    result_str.push_str(&pic_symbol);
                    loc_cursor += label.len();
                } else {
                    let symbol = symbol(label.clone());
                    result_str.push_str(&symbol);
                    loc_cursor += label.len();
                }
                
                if base.is_some() {
                    result_str.push('(');
                    loc_cursor += 1;
                    
                    let (str, id, loc) = self.prepare_reg(base.as_ref().unwrap(), loc_cursor);
                    result_str.push_str(&str);
                    ids.push(id);
                    locs.push(loc);
                    loc_cursor += str.len();

                    result_str.push(')');
                    loc_cursor += 1;
                }
            },
            _ => panic!("expect mem location as value")
        }

        let uses : LinkedHashMap<MuID, Vec<ASMLocation>> = {
            let mut map : LinkedHashMap<MuID, Vec<ASMLocation>> = linked_hashmap!{};
            for i in 0..ids.len() {
                let id = ids[i];
                let loc = locs[i].clone();

                if map.contains_key(&id) {
                    map.get_mut(&id).unwrap().push(loc);
                } else {
                    map.insert(id, vec![loc]);
                }
            }
            map
        };


        (result_str, uses)
    }

    /// prepares information for an immediate number, returns i32 value
    fn prepare_imm(&self, op: i32, len: usize) -> i32 {
        match len {
            64 => op,
            32 => op,
            16 => op as i16 as i32, // truncate
            8  => op as i8  as i32,
            _ => unimplemented!()
        }
    }

    /// returns %NAME for a machine register, or blank placeholder for a temporary
    fn asm_reg_op(&self, op: &P<Value>) -> String {
        let id = op.extract_ssa_id().unwrap();
        if id < MACHINE_ID_END {
            // machine reg
            format!("%{}", op.name().unwrap())
        } else {
            // virtual register, use place holder
            REG_PLACEHOLDER.clone()
        }
    }

    /// returns a unique block label from current function and label name
    fn mangle_block_label(&self, label: MuName) -> String {
        format!("{}_{}", self.cur().name, label)
    }

    /// returns label name from a mangled block label
    fn unmangle_block_label(fn_name: MuName, label: String) -> MuName {
        // input: _fn_name_BLOCK_NAME
        // return BLOCK_NAME
        let split : Vec<&str> = label.splitn(2, &(fn_name + "_")).collect();
        String::from(split[1])
    }

    /// finishes current code sequence, and returns Box<ASMCode>
    fn finish_code_sequence_asm(&mut self) -> Box<ASMCode> {
        self.cur.take().unwrap()
    }

    /// emits an instruction (use 1 reg, define none)
    fn internal_uniop_def_r(&mut self, inst: &str, op: &P<Value>) {
        trace!("emit: {} {}", inst, op);

        let (reg, id, loc) = self.prepare_reg(op, inst.len() + 1);

        let asm = format!("{} {}", inst, reg);

        self.add_asm_inst(
            asm,
            linked_hashmap!{
                id => vec![loc]
            },
            linked_hashmap!{},
            false
        )
    }

    /// emits an instruction (use 2 regs, define none)
    fn internal_binop_no_def_r_r(&mut self, inst: &str, op1: &P<Value>, op2: &P<Value>) {
        let len = check_op_len(op1);

        // with postfix
        let inst = inst.to_string() + &op_postfix(len);
        trace!("emit: {} {} {}", inst, op1, op2);

        let (reg1, id1, loc1) = self.prepare_reg(op1, inst.len() + 1);
        let (reg2, id2, loc2) = self.prepare_reg(op2, inst.len() + 1 + reg1.len() + 1);

        let asm = format!("{} {},{}", inst, reg1, reg2);

        self.add_asm_inst(
            asm,
            linked_hashmap!{},
            {
                if id1 == id2 {
                    linked_hashmap!{
                        id1 => vec![loc1, loc2]
                    }
                } else {
                    linked_hashmap!{
                        id1 => vec![loc1],
                        id2 => vec![loc2]
                    }
                }
            },
            false
        )
    }

    /// emits an instruction (use 1 imm 1 reg, define none)
    fn internal_binop_no_def_imm_r(&mut self, inst: &str, op1: i32, op2: &P<Value>) {
        let len = check_op_len(op2);

        let inst = inst.to_string() + &op_postfix(len);
        trace!("emit: {} {} {}", inst, op1, op2);

        let imm = self.prepare_imm(op1, len);
        let (reg2, id2, loc2) = self.prepare_reg(op2, inst.len() + 1 + 1 + imm.to_string().len() + 1);

        let asm = format!("{} ${},{}", inst, imm, reg2);

        self.add_asm_inst(
            asm,
            linked_hashmap!{},
            linked_hashmap!{
                id2 => vec![loc2]
            },
            false
        )
    }

    /// emits an instruction (use 1 mem 1 reg, define none)
    fn internal_binop_no_def_mem_r(&mut self, inst: &str, op1: &P<Value>, op2: &P<Value>) {
        let len = check_op_len(op2);

        let inst = inst.to_string() + &op_postfix(len);
        trace!("emit: {} {} {}", inst, op1, op2);

        let (mem, mut uses)  = self.prepare_mem(op1, inst.len() + 1);
        let (reg, id1, loc1) = self.prepare_reg(op2, inst.len() + 1 + mem.len() + 1);

        let asm = format!("{} {},{}", inst, mem, reg);

        // merge use vec
        if uses.contains_key(&id1) {
            let mut locs = uses.get_mut(&id1).unwrap();
            vec_utils::add_unique(locs, loc1.clone());
        } else {
            uses.insert(id1, vec![loc1]);
        }

        self.add_asm_inst(
            asm,
            linked_hashmap!{},
            uses,
            true
        )
    }

    /// emits an instruction (use 1 reg 1 mem, define none)
    fn internal_binop_no_def_r_mem(&mut self, inst: &str, op1: &P<Value>, op2: &P<Value>) {
        let len = check_op_len(op1);

        let inst = inst.to_string() + &op_postfix(len);
        trace!("emit: {} {} {}", inst, op1, op2);

        let (mem, mut uses) = self.prepare_mem(op2, inst.len() + 1);
        let (reg, id1, loc1) = self.prepare_reg(op1, inst.len() + 1 + mem.len() + 1);

        if uses.contains_key(&id1) {
            let mut locs = uses.get_mut(&id1).unwrap();
            vec_utils::add_unique(locs, loc1.clone());
        } else {
            uses.insert(id1, vec![loc1.clone()]);
        }

        let asm = format!("{} {},{}", inst, mem, reg);

        self.add_asm_inst(
            asm,
            linked_hashmap!{},
            uses,
            true
        )
    }

    /// emits an instruction (use 2 regs, define 1st reg)
    fn internal_binop_def_r_r(&mut self, inst: &str, dest: &P<Value>, src: &P<Value>) {
        let len = check_op_len(src);

        let inst = inst.to_string() + &op_postfix(len);
        trace!("emit: {} {}, {} -> {}", inst, src, dest, dest);

        let (reg1, id1, loc1) = self.prepare_reg(src, inst.len() + 1);
        let (reg2, id2, loc2) = self.prepare_reg(dest, inst.len() + 1 + reg1.len() + 1);

        let asm = format!("{} {},{}", inst, reg1, reg2);

        self.add_asm_inst(
            asm,
            linked_hashmap!{
                id2 => vec![loc2.clone()]
            },
            {
                if id1 == id2 {
                    linked_hashmap!{
                        id1 => vec![loc1, loc2]
                    }
                } else {
                    linked_hashmap!{
                        id1 => vec![loc1],
                        id2 => vec![loc2]
                    }
                }
            },
            false
        )
    }

    /// emits an instruction (use 1 reg 1 mreg, define 1st reg)
    fn internal_binop_def_r_mr(&mut self, inst: &str, dest: &P<Value>, src: &P<Value>) {
        let len = check_op_len(dest);

        let inst = inst.to_string() + &op_postfix(len);
        trace!("emit: {} {}, {} -> {}", inst, src, dest, dest);

        let mreg = self.prepare_machine_reg(src);
        let mreg_name = src.name().unwrap();
        let (reg2, id2, loc2) = self.prepare_reg(dest, inst.len() + 1 + 1 + mreg_name.len() + 1);

        let asm = format!("{} %{},{}", inst, mreg_name, reg2);

        self.add_asm_inst(
            asm,
            linked_hashmap!{
                id2 => vec![loc2.clone()]
            },
            linked_hashmap!{
                id2 => vec![loc2],
                mreg => vec![]
            },
            false
        )
    }

    /// emits an instruction (use 1 reg 1 imm, define the reg)
    fn internal_binop_def_r_imm(&mut self, inst: &str, dest: &P<Value>, src: i32) {
        let len = check_op_len(dest);

        let inst = inst.to_string() + &op_postfix(len);
        trace!("emit: {} {}, {} -> {}", inst, src, dest, dest);

        let imm = self.prepare_imm(src, len);
        let (reg1, id1, loc1) = self.prepare_reg(dest, inst.len() + 1 + 1 + imm.to_string().len() + 1);

        let asm = format!("{} ${},{}", inst, imm, reg1);

        self.add_asm_inst(
            asm,
            linked_hashmap!{
                id1 => vec![loc1.clone()]
            },
            linked_hashmap!{
                id1 => vec![loc1]
            },
            false
        )
    }

    /// emits an instruction (use 1 reg 1 mem, define the reg)
    fn internal_binop_def_r_mem(&mut self, inst: &str, dest: &P<Value>, src: &P<Value>) {
        let len = match dest.ty.get_int_length() {
            Some(n) if n == 64 | 32 | 16 | 8 => n,
            _ => panic!("unimplemented int types: {}", dest.ty)
        };

        let inst = inst.to_string() + &op_postfix(len);
        trace!("emit: {} {}, {} -> {}", inst, src, dest, dest);

        let (mem, mut uses) = self.prepare_mem(src, inst.len() + 1);
        let (reg, id1, loc1) = self.prepare_reg(dest, inst.len() + 1 + mem.len() + 1);

        if uses.contains_key(&id1) {
            let mut locs = uses.get_mut(&id1).unwrap();
            vec_utils::add_unique(locs, loc1.clone());
        } else {
            uses.insert(id1, vec![loc1.clone()]);
        }

        let asm = format!("{} {},{}", inst, mem, reg);

        self.add_asm_inst(
            asm,
            linked_hashmap!{
                id1 => vec![loc1]
            },
            uses,
            true
        )
    }

    /// emits an instruction (use 2 reg 1 mreg, define 1st reg)
    fn internal_triop_def_r_r_mr(&mut self, inst: &str, dest: Reg, src1: Reg, src2: Reg) {
        let len = check_op_len(dest);

        let inst = inst.to_string() + &op_postfix(len);
        trace!("emit: {} {}, {}, {} -> {}", inst, dest, src1, src2, dest);

        let mreg = self.prepare_machine_reg(src2);
        let mreg_name = src2.name().unwrap();

        let (reg1, id1, loc1) = self.prepare_reg(src1, inst.len() + 1 + 1 + mreg_name.len() + 1);
        let (reg2, id2, loc2) = self.prepare_reg(dest, inst.len() + 1 + 1 + mreg_name.len() + 1 + reg1.len() + 1);

        let asm = format!("{} %{},{},{}", inst, mreg_name, reg1, reg2);

        self.add_asm_inst(
            asm,
            linked_hashmap!{
                id2 => vec![loc2.clone()]
            },
            {
                if id1 == id2 {
                    linked_hashmap! {
                        id1 => vec![loc1, loc2],
                        mreg => vec![]
                    }
                } else {
                    linked_hashmap! {
                        id1 => vec![loc1],
                        id2 => vec![loc2],
                        mreg => vec![]
                    }
                }
            },
            false
        )
    }

    /// emits a move instruction (imm64 -> reg64)
    fn internal_mov_r64_imm64(&mut self, inst: &str, dest: &P<Value>, src: i64) {
        let inst = inst.to_string() + &op_postfix(64);
        trace!("emit: {} {} -> {}", inst, src, dest);

        let (reg1, id1, loc1) = self.prepare_reg(dest, inst.len() + 1 + 1 + src.to_string().len() + 1);

        let asm = format!("{} ${},{}", inst, src, reg1);

        self.add_asm_inst(
            asm,
            linked_hashmap!{
                id1 => vec![loc1]
            },
            linked_hashmap!{},
            false
        )
    }

    /// emits a move instruction (reg -> reg)
    fn internal_mov_r_r(&mut self, inst: &str, dest: &P<Value>, src: &P<Value>) {
        let len = check_op_len(dest);

        let inst = inst.to_string() + &op_postfix(len);
        trace!("emit: {} {} -> {}", inst, src, dest);

        let (reg1, id1, loc1) = self.prepare_reg(src, inst.len() + 1);
        let (reg2, id2, loc2) = self.prepare_reg(dest, inst.len() + 1 + reg1.len() + 1);

        let asm = format!("{} {},{}", inst, reg1, reg2);

        self.add_asm_inst(
            asm,
            linked_hashmap!{
                id2 => vec![loc2]
            },
            linked_hashmap!{
                id1 => vec![loc1]
            },
            false
        )
    }

    /// emits a move instruction (imm -> reg)
    fn internal_mov_r_imm(&mut self, inst: &str, dest: &P<Value>, src: i32) {
        let len = check_op_len(dest);

        let inst = inst.to_string() + &op_postfix(len);
        trace!("emit: {} {} -> {}", inst, src, dest);

        let imm = self.prepare_imm(src, len);
        let (reg1, id1, loc1) = self.prepare_reg(dest, inst.len() + 1 + 1 + imm.to_string().len() + 1);

        let asm = format!("{} ${},{}", inst, imm, reg1);

        self.add_asm_inst(
            asm,
            linked_hashmap!{
                id1 => vec![loc1]
            },
            linked_hashmap!{},
            false
        )
    }

    /// emits a move instruction (mem -> reg), i.e. load instruction
    fn internal_mov_r_mem(&mut self, inst: &str, dest: Reg, src: Mem,
                          is_spill_related: bool, is_callee_saved: bool
    ) {
        let len = check_op_len(dest);

        let inst = inst.to_string() + &op_postfix(len);
        trace!("emit: {} {} -> {}", inst, src, dest);

        let (mem, uses) = self.prepare_mem(src, inst.len() + 1);
        let (reg, id2, loc2) = self.prepare_reg(dest, inst.len() + 1 + mem.len() + 1);

        let asm = format!("{} {},{}", inst, mem, reg);

        if is_callee_saved {
            self.add_asm_inst_with_callee_saved(
                asm,
                linked_hashmap!{
                    id2 => vec![loc2]
                },
                uses,
                true,
            )
        } else if is_spill_related {
            self.add_asm_inst_with_spill(
                asm,
                linked_hashmap!{
                    id2 => vec![loc2]
                },
                uses,
                true,
                SpillMemInfo::Load(src.clone())
            )
        } else {
            self.add_asm_inst(
                asm,
                linked_hashmap! {
                id2 => vec![loc2]
            },
                uses,
                true
            )
        }
    }

    /// emits a move instruction (reg -> mem), i.e. store instruction
    fn internal_mov_mem_r(&mut self, inst: &str, dest: Mem, src: Reg,
                          is_spill_related: bool, is_callee_saved: bool)
    {
        let len = check_op_len(src);

        let inst = inst.to_string() + &op_postfix(len);
        trace!("emit: {} {} -> {}", inst, src, dest);

        let (reg, id1, loc1) = self.prepare_reg(src, inst.len() + 1);
        let (mem, mut uses) = self.prepare_mem(dest, inst.len() + 1 + reg.len() + 1);

        // the register we used for the memory location is counted as 'use'
        // use the vec from mem as 'use' (push use reg from src to it)
        if uses.contains_key(&id1) {
            let mut locs = uses.get_mut(&id1).unwrap();
            vec_utils::add_unique(locs, loc1);
        } else {
            uses.insert(id1, vec![loc1]);
        }

        let asm = format!("{} {},{}", inst, reg, mem);

        if is_callee_saved {
            self.add_asm_inst_with_callee_saved(
                asm,
                linked_hashmap! {},
                uses,
                true,
            )
        } else if is_spill_related {
            self.add_asm_inst_with_spill(
                asm,
                linked_hashmap!{},
                uses,
                true,
                SpillMemInfo::Store(dest.clone())
            )
        } else {
            self.add_asm_inst(
                asm,
                linked_hashmap! {},
                uses,
                true
            )
        }
    }

    /// emits a move instruction (imm -> mem), i.e. store instruction
    fn internal_mov_mem_imm(&mut self, inst: &str, dest: &P<Value>, src: i32, len: usize) {
        let inst = inst.to_string() + &op_postfix(len);
        trace!("emit: {} {} -> {}", inst, src, dest);

        let imm = self.prepare_imm(src, len);
        let (mem, uses) = self.prepare_mem(dest, inst.len() + 1 + 1 + imm.to_string().len() + 1);

        let asm = format!("{} ${},{}", inst, imm, mem);

        self.add_asm_inst(
            asm,
            linked_hashmap!{},
            uses,
            true
        )
    }

    /// emits a move instruction (fpreg -> fpreg)
    fn internal_fp_mov_f_f(&mut self, inst: &str, dest: Reg, src: Reg) {
        trace!("emit: {} {} -> {}", inst, src, dest);

        let (reg1, id1, loc1) = self.prepare_fpreg(src, inst.len() + 1);
        let (reg2, id2, loc2) = self.prepare_fpreg(dest, inst.len() + 1 + reg1.len() + 1);

        let asm = format!("{} {},{}", inst, reg1, reg2);

        self.add_asm_inst(
            asm,
            linked_hashmap!{
                id2 => vec![loc2]
            },
            linked_hashmap!{
                id1 => vec![loc1]
            },
            false
        )
    }

    /// emits a move instruction (mem -> fpreg), i.e. load instruction
    fn internal_fp_mov_f_mem(&mut self, inst: &str, dest: Reg, src: Mem,
                             is_spill_related: bool
    ) {
        trace!("emit: {} {} -> {}", inst, src, dest);

        let (mem, uses) = self.prepare_mem(src, inst.len() + 1);
        let (reg, id2, loc2) = self.prepare_fpreg(dest, inst.len() + 1 + mem.len() + 1);

        let asm = format!("{} {},{}", inst, mem, reg);

        if is_spill_related {
            self.add_asm_inst_with_spill(
                asm,
                linked_hashmap!{
                    id2 => vec![loc2]
                },
                uses,
                true,
                SpillMemInfo::Load(src.clone())
            )
        } else {
            self.add_asm_inst(
                asm,
                linked_hashmap! {
                id2 => vec![loc2]
            },
                uses,
                true
            )
        }
    }

    /// emits a move instruction (fpreg -> mem), i.e. store instruction
    fn internal_fp_mov_mem_f(&mut self, inst: &str, dest: Mem, src: Reg,
                             is_spill_related: bool
    ) {
        trace!("emit: {} {} -> {}", inst, src, dest);

        let (reg, id1, loc1) = self.prepare_fpreg(src, inst.len() + 1);
        let (mem, mut uses) = self.prepare_mem(dest, inst.len() + 1 + reg.len() + 1);

        // the register we used for the memory location is counted as 'use'
        // use the vec from mem as 'use' (push use reg from src to it)
        if uses.contains_key(&id1) {
            uses.get_mut(&id1).unwrap().push(loc1);
        } else {
            uses.insert(id1, vec![loc1]);
        }

        let asm = format!("{} {},{}", inst, reg, mem);

        if is_spill_related {
            self.add_asm_inst_with_spill(
                asm,
                linked_hashmap!{},
                uses,
                true,
                SpillMemInfo::Store(dest.clone())
            )
        } else {
            self.add_asm_inst(
                asm,
                linked_hashmap! {},
                uses,
                true
            )
        }
    }

    /// emits an instruction (use 2 fpregs, define none)
    fn internal_fp_binop_no_def_r_r(&mut self, inst: &str, op1: &P<Value>, op2: &P<Value>) {
        trace!("emit: {} {} {}", inst, op1, op2);

        let (reg1, id1, loc1) = self.prepare_fpreg(op1, inst.len() + 1);
        let (reg2, id2, loc2) = self.prepare_fpreg(op2, inst.len() + 1 + reg1.len() + 1);

        let asm = format!("{} {},{}", inst, reg1, reg2);

        self.add_asm_inst(
            asm,
            linked_hashmap!{},
            {
                if id1 == id2 {
                    linked_hashmap!{
                        id1 => vec![loc1, loc2]
                    }
                } else {
                    linked_hashmap!{
                        id1 => vec![loc1],
                        id2 => vec![loc2]
                    }
                }
            },
            false
        )
    }

    /// emits an instruction (use 2 fpregs, define 1st fpreg)
    fn internal_fp_binop_def_r_r(&mut self, inst: &str, dest: Reg, src: Reg) {
        trace!("emit: {} {}, {} -> {}", inst, src, dest, dest);

        let (reg1, id1, loc1) = self.prepare_fpreg(src, inst.len() + 1);
        let (reg2, id2, loc2) = self.prepare_fpreg(dest, inst.len() + 1 + reg1.len() + 1);

        let asm = format!("{} {},{}", inst, reg1, reg2);

        self.add_asm_inst(
            asm,
            linked_hashmap!{
                id2 => vec![loc2.clone()]
            },
            {
                if id1 == id2 {
                    linked_hashmap!{id1 => vec![loc1, loc2]}
                } else {
                    linked_hashmap! {
                        id1 => vec![loc1],
                        id2 => vec![loc2]
                    }
                }
            },
            false
        )
    }

    /// emits an instruction (use 2 fpregs, define 1st fpreg)
    fn internal_fp_binop_def_r_mem(&mut self, inst: &str, dest: Reg, src: Reg) {
        trace!("emit: {} {}, {} -> {}", inst, src, dest, dest);
        unimplemented!()
    }

    /// emits a move instruction (reg -> fpreg)
    fn internal_gpr_to_fpr(&mut self, inst: &str, dest: Reg, src: Reg) {
        let len = check_op_len(src);

        let inst = inst.to_string() + &op_postfix(len);
        trace!("emit: {} {} -> {}", inst, src, dest);

        let (reg1, id1, loc1) = self.prepare_reg(src, inst.len() + 1);
        let (reg2, id2, loc2) = self.prepare_fpreg(dest, inst.len() + 1 + reg1.len() + 1);

        let asm = format!("{} {}, {}", inst, reg1, reg2);

        self.add_asm_inst(
            asm,
            linked_hashmap!{
                id2 => vec![loc2]
            },
            linked_hashmap!{
                id1 => vec![loc1]
            },
            false
        )
    }

    /// emits a move instruction (fpreg -> reg)
    fn internal_fpr_to_gpr(&mut self, inst: &str, dest: Reg, src: Reg) {
        let len = check_op_len(dest);

        let inst = inst.to_string() + &op_postfix(len);
        trace!("emit: {} {} -> {}", inst, src, dest);

        let (reg1, id1, loc1) = self.prepare_fpreg(src,  inst.len() + 1);
        let (reg2, id2, loc2) = self.prepare_reg  (dest, inst.len() + 1 + reg1.len() + 1);

        let asm = format!("{} {},{}", inst, reg1, reg2);

        self.add_asm_inst(
            asm,
            linked_hashmap!{
                id2 => vec![loc2]
            },
            linked_hashmap!{
                id1 => vec![loc1]
            },
            false
        )
    }

    /// emits a store instruction to store a spilled register
    fn emit_spill_store_gpr(&mut self, dest: Mem, src: Reg) {
        self.internal_mov_mem_r("mov", dest, src, true, false)
    }

    /// emits a load instruction to load a spilled register
    fn emit_spill_load_gpr(&mut self, dest: Reg, src: Mem) {
        self.internal_mov_r_mem("mov", dest, src, true, false)
    }

    /// emits a store instruction to store a spilled floating point register
    fn emit_spill_store_fpr(&mut self, dest: Mem, src: Reg) {
        self.internal_fp_mov_mem_f("movsd", dest, src, true)
    }

    /// emits a load instruction to load a spilled floating point register
    fn emit_spill_load_fpr(&mut self, dest: Reg, src: Mem) {
        self.internal_fp_mov_f_mem("movsd", dest, src, true)
    }
}

/// returns postfix for instruction based on operand length (b for 8 bits, w for 16 bits, etc.)
#[inline(always)]
fn op_postfix(op_len: usize) -> &'static str {
    match op_len {
        8  => "b",
        16 => "w",
        32 => "l",
        64 => "q",
        _  => panic!("unexpected op size: {}", op_len)
    }
}

impl CodeGenerator for ASMCodeGen {
    fn start_code(&mut self, func_name: MuName, entry: MuName) -> ValueLocation {
        self.cur = Some(Box::new(ASMCode {
            name: func_name.clone(),
            entry: entry,
            code: vec![],
            blocks: linked_hashmap! {},
            frame_size_patchpoints: vec![]
        }));

        let func_symbol = symbol(func_name.clone());
        // global symbol for the function
        self.add_asm_symbolic(directive_globl(func_symbol.clone()));
        // local label for the function
        self.add_asm_symbolic(format!("{}:", func_symbol.clone()));

        ValueLocation::Relocatable(RegGroup::GPR, func_name)
    }

    fn finish_code(&mut self, func_name: MuName) -> (Box<MachineCode + Sync + Send>, ValueLocation) {
        let func_end = {
            let mut symbol = func_name.clone();
            symbol.push_str("_end");
            symbol
        };
        // global symbol for the function end
        self.add_asm_symbolic(directive_globl(symbol(func_end.clone())));
        // local label
        self.add_asm_symbolic(format!("{}:", symbol(func_end.clone())));

        self.cur.as_mut().unwrap().control_flow_analysis();
        (
            self.cur.take().unwrap(),
            ValueLocation::Relocatable(RegGroup::GPR, func_end)
        )
    }

    fn start_code_sequence(&mut self) {
        self.cur = Some(Box::new(ASMCode {
            name: "snippet".to_string(),
            entry: "none".to_string(),
            code: vec![],
            blocks: linked_hashmap! {},
            frame_size_patchpoints: vec![]
        }));
    }

    fn finish_code_sequence(&mut self) -> Box<MachineCode + Sync + Send> {
        self.finish_code_sequence_asm()
    }

    fn print_cur_code(&self) {
        debug!("");

        if self.cur.is_some() {
            let code = self.cur.as_ref().unwrap();

            debug!("code for {}: ", code.name);
            let n_insts = code.code.len();
            for i in 0..n_insts {
                let ref line = code.code[i];
                debug!("#{}\t{}", i, line.code);
            }
        } else {
            debug!("no current code");
        }

        debug!("");
    }

    fn start_block(&mut self, block_name: MuName) {
        // add label for the block
        let label = format!("{}:", symbol(self.mangle_block_label(block_name.clone())));
        self.add_asm_block_label(label, block_name.clone());

        // insert the block to ASMCode
        self.cur_mut().blocks.insert(block_name.clone(), ASMBlock::new());

        // set block start_inst
        let start = self.line();
        self.cur_mut().blocks.get_mut(&block_name).unwrap().start_inst = start;
    }

    fn start_exception_block(&mut self, block_name: MuName) -> ValueLocation {
        // add a global symbol for the block because we need to find its address for catching exception
        let mangled_name = self.mangle_block_label(block_name.clone());
        self.add_asm_symbolic(directive_globl(symbol(mangled_name.clone())));

        self.start_block(block_name.clone());
        ValueLocation::Relocatable(RegGroup::GPR, mangled_name)
    }

    fn end_block(&mut self, block_name: MuName) {
        let line = self.line();
        match self.cur_mut().blocks.get_mut(&block_name) {
            Some(ref mut block) => {
                block.end_inst = line;
            }
            None => panic!("trying to end block {} which hasnt been started", block_name)
        }
    }

    fn add_cfi_startproc(&mut self) {
        self.add_asm_symbolic(".cfi_startproc".to_string());
    }
    fn add_cfi_endproc(&mut self) {
        self.add_asm_symbolic(".cfi_endproc".to_string());
    }

    fn add_cfi_def_cfa_register(&mut self, reg: Reg) {
        let reg = self.asm_reg_op(reg);
        self.add_asm_symbolic(format!(".cfi_def_cfa_register {}", reg));
    }
    fn add_cfi_def_cfa_offset(&mut self, offset: i32) {
        self.add_asm_symbolic(format!(".cfi_def_cfa_offset {}", offset));
    }
    fn add_cfi_offset(&mut self, reg: Reg, offset: i32) {
        let reg = self.asm_reg_op(reg);
        self.add_asm_symbolic(format!(".cfi_offset {}, {}", reg, offset));
    }

    /// emits code to grow frame size (size is unknown at this point, use a placeholder)
    fn emit_frame_grow(&mut self) {
        trace!("emit frame grow");

        let asm = format!("addq $-{},%rsp", FRAME_SIZE_PLACEHOLDER.clone());

        // record the placeholder position so we can patch it later
        let line = self.line();
        self.cur_mut().add_frame_size_patchpoint(ASMLocation::new(line, 7, FRAME_SIZE_PLACEHOLDER_LEN, 0));

        self.add_asm_inst(
            asm,
            linked_hashmap!{}, // let reg alloc ignore this instruction
            linked_hashmap!{},
            false
        )
    }

    /// emits code to shrink frame size (size is unkonwn at this point, use a place holder)
    fn emit_frame_shrink(&mut self) {
        trace!("emit frame shrink");

        let asm = format!("addq ${},%rsp", FRAME_SIZE_PLACEHOLDER.clone());

        // record the placeholder position so we can patch it later
        let line = self.line();
        self.cur_mut().add_frame_size_patchpoint(ASMLocation::new(line, 6, FRAME_SIZE_PLACEHOLDER_LEN, 0));

        self.add_asm_inst(
            asm,
            linked_hashmap!{},
            linked_hashmap!{},
            false
        )
    }

    fn emit_nop(&mut self, bytes: usize) {
        trace!("emit: nop ({} bytes)", bytes);

        let asm = String::from("nop");

        self.add_asm_inst(
            asm,
            linked_hashmap! {},
            linked_hashmap! {},
            false
        );
    }

    // cmp

    fn emit_cmp_r_r (&mut self, op1: &P<Value>, op2: &P<Value>) {
        self.internal_binop_no_def_r_r("cmp", op1, op2)
    }

    fn emit_cmp_imm_r(&mut self, op1: i32, op2: &P<Value>) {
        self.internal_binop_no_def_imm_r("cmp", op1, op2)
    }

    fn emit_cmp_mem_r(&mut self, op1: &P<Value>, op2: &P<Value>) {
        self.internal_binop_no_def_mem_r("cmp", op1, op2)
    }

    fn emit_test_r_r(&mut self, op1: &P<Value>, op2: &P<Value>) {
        self.internal_binop_no_def_r_r("test", op1, op2)
    }

    fn emit_test_imm_r(&mut self, op1: i32, op2: Reg) {
        self.internal_binop_no_def_imm_r("test", op1, op2)
    }

    // mov

    fn emit_mov_r64_imm64  (&mut self, dest: &P<Value>, src: i64) {
        self.internal_mov_r64_imm64("mov", dest, src)
    }

    fn emit_mov_fpr_r64 (&mut self, dest: Reg, src: Reg) {
        trace!("emit: movq {} -> {}", src, dest);

        let (reg1, id1, loc1) = self.prepare_reg(src, 5);
        let (reg2, id2, loc2) = self.prepare_fpreg(dest, 5 + reg1.len() + 1);

        let asm = format!("movq {},{}", reg1, reg2);

        self.add_asm_inst(
            asm,
            linked_hashmap!{
                id2 => vec![loc2]
            },
            linked_hashmap!{
                id1 => vec![loc1]
            },
            false
        )
    }

    fn emit_mov_r_imm  (&mut self, dest: &P<Value>, src: i32) {
        self.internal_mov_r_imm("mov", dest, src)
    }
    fn emit_mov_r_mem  (&mut self, dest: &P<Value>, src: &P<Value>) {
        self.internal_mov_r_mem("mov", dest, src, false, false)
    }
    fn emit_mov_r_r    (&mut self, dest: &P<Value>, src: &P<Value>) {
        self.internal_mov_r_r("mov", dest, src)
    }
    fn emit_mov_mem_r  (&mut self, dest: &P<Value>, src: &P<Value>) {
        self.internal_mov_mem_r("mov", dest, src, false, false)
    }
    fn emit_mov_mem_imm(&mut self, dest: &P<Value>, src: i32, oplen: usize) {
        self.internal_mov_mem_imm("mov", dest, src, oplen)
    }

    fn emit_mov_r_mem_callee_saved  (&mut self, dest: &P<Value>, src: &P<Value>) {
        self.internal_mov_r_mem("mov", dest, src, false, true)
    }
    fn emit_mov_mem_r_callee_saved  (&mut self, dest: &P<Value>, src: &P<Value>) {
        self.internal_mov_mem_r("mov", dest, src, false, true)
    }

    // zero/sign extend mov
    
    fn emit_movs_r_r (&mut self, dest: Reg, src: Reg) {
        let dest_len = check_op_len(dest);
        let src_len  = check_op_len(src);

        let inst = "movs".to_string() + &op_postfix(src_len) + &op_postfix(dest_len);
        trace!("emit: {} {} -> {}", inst, src, dest);

        let (reg1, id1, loc1) = self.prepare_reg(src, inst.len() + 1);
        let (reg2, id2, loc2) = self.prepare_reg(dest, inst.len() + 1 + reg1.len() + 1);

        let asm = format!("{} {},{}", inst, reg1, reg2);

        self.add_asm_inst(
            asm,
            linked_hashmap!{
                id2 => vec![loc2]
            },
            linked_hashmap!{
                id1 => vec![loc1]
            },
            false
        )
    }

    fn emit_movz_r_r (&mut self, dest: Reg, src: Reg) {
        let dest_len = check_op_len(dest);
        let src_len  = check_op_len(src);

        let inst = "movz".to_string() + &op_postfix(src_len) + &op_postfix(dest_len);
        trace!("emit: {} {} -> {}", inst, src, dest);

        let (reg1, id1, loc1) = self.prepare_reg(src, inst.len() + 1);
        let (reg2, id2, loc2) = self.prepare_reg(dest, inst.len() + 1 + reg1.len() + 1);

        let asm = format!("{} {},{}", inst, reg1, reg2);

        self.add_asm_inst(
            asm,
            linked_hashmap!{
                id2 => vec![loc2]
            },
            linked_hashmap!{
                id1 => vec![loc1]
            },
            false
        )
    }

    // set byte
    fn emit_sets_r8(&mut self, dest: Reg) {
        self.internal_uniop_def_r("sets", dest)
    }
    fn emit_setz_r8(&mut self, dest: Reg) {
        self.internal_uniop_def_r("setz", dest)
    }
    fn emit_seto_r8(&mut self, dest: Reg) {
        self.internal_uniop_def_r("seto", dest)
    }
    fn emit_setb_r8(&mut self, dest: Reg) {
        self.internal_uniop_def_r("setb", dest)
    }
    fn emit_seta_r  (&mut self, dest: Reg) {
        self.internal_uniop_def_r("seta", dest)
    }
    fn emit_setae_r  (&mut self, dest: Reg) {
        self.internal_uniop_def_r("setae", dest)
    }
    fn emit_setb_r  (&mut self, dest: Reg) {
        self.internal_uniop_def_r("setb", dest)
    }
    fn emit_setbe_r  (&mut self, dest: Reg) {
        self.internal_uniop_def_r("setbe", dest)
    }
    fn emit_sete_r  (&mut self, dest: Reg) {
        self.internal_uniop_def_r("sete", dest)
    }
    fn emit_setg_r  (&mut self, dest: Reg) {
        self.internal_uniop_def_r("setg", dest)
    }
    fn emit_setge_r  (&mut self, dest: Reg) {
        self.internal_uniop_def_r("setge", dest)
    }
    fn emit_setl_r  (&mut self, dest: Reg) {
        self.internal_uniop_def_r("setl", dest)
    }
    fn emit_setle_r  (&mut self, dest: Reg) {
        self.internal_uniop_def_r("setle", dest)
    }
    fn emit_setne_r  (&mut self, dest: Reg) {
        self.internal_uniop_def_r("setne", dest)
    }

    // cmov src -> dest

    fn emit_cmova_r_r  (&mut self, dest: &P<Value>, src: &P<Value>) {
        debug_assert!(check_op_len(dest) >= 16);
        self.internal_binop_no_def_r_r("cmova", src, dest)
    }
    fn emit_cmova_r_mem(&mut self, dest: &P<Value>, src: &P<Value>) {
        debug_assert!(check_op_len(dest) >= 16);
        self.internal_binop_no_def_r_mem("cmova", src, dest)
    }

    fn emit_cmovae_r_r  (&mut self, dest: &P<Value>, src: &P<Value>) {
        debug_assert!(check_op_len(dest) >= 16);
        self.internal_binop_no_def_r_r("cmovae", src, dest)
    }
    fn emit_cmovae_r_mem(&mut self, dest: &P<Value>, src: &P<Value>) {
        debug_assert!(check_op_len(dest) >= 16);
        self.internal_binop_no_def_r_mem("cmovae", src, dest)
    }

    fn emit_cmovb_r_r  (&mut self, dest: &P<Value>, src: &P<Value>) {
        debug_assert!(check_op_len(dest) >= 16);
        self.internal_binop_no_def_r_r("cmovb", src, dest)
    }
    fn emit_cmovb_r_mem(&mut self, dest: &P<Value>, src: &P<Value>) {
        debug_assert!(check_op_len(dest) >= 16);
        self.internal_binop_no_def_r_mem("cmovb", src, dest)
    }

    fn emit_cmovbe_r_r  (&mut self, dest: &P<Value>, src: &P<Value>) {
        debug_assert!(check_op_len(dest) >= 16);
        self.internal_binop_no_def_r_r("cmovbe", src, dest)
    }
    fn emit_cmovbe_r_mem(&mut self, dest: &P<Value>, src: &P<Value>) {
        debug_assert!(check_op_len(dest) >= 16);
        self.internal_binop_no_def_r_mem("cmovbe", src, dest)
    }

    fn emit_cmove_r_r  (&mut self, dest: &P<Value>, src: &P<Value>) {
        debug_assert!(check_op_len(dest) >= 16);
        self.internal_binop_no_def_r_r("cmove", src, dest)
    }
    fn emit_cmove_r_mem(&mut self, dest: &P<Value>, src: &P<Value>) {
        debug_assert!(check_op_len(dest) >= 16);
        self.internal_binop_no_def_r_mem("cmove", src, dest)
    }

    fn emit_cmovg_r_r  (&mut self, dest: &P<Value>, src: &P<Value>) {
        debug_assert!(check_op_len(dest) >= 16);
        self.internal_binop_no_def_r_r("cmovg", src, dest)
    }
    fn emit_cmovg_r_mem(&mut self, dest: &P<Value>, src: &P<Value>) {
        debug_assert!(check_op_len(dest) >= 16);
        self.internal_binop_no_def_r_mem("cmovg", src, dest)
    }

    fn emit_cmovge_r_r  (&mut self, dest: &P<Value>, src: &P<Value>) {
        debug_assert!(check_op_len(dest) >= 16);
        self.internal_binop_no_def_r_r("cmovge", src, dest)
    }
    fn emit_cmovge_r_mem(&mut self, dest: &P<Value>, src: &P<Value>) {
        debug_assert!(check_op_len(dest) >= 16);
        self.internal_binop_no_def_r_mem("cmovge", src, dest)
    }

    fn emit_cmovl_r_r  (&mut self, dest: &P<Value>, src: &P<Value>) {
        debug_assert!(check_op_len(dest) >= 16);
        self.internal_binop_no_def_r_r("cmovl", src, dest)
    }
    fn emit_cmovl_r_mem(&mut self, dest: &P<Value>, src: &P<Value>) {
        debug_assert!(check_op_len(dest) >= 16);
        self.internal_binop_no_def_r_mem("cmovl", src, dest)
    }

    fn emit_cmovle_r_r  (&mut self, dest: &P<Value>, src: &P<Value>) {
        debug_assert!(check_op_len(dest) >= 16);
        self.internal_binop_no_def_r_r("cmovle", src, dest)
    }
    fn emit_cmovle_r_mem(&mut self, dest: &P<Value>, src: &P<Value>) {
        debug_assert!(check_op_len(dest) >= 16);
        self.internal_binop_no_def_r_mem("cmovle", src, dest)
    }

    fn emit_cmovne_r_r  (&mut self, dest: &P<Value>, src: &P<Value>) {
        debug_assert!(check_op_len(dest) >= 16);
        self.internal_binop_no_def_r_r("cmovne", src, dest)
    }
    fn emit_cmovne_r_mem(&mut self, dest: &P<Value>, src: &P<Value>) {
        debug_assert!(check_op_len(dest) >= 16);
        self.internal_binop_no_def_r_mem("cmovne", src, dest)
    }

    // lea
    fn emit_lea_r64(&mut self, dest: &P<Value>, src: &P<Value>) {
        self.internal_mov_r_mem("lea", dest, src, false, false)
    }

    // and
    fn emit_and_r_imm(&mut self, dest: Reg, src: i32) {
        self.internal_binop_def_r_imm("and", dest, src)
    }
    fn emit_and_r_r  (&mut self, dest: Reg, src: Reg) {
        self.internal_binop_def_r_r("and", dest, src)
    }
    fn emit_and_r_mem(&mut self, dest: Reg, src: Mem) {
        self.internal_binop_def_r_mem("and", dest, src)
    }

    // or
    fn emit_or_r_imm(&mut self, dest: Reg, src: i32) {
        self.internal_binop_def_r_imm("or", dest, src)
    }
    fn emit_or_r_r  (&mut self, dest: Reg, src: Reg) {
        self.internal_binop_def_r_r("or", dest, src)
    }
    fn emit_or_r_mem(&mut self, dest: Reg, src: Mem) {
        self.internal_binop_def_r_mem("or", dest, src)
    }

    // xor
    fn emit_xor_r_imm(&mut self, dest: Reg, src: i32) {
        self.internal_binop_def_r_imm("xor", dest, src)
    }
    fn emit_xor_r_r  (&mut self, dest: Reg, src: Reg) {
        self.internal_binop_def_r_r("xor", dest, src)
    }
    fn emit_xor_r_mem(&mut self, dest: Reg, src: Mem) {
        self.internal_binop_def_r_mem("xor", dest, src)
    }

    // add
    fn emit_add_r_imm(&mut self, dest: Reg, src: i32) {
        self.internal_binop_def_r_imm("add", dest, src)
    }
    fn emit_add_r_r  (&mut self, dest: Reg, src: Reg) {
        self.internal_binop_def_r_r("add", dest, src)
    }
    fn emit_add_r_mem(&mut self, dest: Reg, src: Mem) {
        self.internal_binop_def_r_mem("add", dest, src)
    }

    // adc
    fn emit_adc_r_r  (&mut self, dest: Reg, src: Reg) {
        self.internal_binop_def_r_r("adc", dest, src)
    }
    fn emit_adc_r_mem(&mut self, dest: Reg, src: Mem) {
        self.internal_binop_def_r_mem("adc", dest, src)
    }
    fn emit_adc_r_imm(&mut self, dest: Reg, src: i32) {
        self.internal_binop_def_r_imm("adc", dest, src)
    }

    // sub
    fn emit_sub_r_imm(&mut self, dest: Reg, src: i32) {
        self.internal_binop_def_r_imm("sub", dest, src)
    }
    fn emit_sub_r_r  (&mut self, dest: Reg, src: Reg) {
        self.internal_binop_def_r_r("sub", dest, src)
    }
    fn emit_sub_r_mem(&mut self, dest: Reg, src: Mem) {
        self.internal_binop_def_r_mem("sub", dest, src)
    }

    // sbb
    fn emit_sbb_r_r  (&mut self, dest: Reg, src: Reg) {
        self.internal_binop_def_r_r("sbb", dest, src)
    }
    fn emit_sbb_r_mem(&mut self, dest: Reg, src: Mem) {
        self.internal_binop_def_r_mem("sbb", dest, src)
    }
    fn emit_sbb_r_imm(&mut self, dest: Reg, src: i32) {
        self.internal_binop_def_r_imm("sbb", dest, src)
    }

    fn emit_mul_r(&mut self, src: &P<Value>) {
        let len = check_op_len(src);

        let inst = "mul".to_string() + &op_postfix(len);
        
        let (reg, id, loc) = self.prepare_reg(src, inst.len() + 1);
        let rax = self.prepare_machine_reg(&x86_64::RAX);
        let rdx = self.prepare_machine_reg(&x86_64::RDX);
        
        let asm = format!("{} {}", inst, reg);

        if len != 8 {
            trace!("emit: {} rax, {} -> (rdx, rax)", inst, src);
            self.add_asm_inst(
                asm,
                linked_hashmap! {
                    rax => vec![],
                    rdx => vec![]
                },
                linked_hashmap! {
                    id => vec![loc],
                    rax => vec![]
                },
                false
            )
        } else {
            trace!("emit: {} al, {} -> ax", inst, src);
            self.add_asm_inst(
                asm,
                linked_hashmap! {
                    rax => vec![]
                },
                linked_hashmap! {
                    id => vec![loc],
                    rax => vec![]
                },
                false
            )
        }
    }

    #[allow(unused_variables)]
    fn emit_mul_mem(&mut self, src: &P<Value>) {
        unimplemented!()
    }

    fn emit_imul_r_r(&mut self, dest: Reg, src: Reg) {
        self.internal_binop_def_r_r("imul", dest, src)
    }

    fn emit_div_r  (&mut self, src: &P<Value>) {
        let len = check_op_len(src);

        let inst = "div".to_string() + &op_postfix(len);

        let rdx = self.prepare_machine_reg(&x86_64::RDX);
        let rax = self.prepare_machine_reg(&x86_64::RAX);
        let (reg, id, loc) = self.prepare_reg(src, inst.len() + 1);

        let asm = format!("{} {}", inst, reg);

        if len != 8 {
            trace!("emit: {} rdx:rax, {} -> quotient: rax + remainder: rdx", inst, src);
            self.add_asm_inst(
                asm,
                linked_hashmap!{
                    rdx => vec![],
                    rax => vec![],
                },
                linked_hashmap!{
                    id => vec![loc],
                    rdx => vec![],
                    rax => vec![]
                },
                false
            )
        } else {
            trace!("emit: {} ah:al, {} -> quotient: al + remainder: ah", inst, src);
            let ah = self.prepare_machine_reg(&x86_64::AH);
            let al = self.prepare_machine_reg(&x86_64::AL);

            self.add_asm_inst(
                asm,
                linked_hashmap!{
                    ah => vec![],
                    al => vec![]
                },
                linked_hashmap!{
                    id => vec![loc],
                    ah => vec![],
                    al => vec![]
                },
                false
            )
        }
    }

    fn emit_div_mem (&mut self, src: &P<Value>) {
        let len = check_op_len(src);

        let inst = "div".to_string() + &op_postfix(len);

        let rdx = self.prepare_machine_reg(&x86_64::RDX);
        let rax = self.prepare_machine_reg(&x86_64::RAX);
        let (mem, mut uses) = self.prepare_mem(src, inst.len() + 1);

        // merge use vec
        if !uses.contains_key(&rdx) {
            uses.insert(rdx, vec![]);
        }
        if !uses.contains_key(&rax) {
            uses.insert(rax, vec![]);
        }

        let asm = format!("{} {}", inst, mem);

        if len != 8 {
            trace!("emit: {} rdx:rax, {} -> quotient: rax + remainder: rdx", inst, src);
            self.add_asm_inst(
                asm,
                linked_hashmap! {
                    rdx => vec![],
                    rax => vec![]
                },
                uses,
                true
            )
        } else {
            trace!("emit: {} ah:al, {} -> quotient: al + remainder: ah", inst, src);

            let ah = self.prepare_machine_reg(&x86_64::AH);
            let al = self.prepare_machine_reg(&x86_64::AL);

            // merge use vec
            if !uses.contains_key(&ah) {
                uses.insert(ah, vec![]);
            }
            if !uses.contains_key(&al) {
                uses.insert(al, vec![]);
            }

            self.add_asm_inst(
                asm,
                linked_hashmap!{
                    ah => vec![],
                    al => vec![]
                },
                uses,
                false
            )
        }
    }

    fn emit_idiv_r  (&mut self, src: &P<Value>) {
        let len = check_op_len(src);
        let inst = "idiv".to_string() + &op_postfix(len);
        let (reg, id, loc) = self.prepare_reg(src, inst.len() + 1);

        let asm = format!("{} {}", inst, reg);

        if len != 8 {
            trace!("emit: {} rdx:rax, {} -> quotient: rax + remainder: rdx", inst, src);

            let rdx = self.prepare_machine_reg(&x86_64::RDX);
            let rax = self.prepare_machine_reg(&x86_64::RAX);

            self.add_asm_inst(
                asm,
                linked_hashmap!{
                    rdx => vec![],
                    rax => vec![],
                },
                linked_hashmap!{
                    id => vec![loc],
                    rdx => vec![],
                    rax => vec![]
                },
                false
            )
        } else {
            trace!("emit: {} ah:al, {} -> quotient: al + remainder: ah", inst, src);

            let ah = self.prepare_machine_reg(&x86_64::AH);
            let al = self.prepare_machine_reg(&x86_64::AL);

            self.add_asm_inst(
                asm,
                linked_hashmap!{
                    ah => vec![],
                    al => vec![]
                },
                linked_hashmap!{
                    id => vec![loc],
                    ah => vec![],
                    al => vec![]
                },
                false
            )
        }
    }

    fn emit_idiv_mem(&mut self, src: &P<Value>) {
        let len = check_op_len(src);

        let inst = "idiv".to_string() + &op_postfix(len);
        let (mem, mut uses) = self.prepare_mem(src, inst.len() + 1);
        let asm = format!("{} {}", inst, mem);

        if len != 8 {
            trace!("emit: {} rdx:rax, {} -> quotient: rax + remainder: rdx", inst, src);

            let rdx = self.prepare_machine_reg(&x86_64::RDX);
            let rax = self.prepare_machine_reg(&x86_64::RAX);

            // merge use vec
            if !uses.contains_key(&rdx) {
                uses.insert(rdx, vec![]);
            }
            if !uses.contains_key(&rax) {
                uses.insert(rax, vec![]);
            }

            self.add_asm_inst(
                asm,
                linked_hashmap! {
                    rdx => vec![],
                    rax => vec![]
                },
                uses,
                true
            )
        } else {
            trace!("emit: {} ah:al, {} -> quotient: al + remainder: ah", inst, src);

            let ah = self.prepare_machine_reg(&x86_64::AH);
            let al = self.prepare_machine_reg(&x86_64::AL);

            // merge use vec
            if !uses.contains_key(&ah) {
                uses.insert(ah, vec![]);
            }
            if !uses.contains_key(&al) {
                uses.insert(al, vec![]);
            }

            self.add_asm_inst(
                asm,
                linked_hashmap!{
                    ah => vec![],
                    al => vec![]
                },
                uses,
                false
            )
        }
    }

    fn emit_shl_r_cl    (&mut self, dest: &P<Value>) {
        self.internal_binop_def_r_mr("shl", dest, &x86_64::CL)
    }

    fn emit_shl_r_imm8  (&mut self, dest: &P<Value>, src: i8) {
        self.internal_binop_def_r_imm("shl", dest, src as i32)
    }

    fn emit_shld_r_r_cl (&mut self, dest: Reg, src: Reg) {
        self.internal_triop_def_r_r_mr("shld", dest, src, &x86_64::CL);
    }

    fn emit_shr_r_cl    (&mut self, dest: &P<Value>) {
        self.internal_binop_def_r_mr("shr", dest, &x86_64::CL)
    }

    fn emit_shr_r_imm8  (&mut self, dest: &P<Value>, src: i8) {
        self.internal_binop_def_r_imm("shr", dest, src as i32)
    }

    fn emit_shrd_r_r_cl (&mut self, dest: Reg, src: Reg) {
        self.internal_triop_def_r_r_mr("shrd", dest, src, &x86_64::CL);
    }

    fn emit_sar_r_cl    (&mut self, dest: &P<Value>) {
        self.internal_binop_def_r_mr("sar", dest, &x86_64::CL)
    }

    fn emit_sar_r_imm8  (&mut self, dest: &P<Value>, src: i8) {
        self.internal_binop_def_r_imm("sar", dest, src as i32)
    }

    fn emit_cqo(&mut self) {
        trace!("emit: cqo rax -> rdx:rax");

        let rax = self.prepare_machine_reg(&x86_64::RAX);
        let rdx = self.prepare_machine_reg(&x86_64::RDX);

        let asm = format!("cqto");

        self.add_asm_inst(
            asm,
            linked_hashmap!{
                rdx => vec![],
                rax => vec![]
            },
            linked_hashmap!{
                rax => vec![]
            },
            false
        )
    }

    fn emit_cdq(&mut self) {
        trace!("emit: cdq eax -> edx:eax");

        let eax = self.prepare_machine_reg(&x86_64::EAX);
        let edx = self.prepare_machine_reg(&x86_64::EDX);

        let asm = format!("cltd");

        self.add_asm_inst(
            asm,
            linked_hashmap!{
                edx => vec![],
                eax => vec![]
            },
            linked_hashmap!{
                eax => vec![],
            },
            false
        )
    }

    fn emit_cwd(&mut self) {
        trace!("emit: cwd ax -> dx:ax");

        let ax = self.prepare_machine_reg(&x86_64::AX);
        let dx = self.prepare_machine_reg(&x86_64::DX);

        let asm = format!("cwtd");

        self.add_asm_inst(
            asm,
            linked_hashmap!{
                dx => vec![],
                ax => vec![]
            },
            linked_hashmap!{
                ax => vec![],
            },
            false
        )
    }
    
    fn emit_jmp(&mut self, dest_name: MuName) {
        trace!("emit: jmp {}", dest_name);
        
        // symbolic label, we dont need to patch it
        let asm = format!("jmp {}", symbol(self.mangle_block_label(dest_name.clone())));
        self.add_asm_branch(asm, dest_name)
    }
    
    fn emit_je(&mut self, dest_name: MuName) {
        trace!("emit: je {}", dest_name);
        
        let asm = format!("je {}", symbol(self.mangle_block_label(dest_name.clone())));
        self.add_asm_branch2(asm, dest_name);        
    }
    
    fn emit_jne(&mut self, dest_name: MuName) {
        trace!("emit: jne {}", dest_name);
        
        let asm = format!("jne {}", symbol(self.mangle_block_label(dest_name.clone())));
        self.add_asm_branch2(asm, dest_name);
    }
    
    fn emit_ja(&mut self, dest_name: MuName) {
        trace!("emit: ja {}", dest_name);
        
        let asm = format!("ja {}", symbol(self.mangle_block_label(dest_name.clone())));
        self.add_asm_branch2(asm, dest_name);
    }
    
    fn emit_jae(&mut self, dest_name: MuName) {
        trace!("emit: jae {}", dest_name);
        
        let asm = format!("jae {}", symbol(self.mangle_block_label(dest_name.clone())));
        self.add_asm_branch2(asm, dest_name);        
    }
    
    fn emit_jb(&mut self, dest_name: MuName) {
        trace!("emit: jb {}", dest_name);
        
        let asm = format!("jb {}", symbol(self.mangle_block_label(dest_name.clone())));
        self.add_asm_branch2(asm, dest_name);
    }
    
    fn emit_jbe(&mut self, dest_name: MuName) {
        trace!("emit: jbe {}", dest_name);
        
        let asm = format!("jbe {}", symbol(self.mangle_block_label(dest_name.clone())));
        self.add_asm_branch2(asm, dest_name);        
    }
    
    fn emit_jg(&mut self, dest_name: MuName) {
        trace!("emit: jg {}", dest_name);
        
        let asm = format!("jg {}", symbol(self.mangle_block_label(dest_name.clone())));
        self.add_asm_branch2(asm, dest_name);        
    }
    
    fn emit_jge(&mut self, dest_name: MuName) {
        trace!("emit: jge {}", dest_name);
        
        let asm = format!("jge {}", symbol(self.mangle_block_label(dest_name.clone())));
        self.add_asm_branch2(asm, dest_name);        
    }
    
    fn emit_jl(&mut self, dest_name: MuName) {
        trace!("emit: jl {}", dest_name);
        
        let asm = format!("jl {}", symbol(self.mangle_block_label(dest_name.clone())));
        self.add_asm_branch2(asm, dest_name);        
    }
    
    fn emit_jle(&mut self, dest_name: MuName) {
        trace!("emit: jle {}", dest_name);
        
        let asm = format!("jle {}", symbol(self.mangle_block_label(dest_name.clone())));
        self.add_asm_branch2(asm, dest_name);        
    }

    fn emit_js(&mut self, dest_name: MuName) {
        trace!("emit: js {}", dest_name);

        let asm = format!("js {}", symbol(self.mangle_block_label(dest_name.clone())));
        self.add_asm_branch2(asm, dest_name);
    }

    #[cfg(target_os = "macos")]
    fn emit_call_near_rel32(&mut self, callsite: String, func: MuName, pe: Option<MuName>) -> ValueLocation {
        trace!("emit: call {}", func);
        
        let asm = format!("call {}", symbol(func));
        self.add_asm_call(asm, pe);

        // we need a global symbol for the callsite which we need to recognize during exception handling
        let callsite_symbol = symbol(callsite.clone());
        self.add_asm_symbolic(directive_globl(callsite_symbol.clone()));
        self.add_asm_symbolic(format!("{}:", callsite_symbol.clone()));            
        
        ValueLocation::Relocatable(RegGroup::GPR, callsite)
    }

    #[cfg(target_os = "linux")]
    fn emit_call_near_rel32(&mut self, callsite: String, func: MuName, pe: Option<MuName>) -> ValueLocation {
        trace!("emit: call {}", func);

        // generating Position-Independent Code using PLT
        let func = func + "@PLT";

        let asm = format!("call {}", symbol(func));
        self.add_asm_call(asm, pe);

        // we need a global symbol for the callsite which we need to recognize during exception handling
        let callsite_symbol = symbol(callsite.clone());
        self.add_asm_symbolic(directive_globl(callsite_symbol.clone()));
        self.add_asm_symbolic(format!("{}:", callsite_symbol.clone()));

        ValueLocation::Relocatable(RegGroup::GPR, callsite)
    }
    
    fn emit_call_near_r64(&mut self, callsite: String, func: &P<Value>, pe: Option<MuName>) -> ValueLocation {
        trace!("emit: call {}", func);

        let (reg, id, loc) = self.prepare_reg(func, 6);
        let asm = format!("call *{}", reg);

        // the call uses the register
        self.add_asm_call_with_uses(asm, linked_hashmap!{id => vec![loc]}, pe);

        // global symbol for the callsite
        let callsite_symbol = symbol(callsite.clone());
        self.add_asm_symbolic(directive_globl(callsite_symbol.clone()));
        self.add_asm_symbolic(format!("{}:", callsite_symbol.clone()));

        ValueLocation::Relocatable(RegGroup::GPR, callsite)
    }

    #[allow(unused_variables)]
    fn emit_call_near_mem64(&mut self, callsite: String, func: &P<Value>, pe: Option<MuName>) -> ValueLocation {
        trace!("emit: call {}", func);
        unimplemented!()
    }
    
    fn emit_ret(&mut self) {
        trace!("emit: ret");
        
        let asm = format!("ret");
        self.add_asm_ret(asm);
    }

    fn emit_mfence(&mut self) {
        trace!("emit: mfence");

        let asm = format!("mfence");
        self.add_asm_inst(asm, linked_hashmap!{}, linked_hashmap!{}, false);
    }
    
    fn emit_push_r64(&mut self, src: &P<Value>) {
        trace!("emit: push {}", src);
        
        let (reg, id, loc) = self.prepare_reg(src, 5 + 1);
        let rsp = self.prepare_machine_reg(&x86_64::RSP);
        let asm = format!("pushq {}", reg);
        
        self.add_asm_inst(
            asm,
            linked_hashmap!{
                rsp => vec![]
            },
            linked_hashmap!{
                id => vec![loc],
                rsp => vec![]
            },
            false
        )
    }
    
    fn emit_push_imm32(&mut self, src: i32) {
        trace!("emit: push {}", src);
        
        let rsp = self.prepare_machine_reg(&x86_64::RSP);
        let asm = format!("pushq ${}", src);
        
        self.add_asm_inst(
            asm,
            linked_hashmap!{
                rsp => vec![]
            },
            linked_hashmap!{
                rsp => vec![]
            },
            false
        )
    }
    
    fn emit_pop_r64(&mut self, dest: &P<Value>) {
        trace!("emit: pop {}", dest);
        
        let (reg, id, loc) = self.prepare_reg(dest, 4 + 1);
        let rsp = self.prepare_machine_reg(&x86_64::RSP);
        let asm = format!("popq {}", reg);
        
        self.add_asm_inst(
            asm,
            linked_hashmap!{
                id => vec![loc.clone()],
                rsp => vec![]
            },
            linked_hashmap!{
                rsp => vec![]
            },
            false
        )        
    }

    // mov - double

    fn emit_movsd_f64_f64  (&mut self, dest: &P<Value>, src: &P<Value>) {
        self.internal_fp_mov_f_f("movsd", dest, src)
    }
    fn emit_movapd_f64_f64   (&mut self, dest: Reg, src: Reg) {
        self.internal_fp_mov_f_f("movapd", dest, src);
    }
    // load
    fn emit_movsd_f64_mem64(&mut self, dest: &P<Value>, src: &P<Value>) {
        self.internal_fp_mov_f_mem("movsd", dest, src, false)
    }
    // store
    fn emit_movsd_mem64_f64(&mut self, dest: &P<Value>, src: &P<Value>) {
        self.internal_fp_mov_mem_f("movsd", dest, src, false)
    }

    // mov - float

    fn emit_movss_f32_f32  (&mut self, dest: &P<Value>, src: &P<Value>) {
        self.internal_fp_mov_f_f("movss", dest, src)
    }
    fn emit_movaps_f32_f32   (&mut self, dest: Reg, src: Reg) {
        self.internal_fp_mov_f_f("movaps", dest, src);
    }
    // load
    fn emit_movss_f32_mem32(&mut self, dest: &P<Value>, src: &P<Value>) {
        self.internal_fp_mov_f_mem("movss", dest, src, false)
    }
    // store
    fn emit_movss_mem32_f32(&mut self, dest: &P<Value>, src: &P<Value>) {
        self.internal_fp_mov_mem_f("movss", dest, src, false)
    }

    // compare - double

    fn emit_comisd_f64_f64  (&mut self, op1: Reg, op2: Reg) {
        self.internal_fp_binop_no_def_r_r("comisd", op1, op2);
    }
    fn emit_ucomisd_f64_f64 (&mut self, op1: Reg, op2: Reg) {
        self.internal_fp_binop_no_def_r_r("ucomisd", op1, op2);
    }

    // compare - float

    fn emit_comiss_f32_f32  (&mut self, op1: Reg, op2: Reg) {
        self.internal_fp_binop_no_def_r_r("comiss", op1, op2);
    }
    fn emit_ucomiss_f32_f32 (&mut self, op1: Reg, op2: Reg) {
        self.internal_fp_binop_no_def_r_r("ucomiss", op1, op2);
    }

    // add - double

    fn emit_addsd_f64_f64  (&mut self, dest: &P<Value>, src: &P<Value>) {
        self.internal_fp_binop_def_r_r("addsd", dest, src);
    }
    fn emit_addsd_f64_mem64(&mut self, dest: &P<Value>, src: &P<Value>) {
        self.internal_fp_binop_def_r_mem("addsd", dest, src);
    }

    // add - float

    fn emit_addss_f32_f32  (&mut self, dest: &P<Value>, src: &P<Value>) {
        self.internal_fp_binop_def_r_r("addss", dest, src);
    }
    fn emit_addss_f32_mem32(&mut self, dest: &P<Value>, src: &P<Value>) {
        self.internal_fp_binop_def_r_mem("addss", dest, src);
    }

    // sub - double

    fn emit_subsd_f64_f64  (&mut self, dest: Reg, src: Reg) {
        self.internal_fp_binop_def_r_r("subsd", dest, src);
    }
    fn emit_subsd_f64_mem64(&mut self, dest: Reg, src: Mem) {
        self.internal_fp_binop_def_r_mem("subsd", dest, src);
    }

    // sub - float

    fn emit_subss_f32_f32  (&mut self, dest: Reg, src: Reg) {
        self.internal_fp_binop_def_r_r("subss", dest, src);
    }
    fn emit_subss_f32_mem32(&mut self, dest: Reg, src: Mem) {
        self.internal_fp_binop_def_r_mem("subss", dest, src);
    }

    // div - double

    fn emit_divsd_f64_f64  (&mut self, dest: Reg, src: Reg) {
        self.internal_fp_binop_def_r_r("divsd", dest, src);
    }
    fn emit_divsd_f64_mem64(&mut self, dest: Reg, src: Mem) {
        self.internal_fp_binop_def_r_mem("divsd", dest, src);
    }

    // div - float

    fn emit_divss_f32_f32  (&mut self, dest: Reg, src: Reg) {
        self.internal_fp_binop_def_r_r("divss", dest, src);
    }
    fn emit_divss_f32_mem32(&mut self, dest: Reg, src: Mem) {
        self.internal_fp_binop_def_r_mem("divss", dest, src);
    }

    // mul - double

    fn emit_mulsd_f64_f64  (&mut self, dest: Reg, src: Reg) {
        self.internal_fp_binop_def_r_r("mulsd", dest, src);
    }
    fn emit_mulsd_f64_mem64(&mut self, dest: Reg, src: Mem) {
        self.internal_fp_binop_def_r_mem("mulsd", dest, src);
    }

    // mul - float

    fn emit_mulss_f32_f32  (&mut self, dest: Reg, src: Reg) {
        self.internal_fp_binop_def_r_r("mulss", dest, src);
    }
    fn emit_mulss_f32_mem32(&mut self, dest: Reg, src: Mem) {
        self.internal_fp_binop_def_r_mem("mulss", dest, src);
    }

    // convert - double

    fn emit_cvtsi2sd_f64_r  (&mut self, dest: Reg, src: Reg) {
        self.internal_gpr_to_fpr("cvtsi2sd", dest, src);
    }
    fn emit_cvtsd2si_r_f64  (&mut self, dest: Reg, src: Reg) {
        self.internal_fpr_to_gpr("cvtsd2si", dest, src);
    }
    fn emit_cvttsd2si_r_f64 (&mut self, dest: Reg, src: Reg) {
        self.internal_fpr_to_gpr("cvttsd2si", dest, src);
    }

    // convert - single

    fn emit_cvtsi2ss_f32_r  (&mut self, dest: Reg, src: Reg) {
        self.internal_gpr_to_fpr("cvtsi2ss", dest, src);
    }
    fn emit_cvtss2si_r_f32  (&mut self, dest: Reg, src: Reg) {
        self.internal_fpr_to_gpr("cvtss2si", dest, src);
    }
    fn emit_cvttss2si_r_f32 (&mut self, dest: Reg, src: Reg) {
        self.internal_fpr_to_gpr("cvttss2si", dest, src);
    }

    // unpack low data - interleave low byte
    fn emit_punpckldq_f64_mem128(&mut self, dest: Reg, src: Mem) {
        trace!("emit: punpckldq {} {} -> {}", src, dest, dest);

        let (mem, mut uses) = self.prepare_mem(src, 9 + 1);
        let (reg, id2, loc2) = self.prepare_fpreg(dest, 9 + 1 + mem.len() + 1);

        let asm = format!("punpckldq {},{}", mem, reg);

        // memory op won't use a fpreg, we insert the use of fpreg
        uses.insert(id2, vec![loc2.clone()]);

        self.add_asm_inst(
            asm,
            linked_hashmap!{
                id2 => vec![loc2]
            },
            uses,
            true
        )
    }
    // substract packed double-fp
    fn emit_subpd_f64_mem128   (&mut self, dest: Reg, src: Mem) {
        trace!("emit: subpd {} {} -> {}", src, dest, dest);

        let (mem, mut uses)  = self.prepare_mem(src, 5 + 1);
        let (reg, id2, loc2) = self.prepare_fpreg(dest, 5 + 1 + mem.len() + 1);

        let asm = format!("subpd {},{}", mem, reg);

        uses.insert(id2, vec![loc2.clone()]);

        self.add_asm_inst(
            asm,
            linked_hashmap!{
                id2 => vec![loc2]
            },
            uses,
            true
        )
    }
    // packed double-fp horizontal add
    fn emit_haddpd_f64_f64     (&mut self, op1: Reg, op2: Reg) {
        trace!("emit: haddpd {} {} -> {}", op2, op1, op1);

        let (reg1, id1, loc1) = self.prepare_fpreg(op1, 6 + 1);
        let (reg2, id2, loc2) = self.prepare_fpreg(op2, 6 + 1 + reg1.len() + 1);

        let asm = format!("haddpd {},{}", reg1, reg2);

        self.add_asm_inst(
            asm,
            linked_hashmap!{
                id2 => vec![loc2.clone()]
            },
            {
                if id1 == id2 {
                    linked_hashmap!{id1 => vec![loc1, loc2]}
                } else {
                    linked_hashmap!{
                        id1 => vec![loc1],
                        id2 => vec![loc2]
                    }
                }
            },
            false
        )
    }

    // move aligned packed double-precision fp values
    fn emit_movapd_f64_mem128(&mut self, dest: Reg, src: Mem) {
        trace!("emit movapd {} -> {}", src, dest);

        let (mem, mut uses) = self.prepare_mem(src,  6 + 1);
        let (reg, id2, loc2)  = self.prepare_fpreg(dest, 6 + 1 + mem.len() + 1);

        // memory op won't use a fpreg, we insert the use of fpreg
        uses.insert(id2, vec![loc2.clone()]);

        let asm = format!("movapd {},{}", mem, reg);

        self.add_asm_inst(
            asm,
            linked_hashmap!{
                id2 => vec![loc2.clone()]
            },
            uses,
            true
        )
    }
}

use compiler::backend::code_emission::create_emit_directory;
use std::fs::File;

/// emit assembly file for a function version
pub fn emit_code(fv: &mut MuFunctionVersion, vm: &VM) {
    use std::io::prelude::*;
    use std::path;

    // acquire lock and function
    let funcs = vm.funcs().read().unwrap();
    let func = funcs.get(&fv.func_id).unwrap().read().unwrap();

    // acquire lock and compiled function
    let compiled_funcs = vm.compiled_funcs().read().unwrap();
    let cf = compiled_funcs.get(&fv.id()).unwrap().read().unwrap();

    // create 'emit' directory
    create_emit_directory(vm);

    // create emit file
    let mut file_path = path::PathBuf::new();
    file_path.push(&vm.vm_options.flag_aot_emit_dir);
    file_path.push(func.name().unwrap().to_string() + ".s");
    let mut file = match File::create(file_path.as_path()) {
        Err(why) => panic!("couldn't create emission file {}: {}", file_path.to_str().unwrap(), why),
        Ok(file) => file
    };

    // constants in text section
    file.write("\t.text\n".as_bytes()).unwrap();

    // alignment for constant are 16 bytes
    write_const_align(&mut file);
    // write constants
    for (id, constant) in cf.consts.iter() {
        let mem = cf.const_mem.get(id).unwrap();
        write_const(&mut file, constant.clone(), mem.clone());
    }

    // write code
    let code = cf.mc.as_ref().unwrap().emit();
    match file.write_all(code.as_slice()) {
        Err(why) => panic!("couldn'd write to file {}: {}", file_path.to_str().unwrap(), why),
        Ok(_) => info!("emit code to {}", file_path.to_str().unwrap())
    }
}

// max alignment as 16 byte (written as 4 (2^4) on macos)
const MAX_ALIGN: ByteSize = 16;

/// checks alignment (if it is larger than 16 bytes, use 16 bytes; otherwise use the alignment)
fn check_align(align: ByteSize) -> ByteSize {
    if align > MAX_ALIGN {
        MAX_ALIGN
    } else {
        align
    }
}

/// writes constant alignmnet (16 bytes)
fn write_const_align(f: &mut File) {
    write_align(f, MAX_ALIGN);
}

/// writes alignment in bytes for linux
#[cfg(target_os = "linux")]
fn write_align(f: &mut File, align: ByteSize) {
    use std::io::Write;
    f.write_fmt(format_args!("\t.align {}\n", check_align(align))).unwrap();
}

/// writes alignment for macos. For macos, .align is followed by exponent
/// (e.g. 16 bytes is 2^4, writes .align 4 on macos)
#[cfg(target_os = "macos")]
fn write_align(f: &mut File, align: ByteSize) {
    use std::io::Write;
    use utils::math::is_power_of_two;

    let align = check_align(align);
    let n = match is_power_of_two(align) {
        Some(n) => n,
        _ => panic!("alignments needs to be power fo 2, alignment is {}", align)
    };

    f.write_fmt(format_args!("\t.align {}\n", n)).unwrap();
}

/// writes a constant to assembly output
fn write_const(f: &mut File, constant: P<Value>, loc: P<Value>) {
    use std::io::Write;

    // label
    let label = match loc.v {
        Value_::Memory(MemoryLocation::Symbolic{ref label, ..}) => label.clone(),
        _ => panic!("expecing a symbolic memory location for constant {}, found {}", constant, loc)
    };
    f.write_fmt(format_args!("{}:\n", symbol(label))).unwrap();

    // actual value
    write_const_value(f, constant);
}

/// writes a constant value based on its type and value
fn write_const_value(f: &mut File, constant: P<Value>) {
    use std::mem;
    use std::io::Write;

    let ref ty = constant.ty;

    let inner = match constant.v {
        Value_::Constant(ref c) => c,
        _ => panic!("expected constant, found {}", constant)
    };

    match inner {
        &Constant::Int(val) => {
            let len = ty.get_int_length().unwrap();
            match len {
                8  => f.write_fmt(format_args!("\t.byte {}\n", val as u8 )).unwrap(),
                16 => f.write_fmt(format_args!("\t.word {}\n", val as u16)).unwrap(),
                32 => f.write_fmt(format_args!("\t.long {}\n", val as u32)).unwrap(),
                64 => f.write_fmt(format_args!("\t.quad {}\n", val as u64)).unwrap(),
                _  => panic!("unimplemented int length: {}", len)
            }
        }
        &Constant::IntEx(ref val) => {
            assert!(val.len() == 2);
            f.write_fmt(format_args!("\t.quad {}\n", val[0] as u64)).unwrap();
            f.write_fmt(format_args!("\t.quad {}\n", val[1] as u64)).unwrap();
        }
        &Constant::Float(val) => {
            let bytes: [u8; 4] = unsafe {mem::transmute(val)};
            f.write("\t.long ".as_bytes()).unwrap();
            f.write(&bytes).unwrap();
            f.write("\n".as_bytes()).unwrap();
        }
        &Constant::Double(val) => {
            let bytes: [u8; 8] = unsafe {mem::transmute(val)};
            f.write("\t.quad ".as_bytes()).unwrap();
            f.write(&bytes).unwrap();
            f.write("\n".as_bytes()).unwrap();
        }
        &Constant::NullRef => {
            f.write_fmt(format_args!("\t.quad 0\n")).unwrap()
        }
        &Constant::ExternSym(ref name) => {
            f.write_fmt(format_args!("\t.quad {}\n", name)).unwrap()
        }
        &Constant::List(ref vals) => {
            for val in vals {
                write_const_value(f, val.clone())
            }
        },
        _ => unimplemented!()
    }
}

use std::collections::HashMap;
use compiler::backend::code_emission::emit_mu_types;

/// emit vm context for current session, considering relocation symbols/fields from the client
pub fn emit_context_with_reloc(vm: &VM,
                               symbols: HashMap<Address, String>,
                               fields : HashMap<Address, String>) {
    use std::path;
    use std::io::prelude::*;
    use rustc_serialize::json;

    emit_mu_types(vm);

    // creates emit directy, and file
    debug!("---Emit VM Context---");
    create_emit_directory(vm);
    let mut file_path = path::PathBuf::new();
    file_path.push(&vm.vm_options.flag_aot_emit_dir);
    file_path.push(AOT_EMIT_CONTEXT_FILE);
    let mut file = match File::create(file_path.as_path()) {
        Err(why) => panic!("couldn't create context file {}: {}", file_path.to_str().unwrap(), why),
        Ok(file) => file
    };

    // --- bss section ---
    // not used for now
    file.write_fmt(format_args!("\t.bss\n")).unwrap();

    // --- data section ---
    file.write("\t.data\n".as_bytes()).unwrap();

    // persist heap - we traverse the heap from globals
    {
        use runtime::mm;

        let global_locs_lock = vm.global_locations.read().unwrap();
        let global_lock      = vm.globals().read().unwrap();

        // a map from address to ID
        let global_addr_id_map = {
            let mut map : LinkedHashMap<Address, MuID> = LinkedHashMap::new();
            for (id, global_loc) in global_locs_lock.iter() {
                map.insert(global_loc.to_address(), *id);
            }
            map
        };

        // get address of all globals so we can traverse heap from them
        let global_addrs : Vec<Address> = global_locs_lock.values().map(|x| x.to_address()).collect();
        debug!("going to dump these globals: {:?}", global_addrs);

        // heap dump
        let mut global_dump = mm::persist_heap(global_addrs);
        debug!("Heap Dump from GC: {:?}", global_dump);
        let ref objects = global_dump.objects;
        let ref mut relocatable_refs = global_dump.relocatable_refs;

        // merge symbols with relocatable_refs
        for (addr, str) in symbols {
            relocatable_refs.insert(addr, str);
        }

        // for all the reachable object, we write them to the boot image
        for obj_dump in objects.values() {
            write_align(&mut file, 8);

            // write object metadata
            // .bytes xx,xx,xx,xx (between mem_start to reference_addr)
            write_data_bytes(&mut file, obj_dump.mem_start, obj_dump.reference_addr);

            // if this object is a global cell, we add labels so it can be accessed
            if global_addr_id_map.contains_key(&obj_dump.reference_addr) {
                let global_id = global_addr_id_map.get(&obj_dump.reference_addr).unwrap();
                let global_value = global_lock.get(global_id).unwrap();

                // .globl global_cell_name
                // global_cell_name:
                let global_cell_name = symbol(global_value.name().unwrap());
                file.write_fmt(format_args!("\t{}\n", directive_globl(global_cell_name.clone()))).unwrap();
                file.write_fmt(format_args!("{}:\n", global_cell_name)).unwrap();
            }

            // put dump_label for this object (so it can be referred to from other dumped objects)
            let dump_label = symbol(relocatable_refs.get(&obj_dump.reference_addr).unwrap().clone());
            file.write_fmt(format_args!("{}:\n", dump_label)).unwrap();

            // get ready to go through from the object start (not mem_start) to the end
            let base = obj_dump.reference_addr;
            let end  = obj_dump.mem_start.plus(obj_dump.mem_size);
            assert!(base.is_aligned_to(POINTER_SIZE));

            // offset as cursor
            let mut offset = 0;
            while offset < obj_dump.mem_size {
                let cur_addr = base.plus(offset);

                if obj_dump.reference_offsets.contains(&offset) {
                    // if this offset is a reference field, we put a relocatable label generated by the GC
                    // instead of address value

                    let load_ref = unsafe {cur_addr.load::<Address>()};
                    if load_ref.is_zero() {
                        // null reference, write 0
                        file.write("\t.quad 0\n".as_bytes()).unwrap();
                    } else {
                        // get the relocatable label
                        let label = match relocatable_refs.get(&load_ref) {
                            Some(label) => label,
                            None => panic!("cannot find label for address {}, it is not dumped by GC (why GC didn't trace to it?)", load_ref)
                        };
                        file.write_fmt(format_args!("\t.quad {}\n", symbol(label.clone()))).unwrap();
                    }
                } else if fields.contains_key(&cur_addr) {
                    // if this offset is a field named by the client to relocatable,
                    // we put the relocatable label given by the client

                    let label = fields.get(&cur_addr).unwrap();
                    file.write_fmt(format_args!("\t.quad {}\n", symbol(label.clone()))).unwrap();
                } else {
                    // otherwise this offset is plain data

                    // write plain word (as bytes)
                    let next_word_addr = cur_addr.plus(POINTER_SIZE);
                    if next_word_addr <= end {
                        write_data_bytes(&mut file, cur_addr, next_word_addr);
                    } else {
                        write_data_bytes(&mut file, cur_addr, end);
                    }
                }

                offset += POINTER_SIZE;
            }
        }
    }

    // serialize vm, and put it to boot image
    // currently using rustc_serialize to persist vm as json string.
    // Deserializing from this is extremely slow, we need to fix this. See Issue #41
    trace!("start serializing vm");
    {
        let serialize_vm = json::encode(&vm).unwrap();

        let vm_symbol = symbol("vm".to_string());
        file.write_fmt(format_args!("{}\n", directive_globl(vm_symbol.clone()))).unwrap();
        let escape_serialize_vm = serialize_vm.replace("\"", "\\\"");
        file.write_fmt(format_args!("\t{}: .asciz \"{}\"", vm_symbol, escape_serialize_vm)).unwrap();
        file.write("\n".as_bytes()).unwrap();
    }

    debug!("---finish---");
}

/// emit vm context for current session,
/// without consideration about relocation symbols/fields from the client
pub fn emit_context(vm: &VM) {
    emit_context_with_reloc(vm, hashmap!{}, hashmap!{});
}

/// writes raw bytes from memory between from_address (inclusive) to to_address (exclusive)
fn write_data_bytes(f: &mut File, from: Address, to: Address) {
    use std::io::Write;

    if from < to {
        f.write("\t.byte ".as_bytes()).unwrap();

        let mut cursor = from;
        while cursor < to {
            let byte = unsafe {cursor.load::<u8>()};
            f.write_fmt(format_args!("0x{:x}", byte)).unwrap();

            cursor = cursor.plus(1);
            if cursor != to {
                f.write(",".as_bytes()).unwrap();
            }
        }

        f.write("\n".as_bytes()).unwrap();
    }
}

/// declares a global symbol with .global
fn directive_globl(name: String) -> String {
    format!(".globl {}", name)
}

/// allocates storage with .comm
#[allow(dead_code)]
fn directive_comm(name: String, size: ByteSize, align: ByteSize) -> String {
    format!(".comm {},{},{}", name, size, align)
}

/// returns symbol for a string (on linux, returns the same string)
#[cfg(target_os = "linux")]
pub fn symbol(name: String) -> String {
    name
}
/// returns symbol for a string (on macos, prefixes it with a understore (_))
#[cfg(target_os = "macos")]
pub fn symbol(name: String) -> String {
    format!("_{}", name)
}

/// returns a position-indepdent symbol for a string (on linux, postfixes it with @GOTPCREL)
#[cfg(target_os = "linux")]
pub fn pic_symbol(name: String) -> String {
    format!("{}@GOTPCREL", name)
}
/// returns a position-indepdent symbol for a string (on macos, returns the same string)
#[cfg(target_os = "macos")]
pub fn pic_symbol(name: String) -> String {
    symbol(name)
}

use compiler::machine_code::CompiledFunction;

/// rewrites the machine code of a function version for spilling.
/// spills: a map from temporary IDs that get spilled to memory operands of their spilling location
pub fn spill_rewrite(
    spills: &LinkedHashMap<MuID, P<Value>>,
    func: &mut MuFunctionVersion,
    cf: &mut CompiledFunction,
    vm: &VM) -> LinkedHashMap<MuID, MuID>
{
    trace!("spill rewrite for x86_64 asm backend");

    trace!("code before spilling");
    cf.mc().trace_mc();

    // if temp a gets spilled, all its uses and defines will become a use/def of a scratch temp
    // we maintain this mapping for later use
    let mut spilled_scratch_temps = LinkedHashMap::new();

    // record code and their insertion point, so we can do the copy/insertion all at once
    let mut spill_code_before: LinkedHashMap<usize, Vec<Box<ASMCode>>> = LinkedHashMap::new();
    let mut spill_code_after : LinkedHashMap<usize, Vec<Box<ASMCode>>> = LinkedHashMap::new();

    // map from old to new
    let mut temp_for_cur_inst : LinkedHashMap<MuID, P<Value>> = LinkedHashMap::new();

    // iterate through all instructions
    for i in 0..cf.mc().number_of_insts() {
        temp_for_cur_inst.clear();

        trace!("---Inst {}---", i);
        // find use of any register that gets spilled
        {
            let reg_uses = cf.mc().get_inst_reg_uses(i).to_vec();
            for reg in reg_uses {
                if spills.contains_key(&reg) {
                    let val_reg = func.context.get_value(reg).unwrap().value().clone();

                    // a register used here is spilled
                    let spill_mem = spills.get(&reg).unwrap();

                    // generate a random new temporary
                    let temp_ty = val_reg.ty.clone();
                    let temp = func.new_ssa(MuEntityHeader::unnamed(vm.next_id()), temp_ty.clone()).clone_value();

                    // maintain mapping
                    trace!("reg {} used in Inst{} is replaced as {}", val_reg, i, temp);
                    spilled_scratch_temps.insert(temp.id(), reg);

                    // generate a load
                    let code = {
                        let mut codegen = ASMCodeGen::new();
                        codegen.start_code_sequence();

                        if RegGroup::get_from_ty(&temp_ty) == RegGroup::FPR {
                            codegen.emit_spill_load_fpr(&temp, spill_mem);
                        } else if RegGroup::get_from_ty(&temp_ty) == RegGroup::GPR {
                            codegen.emit_spill_load_gpr(&temp, spill_mem);
                        } else {
                            panic!("expected spilling a reg or freg, found {}", temp_ty);
                        }

                        codegen.finish_code_sequence_asm()
                    };
                    // record that this load will be inserted at i
                    trace!("insert before inst #{}", i);
                    if spill_code_before.contains_key(&i) {
                        spill_code_before.get_mut(&i).unwrap().push(code);
                    } else {
                        spill_code_before.insert(i, vec![code]);
                    }

                    // replace register reg with temp
                    cf.mc_mut().replace_use_tmp_for_inst(reg, temp.id(), i);

                    temp_for_cur_inst.insert(reg, temp.clone());
                }
            }
        }

        // find define of any register that gets spilled
        {
            let reg_defines = cf.mc().get_inst_reg_defines(i).to_vec();
            for reg in reg_defines {
                if spills.contains_key(&reg) {
                    let val_reg = func.context.get_value(reg).unwrap().value().clone();

                    let spill_mem = spills.get(&reg).unwrap();

                    let temp = if temp_for_cur_inst.contains_key(&reg) {
                        temp_for_cur_inst.get(&reg).unwrap().clone()
                    } else {
                        let temp_ty = val_reg.ty.clone();
                        let temp = func.new_ssa(MuEntityHeader::unnamed(vm.next_id()), temp_ty.clone()).clone_value();

                        spilled_scratch_temps.insert(temp.id(), reg);

                        temp
                    };
                    trace!("reg {} defined in Inst{} is replaced as {}", val_reg, i, temp);

                    let code = {
                        let mut codegen = ASMCodeGen::new();
                        codegen.start_code_sequence();

                        if RegGroup::get_from_ty(&temp.ty) == RegGroup::FPR {
                            codegen.emit_spill_store_fpr(spill_mem, &temp);
                        } else if RegGroup::get_from_ty(&temp.ty) == RegGroup::GPR {
                            codegen.emit_spill_store_gpr(spill_mem, &temp);
                        } else {
                            panic!("expected spilling a reg or freg, found {}", temp.ty);
                        }

                        codegen.finish_code_sequence_asm()
                    };

                    trace!("insert after inst #{}", i);
                    if spill_code_after.contains_key(&i) {
                        spill_code_after.get_mut(&i).unwrap().push(code);
                    } else {
                        spill_code_after.insert(i, vec![code]);
                    }

                    cf.mc_mut().replace_define_tmp_for_inst(reg, temp.id(), i);
                }
            }
        }
    }

    // copy and insert the code
    let new_mc = {
        let old_mc = cf.mc.take().unwrap();
        let old_mc_ref : &ASMCode = old_mc.as_any().downcast_ref().unwrap();
        old_mc_ref.rewrite_insert(spill_code_before, spill_code_after)
    };

    cf.mc = Some(new_mc);

    trace!("spill rewrite done");

    trace!("code after spilling");
    cf.mc().trace_mc();

    spilled_scratch_temps
}<|MERGE_RESOLUTION|>--- conflicted
+++ resolved
@@ -1,13 +1,11 @@
-<<<<<<< HEAD
-=======
 // Copyright 2017 The Australian National University
-// 
+//
 // Licensed under the Apache License, Version 2.0 (the "License");
 // you may not use this file except in compliance with the License.
 // You may obtain a copy of the License at
-// 
+//
 //     http://www.apache.org/licenses/LICENSE-2.0
-// 
+//
 // Unless required by applicable law or agreed to in writing, software
 // distributed under the License is distributed on an "AS IS" BASIS,
 // WITHOUT WARRANTIES OR CONDITIONS OF ANY KIND, either express or implied.
@@ -16,7 +14,6 @@
 
 #![allow(unused_variables)]
 
->>>>>>> ca642057
 use compiler::backend::AOT_EMIT_CONTEXT_FILE;
 use compiler::backend::RegGroup;
 use utils::ByteSize;
@@ -1240,7 +1237,7 @@
     fn prepare_machine_regs(&self, regs: Iter<P<Value>>) -> Vec<MuID> {
         regs.map(|x| self.prepare_machine_reg(x)).collect()
     }
-    
+
     /// prepares information for a memory operand, returns (operand string (as in asm), reg/tmp locations)
     /// This function turns memory operands into something like "offset(base, scale, index)" or
     /// "label(base)"
@@ -3130,7 +3127,7 @@
         let asm = format!("mfence");
         self.add_asm_inst(asm, linked_hashmap!{}, linked_hashmap!{}, false);
     }
-    
+
     fn emit_push_r64(&mut self, src: &P<Value>) {
         trace!("emit: push {}", src);
         
