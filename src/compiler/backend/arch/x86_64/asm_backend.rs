// Copyright 2017 The Australian National University
//
// Licensed under the Apache License, Version 2.0 (the "License");
// you may not use this file except in compliance with the License.
// You may obtain a copy of the License at
//
//     http://www.apache.org/licenses/LICENSE-2.0
//
// Unless required by applicable law or agreed to in writing, software
// distributed under the License is distributed on an "AS IS" BASIS,
// WITHOUT WARRANTIES OR CONDITIONS OF ANY KIND, either express or implied.
// See the License for the specific language governing permissions and
// limitations under the License.

#![allow(unused_variables)]

use compiler::backend::AOT_EMIT_CONTEXT_FILE;
use compiler::backend::RegGroup;
use utils::ByteSize;
use utils::Address;
use utils::POINTER_SIZE;
use compiler::backend::x86_64;
use compiler::backend::x86_64::CodeGenerator;
use compiler::backend::{Reg, Mem};
use compiler::backend::x86_64::check_op_len;
use compiler::machine_code::MachineCode;
use vm::VM;
use runtime::ValueLocation;

use utils::vec_utils;
use utils::string_utils;
use utils::LinkedHashMap;

use ast::ptr::P;
use ast::ir::*;
use ast::types;

use std::str;
use std::usize;
use std::slice::Iter;
use std::ops;
use std::collections::HashSet;
use std::sync::RwLock;
use std::any::Any;

/// ASMCode represents a segment of assembly machine code. Usually it is machine code for
/// a Mu function, but it could simply be a sequence of machine code.
/// This data structure implements MachineCode trait which allows compilation passes to
/// operate on the machine code in a machine independent way.
/// This data structure is also designed in a way to support in-place code generation. Though
/// in-place code generation is mostly irrelevant for ahead-of-time compilation, I tried
/// test the idea with this AOT backend.
struct ASMCode {
    /// function name for the code
    name: MuName,
    /// a list of all the assembly instructions
    code: Vec<ASMInst>,
    /// entry block name
    entry: MuName,
    /// all the blocks
    blocks: LinkedHashMap<MuName, ASMBlock>,
    /// the patch location for frame size growth/shrink
    /// we only know the exact frame size after register allocation, but we need to insert
    /// frame adjust code beforehand, so we insert adjust code with an empty frame size, and
    /// patch it later
    frame_size_patchpoints: Vec<ASMLocation>
}

unsafe impl Send for ASMCode {}
unsafe impl Sync for ASMCode {}

/// ASMInst represents an assembly instruction.
/// This data structure contains enough information to implement MachineCode trait on ASMCode,
/// and it also supports in-place code generation.
#[derive(Clone, Debug)]
struct ASMInst {
    /// actual asm code
    code: String,
    /// defines of this instruction. a map from temporary/register ID to its location
    /// (where it appears in the code string)
    defines: LinkedHashMap<MuID, Vec<ASMLocation>>,
    /// uses of this instruction
    uses: LinkedHashMap<MuID, Vec<ASMLocation>>,
    /// is this instruction using memory operand?
    is_mem_op_used: bool,
    /// is this assembly code a symbol? (not an actual instruction)
    is_symbol: bool,
    /// is this instruction an inserted spill instruction (load from/store to memory)?
    spill_info: Option<SpillMemInfo>,
    /// predecessors of this instruction
    preds: Vec<usize>,
    /// successors of this instruction
    succs: Vec<usize>,
    /// branch target of this instruction
    branch: ASMBranchTarget
}

/// ASMLocation represents the location of a register/temporary in assembly code.
/// It contains enough information so that we can later patch the register.
#[derive(Clone, Debug, PartialEq, Eq)]
struct ASMLocation {
    /// which row it is in the assembly code vector
    line: usize,
    /// which column
    index: usize,
    /// length of spaces reserved for the register/temporary
    len: usize,
    /// bit-length of the register/temporary
    oplen: usize
}

/// ASMBlock represents information about a basic block in assembly.
#[derive(Clone, Debug)]
struct ASMBlock {
    /// [start_inst, end_inst) (includes start_inst)
    start_inst: usize,
    /// [start_inst, end_inst) (excludes end_inst)
    end_inst: usize,
    /// livein reg/temp
    livein: Vec<MuID>,
    /// liveout reg/temp
    liveout: Vec<MuID>
}

/// ASMBranchTarget represents branching control flow of machine instructions.
#[derive(Clone, Debug)]
enum ASMBranchTarget {
    /// not a branching instruction
    None,
    /// a conditional branch to target
    Conditional(MuName),
    /// an unconditional branch to target
    Unconditional(MuName),
    /// this instruction may throw exception to target
    PotentiallyExcepting(MuName),
    /// this instruction is a return
    Return
}

/// SpillMemInfo represents inserted spilling instructions for loading/storing values
#[derive(Clone, Debug)]
enum SpillMemInfo {
    Load(P<Value>),
    Store(P<Value>),
    CalleeSaved // Callee saved record
}

impl ASMCode {
    /// returns a vector of ASMLocation for all the uses of the given reg/temp
    fn get_use_locations(&self, reg: MuID) -> Vec<ASMLocation> {
        let mut ret = vec![];

        for inst in self.code.iter() {
            match inst.uses.get(&reg) {
                Some(ref locs) => {
                    ret.append(&mut locs.to_vec());
                }
                None => {}
            }
        }

        ret
    }

    /// returns a vector of ASMLocation for all the defines of the given reg/temp
    fn get_define_locations(&self, reg: MuID) -> Vec<ASMLocation> {
        let mut ret = vec![];

        for inst in self.code.iter() {
            match inst.defines.get(&reg) {
                Some(ref locs) => {
                    ret.append(&mut locs.to_vec());
                }
                None => {}
            }
        }

        ret
    }

    /// is the given instruction the starting instruction of a block?
    fn is_block_start(&self, inst: usize) -> bool {
        for block in self.blocks.values() {
            if block.start_inst == inst {
                return true;
            }
        }
        false
    }

    /// is the given instruction the ending instruction of a block?
    fn is_last_inst_in_block(&self, inst: usize) -> bool {
        for block in self.blocks.values() {
            if block.end_inst == inst + 1 {
                return true;
            }
        }
        false
    }

    /// finds block for a given instruction and returns the block
    fn get_block_by_inst(&self, inst: usize) -> (&String, &ASMBlock) {
        for (name, block) in self.blocks.iter() {
            if inst >= block.start_inst && inst < block.end_inst {
                return (name, block);
            }
        }
        panic!("didnt find any block for inst {}", inst)
    }

    /// finds block that starts with the given instruction
    /// returns None if we cannot find such block
    fn get_block_by_start_inst(&self, inst: usize) -> Option<&ASMBlock> {
        for block in self.blocks.values() {
            if block.start_inst == inst {
                return Some(block);
            }
        }
        None
    }

    /// rewrites code by inserting instructions in certain locations
    /// This function is used for inserting spilling instructions. It takes
    /// two hashmaps as arguments, the keys of which are line numbers where
    /// we should insert code, and the values are the code to be inserted.
    /// We need to carefully ensure the metadata for existing code is
    /// still correct after insertion. This function returns the resulting code.
    fn rewrite_insert(
        &self,
        insert_before: LinkedHashMap<usize, Vec<Box<ASMCode>>>,
        insert_after: LinkedHashMap<usize, Vec<Box<ASMCode>>>
    ) -> Box<ASMCode> {
        trace!("insert spilling code");
        let mut ret = ASMCode {
            name: self.name.clone(),
            entry: self.entry.clone(),
            code: vec![],
            blocks: linked_hashmap!{},
            frame_size_patchpoints: vec![]
        };

        // how many instructions have been inserted
        let mut inst_offset = 0;
        let mut cur_block_start = usize::MAX;

        // inst N in old machine code is N' in new machine code
        // this map stores the relationship
        let mut location_map: LinkedHashMap<usize, usize> = LinkedHashMap::new();

        // iterate through old machine code
        for i in 0..self.number_of_insts() {
            trace!("Inst{}", i);

            if self.is_block_start(i) {
                cur_block_start = i + inst_offset;
                trace!("  block start is shifted to {}", cur_block_start);
            }

            // insert code before this instruction
            if insert_before.contains_key(&i) {
                for insert in insert_before.get(&i).unwrap() {
                    ret.append_code_sequence_all(insert);
                    inst_offset += insert.number_of_insts();
                    trace!("  inserted {} insts before", insert.number_of_insts());
                }
            }

            // copy this instruction
            let mut inst = self.code[i].clone();

            // old ith inst is now the (i + inst_offset)th instruction
            location_map.insert(i, i + inst_offset);
            trace!("  Inst{} is now Inst{}", i, i + inst_offset);

            // this instruction has been offset by several instructions('inst_offset')
            // update its info
            // 1. fix defines and uses
            for locs in inst.defines.values_mut() {
                for loc in locs {
                    debug_assert!(loc.line == i);
                    loc.line += inst_offset;
                }
            }
            for locs in inst.uses.values_mut() {
                for loc in locs {
                    debug_assert!(loc.line == i);
                    loc.line += inst_offset;
                }
            }
            // 2. we need to delete existing preds/succs - CFA is required later
            inst.preds.clear();
            inst.succs.clear();
            // 3. add the inst
            ret.code.push(inst);


            // insert code after this instruction
            if insert_after.contains_key(&i) {
                for insert in insert_after.get(&i).unwrap() {
                    ret.append_code_sequence_all(insert);
                    inst_offset += insert.number_of_insts();
                    trace!("  inserted {} insts after", insert.number_of_insts());
                }
            }

            // if we finish a block
            if self.is_last_inst_in_block(i) {
                let cur_block_end = i + 1 + inst_offset;

                // copy the block
                let (name, block) = self.get_block_by_inst(i);

                let new_block = ASMBlock {
                    start_inst: cur_block_start,
                    end_inst: cur_block_end,

                    livein: vec![],
                    liveout: vec![]
                };

                trace!("  old block: {:?}", block);
                trace!("  new block: {:?}", new_block);

                cur_block_start = usize::MAX;

                // add to the new code
                ret.blocks.insert(name.clone(), new_block);
            }
        }

        // fix patchpoints
        for patchpoint in self.frame_size_patchpoints.iter() {
            let new_patchpoint = ASMLocation {
                line: *location_map.get(&patchpoint.line).unwrap(),
                index: patchpoint.index,
                len: patchpoint.len,
                oplen: patchpoint.oplen
            };

            ret.frame_size_patchpoints.push(new_patchpoint);
        }

        ret.control_flow_analysis();

        Box::new(ret)
    }

    /// appends a given part of assembly code sequence at the end of current code
    /// During appending, we need to fix line number.
    fn append_code_sequence(&mut self, another: &Box<ASMCode>, start_inst: usize, n_insts: usize) {
        let base_line = self.number_of_insts();

        for i in 0..n_insts {
            let cur_line_in_self = base_line + i;
            let cur_line_from_copy = start_inst + i;
            let mut inst = another.code[cur_line_from_copy].clone();

            // fix info
            for locs in inst.defines.values_mut() {
                for loc in locs {
                    debug_assert!(loc.line == i);
                    loc.line = cur_line_in_self;
                }
            }
            for locs in inst.uses.values_mut() {
                for loc in locs {
                    debug_assert!(loc.line == i);
                    loc.line = cur_line_in_self;
                }
            }
            // ignore preds/succs

            // add to self
            self.code.push(inst);
        }
    }

    /// appends assembly sequence at the end of current code
    fn append_code_sequence_all(&mut self, another: &Box<ASMCode>) {
        let n_insts = another.number_of_insts();
        self.append_code_sequence(another, 0, n_insts)
    }

    /// control flow analysis on current code
    /// calculating branch targets, preds/succs for each instruction
    fn control_flow_analysis(&mut self) {
        const TRACE_CFA: bool = true;

        // control flow analysis
        let n_insts = self.number_of_insts();
        let ref mut asm = self.code;

        for i in 0..n_insts {
            trace_if!(TRACE_CFA, "---inst {}---", i);

            // skip symbol
            if asm[i].is_symbol {
                continue;
            }

            // determine predecessor:
            // * if last instruction falls through to current instruction,
            //   the predecessor is last instruction
            // * otherwise, we set predecessor when we deal with the instruction
            //   that branches to current instruction
            if i != 0 {
                let last_inst = ASMCode::find_prev_inst(i, asm);
                match last_inst {
                    Some(last_inst) => {
                        let last_inst_branch = asm[last_inst].branch.clone();
                        match last_inst_branch {
                            // if it is a fallthrough, we set its preds as last inst
                            ASMBranchTarget::None => {
                                if !asm[i].preds.contains(&last_inst) {
                                    asm[i].preds.push(last_inst);
                                    trace_if!(
                                        TRACE_CFA,
                                        "inst {}: set PREDS as previous inst - fallthrough {}",
                                        i,
                                        last_inst
                                    );
                                }
                            }
                            // otherwise do nothing
                            _ => {}
                        }
                    }
                    None => {}
                }
            }

            // determine successor
            // make a clone so that we are not borrowing anything
            let branch = asm[i].branch.clone();
            match branch {
                ASMBranchTarget::Unconditional(ref target) => {
                    // branch-to target
                    let target_n = self.blocks.get(target).unwrap().start_inst;

                    // cur inst's succ is target
                    asm[i].succs.push(target_n);

                    // target's pred is cur
                    asm[target_n].preds.push(i);

                    trace_if!(TRACE_CFA, "inst {}: is a branch to {}", i, target);
                    trace_if!(TRACE_CFA, "inst {}: branch target index is {}", i, target_n);
                    trace_if!(
                        TRACE_CFA,
                        "inst {}: set SUCCS as branch target {}",
                        i,
                        target_n
                    );
                    trace_if!(
                        TRACE_CFA,
                        "inst {}: set PREDS as branch source {}",
                        target_n,
                        i
                    );
                }
                ASMBranchTarget::Conditional(ref target) => {
                    // branch-to target
                    let target_n = self.blocks.get(target).unwrap().start_inst;

                    // cur insts' succ is target
                    asm[i].succs.push(target_n);

                    trace_if!(TRACE_CFA, "inst {}: is a cond branch to {}", i, target);
                    trace_if!(TRACE_CFA, "inst {}: branch target index is {}", i, target_n);
                    trace_if!(
                        TRACE_CFA,
                        "inst {}: set SUCCS as branch target {}",
                        i,
                        target_n
                    );

                    // target's pred is cur
                    asm[target_n].preds.push(i);
                    trace_if!(TRACE_CFA, "inst {}: set PREDS as {}", target_n, i);

                    if let Some(next_inst) = ASMCode::find_next_inst(i, asm) {
                        // cur succ is next inst
                        asm[i].succs.push(next_inst);

                        // next inst's pred is cur
                        asm[next_inst].preds.push(i);

                        trace_if!(
                            TRACE_CFA,
                            "inst {}: SET SUCCS as c-branch fallthrough target {}",
                            i,
                            next_inst
                        );
                    } else {
                        panic!("conditional branch does not have a fallthrough target");
                    }
                }
                ASMBranchTarget::PotentiallyExcepting(ref target) => {
                    // may trigger exception and jump to target - similar as conditional branch
                    let target_n = self.blocks.get(target).unwrap().start_inst;

                    // cur inst's succ is target
                    asm[i].succs.push(target_n);

                    trace_if!(
                        TRACE_CFA,
                        "inst {}: is potentially excepting to {}",
                        i,
                        target
                    );
                    trace_if!(
                        TRACE_CFA,
                        "inst {}: excepting target index is {}",
                        i,
                        target_n
                    );
                    trace_if!(
                        TRACE_CFA,
                        "inst {}: set SUCCS as excepting target {}",
                        i,
                        target_n
                    );

                    asm[target_n].preds.push(i);

                    if let Some(next_inst) = ASMCode::find_next_inst(i, asm) {
                        // cur succ is next inst
                        asm[i].succs.push(next_inst);

                        // next inst's pred is cur
                        asm[next_inst].preds.push(i);

                        trace_if!(
                            TRACE_CFA,
                            "inst {}: SET SUCCS as PEI fallthrough target {}",
                            i,
                            next_inst
                        );
                    } else {
                        panic!("PEI does not have a fallthrough target");
                    }
                }
                ASMBranchTarget::Return => {
                    trace_if!(TRACE_CFA, "inst {}: is a return", i);
                    trace_if!(TRACE_CFA, "inst {}: has no successor", i);
                }
                ASMBranchTarget::None => {
                    // not branch nor cond branch, succ is next inst
                    trace_if!(TRACE_CFA, "inst {}: not a branch inst", i);
                    if let Some(next_inst) = ASMCode::find_next_inst(i, asm) {
                        trace_if!(
                            TRACE_CFA,
                            "inst {}: set SUCCS as next inst {}",
                            i,
                            next_inst
                        );
                        asm[i].succs.push(next_inst);
                    }
                }
            }
        }
    }

    /// finds the previous instruction (skip non-instruction assembly)
    fn find_prev_inst(i: usize, asm: &Vec<ASMInst>) -> Option<usize> {
        if i == 0 {
            None
        } else {
            let mut cur = i - 1;
            while cur != 0 {
                if !asm[cur].is_symbol {
                    return Some(cur);
                }

                if cur == 0 {
                    return None;
                } else {
                    cur -= 1;
                }
            }

            None
        }
    }

    /// finds the next instruction (skip non-instruction assembly)
    fn find_next_inst(i: usize, asm: &Vec<ASMInst>) -> Option<usize> {
        if i >= asm.len() - 1 {
            None
        } else {
            let mut cur = i + 1;
            while cur < asm.len() {
                if !asm[cur].is_symbol {
                    return Some(cur);
                }

                cur += 1;
            }

            None
        }
    }

    /// finds the last instruction that appears on or before the given index
    /// (skip non-instruction assembly)
    fn find_last_inst(i: usize, asm: &Vec<ASMInst>) -> Option<usize> {
        if i == 0 {
            None
        } else {
            let mut cur = i;
            loop {
                if !asm[cur].is_symbol {
                    return Some(cur);
                }

                if cur == 0 {
                    return None;
                } else {
                    cur -= 1;
                }
            }
        }
    }

    fn add_frame_size_patchpoint(&mut self, patchpoint: ASMLocation) {
        self.frame_size_patchpoints.push(patchpoint);
    }
}

impl MachineCode for ASMCode {
    fn as_any(&self) -> &Any {
        self
    }

    /// returns the count of instructions in this machine code
    fn number_of_insts(&self) -> usize {
        self.code.len()
    }

    /// is the specified index a move instruction?
    fn is_move(&self, index: usize) -> bool {
        let inst = self.code.get(index);
        match inst {
            Some(inst) => {
                let ref inst = inst.code;

                if inst.starts_with("movsd") || inst.starts_with("movss") {
                    // floating point move
                    true
                } else if inst.starts_with("movs") || inst.starts_with("movz") {
                    // sign extend, zero extend
                    false
                } else if inst.starts_with("mov") {
                    // normal mov
                    true
                } else {
                    false
                }
            }
            None => false
        }
    }

    /// is the specified index using memory operands?
    fn is_using_mem_op(&self, index: usize) -> bool {
        self.code[index].is_mem_op_used
    }

    /// is the specified index a jump instruction? (unconditional jump)
    /// returns an Option for target block
    fn is_jmp(&self, index: usize) -> Option<MuName> {
        let inst = self.code.get(index);
        match inst {
            Some(inst) if inst.code.starts_with("jmp") => {
                let split: Vec<&str> = inst.code.split(' ').collect();

                Some(demangle_name(String::from(split[1])))
            }
            _ => None
        }
    }

    /// is the specified index a label? returns an Option for the label
    fn is_label(&self, index: usize) -> Option<MuName> {
        let inst = self.code.get(index);
        match inst {
            Some(inst) if inst.code.ends_with(':') => {
                let split: Vec<&str> = inst.code.split(':').collect();

                Some(demangle_name(String::from(split[0])))
            }
            _ => None
        }
    }

    /// is the specified index loading a spilled register?
    /// returns an Option for the register that is loaded into
    fn is_spill_load(&self, index: usize) -> Option<P<Value>> {
        if let Some(inst) = self.code.get(index) {
            match inst.spill_info {
                Some(SpillMemInfo::Load(ref p)) => Some(p.clone()),
                _ => None
            }
        } else {
            None
        }
    }

    /// is the specified index storing a spilled register?
    /// returns an Option for the register that is stored
    fn is_spill_store(&self, index: usize) -> Option<P<Value>> {
        if let Some(inst) = self.code.get(index) {
            match inst.spill_info {
                Some(SpillMemInfo::Store(ref p)) => Some(p.clone()),
                _ => None
            }
        } else {
            None
        }
    }

    /// gets successors of a specified index
    fn get_succs(&self, index: usize) -> &Vec<usize> {
        &self.code[index].succs
    }

    /// gets predecessors of a specified index
    fn get_preds(&self, index: usize) -> &Vec<usize> {
        &self.code[index].preds
    }

    /// gets the register uses of a specified index
    fn get_inst_reg_uses(&self, index: usize) -> Vec<MuID> {
        self.code[index].uses.keys().map(|x| *x).collect()
    }

    /// gets the register defines of a specified index
    fn get_inst_reg_defines(&self, index: usize) -> Vec<MuID> {
        self.code[index].defines.keys().map(|x| *x).collect()
    }

    /// replace a temp with a machine register (to_reg must be a machine register)
    fn replace_reg(&mut self, from: MuID, to: MuID) {
        // replace defines
        for loc in self.get_define_locations(from) {
            let ref mut inst_to_patch = self.code[loc.line];

            // pick the right reg based on length
            let to_reg = x86_64::get_alias_for_length(to, loc.oplen);
            let to_reg_tag = to_reg.name();
            let to_reg_string = "%".to_string() + &to_reg_tag;

            string_utils::replace(
                &mut inst_to_patch.code,
                loc.index,
                &to_reg_string,
                to_reg_string.len()
            );
        }

        // replace uses
        for loc in self.get_use_locations(from) {
            let ref mut inst_to_patch = self.code[loc.line];

            // pick the right reg based on length
            let to_reg = x86_64::get_alias_for_length(to, loc.oplen);
            let to_reg_tag = to_reg.name();
            let to_reg_string = "%".to_string() + &to_reg_tag;

            string_utils::replace(
                &mut inst_to_patch.code,
                loc.index,
                &to_reg_string,
                to_reg_string.len()
            );
        }
    }

    /// replace a temp that is defined in the inst with another temp
    fn replace_define_tmp_for_inst(&mut self, from: MuID, to: MuID, inst: usize) {
        let to_reg_string: MuName = REG_PLACEHOLDER.clone();

        let asm = &mut self.code[inst];
        // if this reg is defined, replace the define
        if asm.defines.contains_key(&from) {
            let define_locs = asm.defines.get(&from).unwrap().to_vec();
            // replace temps
            for loc in define_locs.iter() {
                string_utils::replace(
                    &mut asm.code,
                    loc.index,
                    &to_reg_string,
                    to_reg_string.len()
                );
            }

            // remove old key, insert new one
            asm.defines.remove(&from);
            asm.defines.insert(to, define_locs);
        }
    }

    /// replace a temp that is used in the inst with another temp
    fn replace_use_tmp_for_inst(&mut self, from: MuID, to: MuID, inst: usize) {
        let to_reg_string: MuName = REG_PLACEHOLDER.clone();

        let asm = &mut self.code[inst];

        // if this reg is used, replace the use
        if asm.uses.contains_key(&from) {
            let use_locs = asm.uses.get(&from).unwrap().to_vec();
            // replace temps
            for loc in use_locs.iter() {
                string_utils::replace(
                    &mut asm.code,
                    loc.index,
                    &to_reg_string,
                    to_reg_string.len()
                );
            }

            // remove old key, insert new one
            asm.uses.remove(&from);
            asm.uses.insert(to, use_locs);
        }
    }

    /// replace destination for a jump instruction
    fn replace_branch_dest(&mut self, inst: usize, new_dest: &str, succ: MuID) {
        {
            let asm = &mut self.code[inst];

            asm.code = format!("jmp {}", symbol(mangle_name(String::from(new_dest))));
            asm.succs.clear();
            asm.succs.push(succ);
        }
        {
            let asm = &mut self.code[succ];

            if !asm.preds.contains(&inst) {
                asm.preds.push(inst);
            }
        }
    }

    /// set an instruction as nop
    fn set_inst_nop(&mut self, index: usize) {
        self.code[index].code.clear();
    }

    /// remove unnecessary push/pop if the callee saved register is not used
    /// returns what registers push/pop have been deleted, and the number of callee saved registers
    /// that weren't deleted
    fn remove_unnecessary_callee_saved(&mut self, used_callee_saved: Vec<MuID>) -> HashSet<MuID> {
        // we always save rbp
        let rbp = x86_64::RBP.extract_ssa_id().unwrap();

        let find_op_other_than_rbp = |inst: &ASMInst| -> MuID {
            for id in inst.defines.keys() {
                if *id != rbp {
                    return *id;
                }
            }
            for id in inst.uses.keys() {
                if *id != rbp {
                    return *id;
                }
            }
            panic!("Expected to find a used register other than the rbp");
        };

        let mut inst_to_remove = vec![];
        let mut regs_to_remove = HashSet::new();

        for i in 0..self.number_of_insts() {
            let ref inst = self.code[i];
            match inst.spill_info {
                Some(SpillMemInfo::CalleeSaved) => {
                    let reg = find_op_other_than_rbp(inst);
                    if !used_callee_saved.contains(&reg) {
                        trace!(
<<<<<<< HEAD
                            "removing instruction {:?} for save/restore unnecessary callee saved regs",
=======
                            "removing instruction {:?} for save/restore \
                             unnecessary callee saved regs",
>>>>>>> 1d4c17be
                            inst
                        );
                        regs_to_remove.insert(reg);
                        inst_to_remove.push(i);
                    }
                }
                _ => {}
            }
        }

        for i in inst_to_remove {
            self.set_inst_nop(i);
        }

        regs_to_remove
    }

    /// patch frame size
    fn patch_frame_size(&mut self, size: usize) {
        let size = size.to_string();
        assert!(size.len() <= FRAME_SIZE_PLACEHOLDER_LEN);

        for loc in self.frame_size_patchpoints.iter() {
            let ref mut inst = self.code[loc.line];
            string_utils::replace(&mut inst.code, loc.index, &size, size.len());
        }
    }

    /// emit the machine code as a byte array
    fn emit(&self) -> Vec<u8> {
        let mut ret = vec![];

        for inst in self.code.iter() {
            if !inst.is_symbol {
                ret.append(&mut "\t".to_string().into_bytes());
            }

            ret.append(&mut inst.code.clone().into_bytes());
            ret.append(&mut "\n".to_string().into_bytes());
        }

        ret
    }

    /// emit the machine instruction at the given index as a byte array
    fn emit_inst(&self, index: usize) -> Vec<u8> {
        let mut ret = vec![];

        let ref inst = self.code[index];

        if !inst.is_symbol {
            ret.append(&mut "\t".to_string().into_bytes());
        }

        ret.append(&mut inst.code.clone().into_bytes());

        ret
    }

    /// print the whole machine code by trace level log
    fn trace_mc(&self) {
        trace!("");
        trace!("code for {}: \n", self.name);

        let n_insts = self.code.len();
        for i in 0..n_insts {
            self.trace_inst(i);
        }

        trace!("")
    }

    /// print an inst for the given index
    fn trace_inst(&self, i: usize) {
        trace!(
            "#{}\t{:60}\t\tdefine: {:?}\tuses: {:?}\tpred: {:?}\tsucc: {:?}",
            i,
            demangle_text(self.code[i].code.clone()),
            self.get_inst_reg_defines(i),
            self.get_inst_reg_uses(i),
            self.code[i].preds,
            self.code[i].succs
        );
    }

    /// gets block livein
    fn get_ir_block_livein(&self, block: &str) -> Option<&Vec<MuID>> {
        match self.blocks.get(block) {
            Some(ref block) => Some(&block.livein),
            None => None
        }
    }

    /// gets block liveout
    fn get_ir_block_liveout(&self, block: &str) -> Option<&Vec<MuID>> {
        match self.blocks.get(block) {
            Some(ref block) => Some(&block.liveout),
            None => None
        }
    }

    /// sets block livein
    fn set_ir_block_livein(&mut self, block: &str, set: Vec<MuID>) {
        let block = self.blocks.get_mut(block).unwrap();
        block.livein = set;
    }

    /// sets block liveout
    fn set_ir_block_liveout(&mut self, block: &str, set: Vec<MuID>) {
        let block = self.blocks.get_mut(block).unwrap();
        block.liveout = set;
    }

    /// gets all the blocks
    fn get_all_blocks(&self) -> Vec<MuName> {
        self.blocks.keys().map(|x| x.clone()).collect()
    }

    /// gets the entry block
    fn get_entry_block(&self) -> MuName {
        self.entry.clone()
    }

    /// gets the range of a given block, returns [start_inst, end_inst) (end_inst not included)
    fn get_block_range(&self, block: &str) -> Option<ops::Range<usize>> {
        match self.blocks.get(block) {
            Some(ref block) => Some(block.start_inst..block.end_inst),
            None => None
        }
    }

    /// gets the block for a given index, returns an Option for the block
    fn get_block_for_inst(&self, index: usize) -> Option<MuName> {
        for (name, block) in self.blocks.iter() {
            if index >= block.start_inst && index < block.end_inst {
                return Some(name.clone());
            }
        }
        None
    }

    /// gets the next instruction of a specified index (labels are not instructions)
    fn get_next_inst(&self, index: usize) -> Option<usize> {
        ASMCode::find_next_inst(index, &self.code)
    }

    /// gets the previous instruction of a specified index (labels are not instructions)
    fn get_last_inst(&self, index: usize) -> Option<usize> {
        ASMCode::find_last_inst(index, &self.code)
    }
}

impl ASMInst {
    /// creates a symbolic assembly code (not an instruction)
    fn symbolic(line: String) -> ASMInst {
        ASMInst {
            code: line,
            defines: LinkedHashMap::new(),
            uses: LinkedHashMap::new(),
            is_mem_op_used: false,
            is_symbol: true,
            preds: vec![],
            succs: vec![],
            branch: ASMBranchTarget::None,

            spill_info: None
        }
    }

    /// creates an instruction
    fn inst(
        inst: String,
        defines: LinkedHashMap<MuID, Vec<ASMLocation>>,
        uses: LinkedHashMap<MuID, Vec<ASMLocation>>,
        is_mem_op_used: bool,
        target: ASMBranchTarget,
        spill_info: Option<SpillMemInfo>
    ) -> ASMInst {
        ASMInst {
            code: inst,
            defines: defines,
            uses: uses,
            is_symbol: false,
            is_mem_op_used: is_mem_op_used,
            preds: vec![],
            succs: vec![],
            branch: target,

            spill_info: spill_info
        }
    }

    /// creates a nop instruction
    fn nop() -> ASMInst {
        ASMInst {
            code: "".to_string(),
            defines: LinkedHashMap::new(),
            uses: LinkedHashMap::new(),
            is_symbol: false,
            is_mem_op_used: false,
            preds: vec![],
            succs: vec![],
            branch: ASMBranchTarget::None,

            spill_info: None
        }
    }
}

impl ASMLocation {
    fn new(line: usize, index: usize, len: usize, oplen: usize) -> ASMLocation {
        ASMLocation {
            line: line,
            index: index,
            len: len,
            oplen: oplen
        }
    }
}

impl ASMBlock {
    fn new() -> ASMBlock {
        ASMBlock {
            start_inst: usize::MAX,
            end_inst: usize::MAX,
            livein: vec![],
            liveout: vec![]
        }
    }
}

/// ASMCodeGen is the assembly backend that implements CodeGenerator.
pub struct ASMCodeGen {
    cur: Option<Box<ASMCode>>
}

/// placeholder in assembly code for a temporary
const REG_PLACEHOLDER_LEN: usize = 5;
lazy_static! {
    pub static ref REG_PLACEHOLDER : String = {
        let blank_spaces = [' ' as u8; REG_PLACEHOLDER_LEN];
        format!("%{}", str::from_utf8(&blank_spaces).unwrap())
    };
}

/// placeholder in assembly code for a frame size
//  this is a fairly random number, but a frame is something smaller than 10^10
const FRAME_SIZE_PLACEHOLDER_LEN: usize = 10;
lazy_static! {
    pub static ref FRAME_SIZE_PLACEHOLDER : String = {
        let blank_spaces = [' ' as u8; FRAME_SIZE_PLACEHOLDER_LEN];
        format!("{}", str::from_utf8(&blank_spaces).unwrap())
    };
}

impl ASMCodeGen {
    pub fn new() -> ASMCodeGen {
        ASMCodeGen { cur: None }
    }

    /// returns a reference to current assembly code that is being constructed
    fn cur(&self) -> &ASMCode {
        self.cur.as_ref().unwrap()
    }

    /// returns a mutable reference to current assembly code that is being constructed
    fn cur_mut(&mut self) -> &mut ASMCode {
        self.cur.as_mut().unwrap()
    }

    /// returns current line number (also the index for next instruction)
    fn line(&self) -> usize {
        self.cur().code.len()
    }

    /// starst a block
    fn start_block_internal(&mut self, block_name: MuName) {
        self.cur_mut()
            .blocks
            .insert(block_name.clone(), ASMBlock::new());
        let start = self.line();
        self.cur_mut()
            .blocks
            .get_mut(&block_name)
            .unwrap()
            .start_inst = start;
    }

    /// appends .global to current code
    fn add_asm_global_label(&mut self, label: String) {
        self.add_asm_symbolic(directive_globl(label.clone()));
        self.add_asm_label(label);
    }

    /// appends .equiv to current code
    fn add_asm_global_equiv(&mut self, name: String, target: String) {
        self.add_asm_symbolic(directive_globl(name.clone()));
        self.add_asm_symbolic(directive_equiv(name, target));
    }

    /// appends an label to current code
    fn add_asm_label(&mut self, label: String) {
        self.add_asm_symbolic(format!("{}:", label));
    }

    /// appends a symbolic assembly to current node
    fn add_asm_symbolic(&mut self, code: String) {
        self.cur_mut().code.push(ASMInst::symbolic(code));
    }

    /// appends a call instruction. In this instruction:
    /// * return registers are defined
    /// * caller saved registers are defined
    /// * user supplied registers
<<<<<<< HEAD
    fn add_asm_call(
        &mut self,
        code: String,
        potentially_excepting: Option<MuName>,
        arguments: Vec<P<Value>>,
        target: Option<(MuID, ASMLocation)>
    ) {
        let mut uses: LinkedHashMap<MuID, Vec<ASMLocation>> = LinkedHashMap::new();
        if target.is_some() {
            let (id, loc) = target.unwrap();
            uses.insert(id, vec![loc]);
        }
        for arg in arguments {
            uses.insert(arg.id(), vec![]);
        }

        let mut defines: LinkedHashMap<MuID, Vec<ASMLocation>> = LinkedHashMap::new();
=======
    fn add_asm_call_with_uses(
        &mut self,
        code: String,
        uses: LinkedHashMap<MuID, Vec<ASMLocation>>,
        potentially_excepting: Option<MuName>
    ) {
        // defines
        let mut defines: LinkedHashMap<MuID, Vec<ASMLocation>> = LinkedHashMap::new();
        // return registers get defined
        for reg in x86_64::RETURN_GPRS.iter() {
            defines.insert(reg.id(), vec![]);
        }
        for reg in x86_64::RETURN_FPRS.iter() {
            defines.insert(reg.id(), vec![]);
        }
        // caller saved register will be destroyed
>>>>>>> 1d4c17be
        for reg in x86_64::CALLER_SAVED_GPRS.iter() {
            if !defines.contains_key(&reg.id()) {
                defines.insert(reg.id(), vec![]);
            }
        }
        for reg in x86_64::CALLER_SAVED_FPRS.iter() {
            if !defines.contains_key(&reg.id()) {
                defines.insert(reg.id(), vec![]);
            }
        }

        self.add_asm_inst_internal(
            code,
            defines,
            uses,
            false,
            {
                if potentially_excepting.is_some() {
                    ASMBranchTarget::PotentiallyExcepting(potentially_excepting.unwrap())
                } else {
                    ASMBranchTarget::None
                }
            },
            None
        )
    }


    /// appends a return instruction
    fn add_asm_ret(&mut self, code: String) {
        // return instruction does not use anything (not RETURN REGS)
        // otherwise it will keep RETURN REGS alive
<<<<<<< HEAD
        // and if there is no actual move into RETURN REGS, it will keep RETURN REGS for alive for very long
        // and prevents anything using those regsiters
=======
        // and if there is no actual move into RETURN REGS, it will keep RETURN REGS for alive
        // for very long and prevents anything using those registers
>>>>>>> 1d4c17be
        self.add_asm_inst_internal(
            code,
            linked_hashmap!{},
            linked_hashmap!{},
            false,
            ASMBranchTarget::Return,
            None
        );
    }

    /// appends an unconditional branch instruction
    fn add_asm_branch(&mut self, code: String, target: MuName) {
        self.add_asm_inst_internal(
            code,
            linked_hashmap!{},
            linked_hashmap!{},
            false,
            ASMBranchTarget::Unconditional(target),
            None
        );
    }

    /// appends a conditional branch instruction
    fn add_asm_branch2(&mut self, code: String, target: MuName) {
        self.add_asm_inst_internal(
            code,
            linked_hashmap!{},
            linked_hashmap!{},
            false,
            ASMBranchTarget::Conditional(target),
            None
        );
    }

    /// appends a general non-branching instruction
    fn add_asm_inst(
        &mut self,
        code: String,
        defines: LinkedHashMap<MuID, Vec<ASMLocation>>,
        uses: LinkedHashMap<MuID, Vec<ASMLocation>>,
        is_using_mem_op: bool
    ) {
        self.add_asm_inst_internal(
            code,
            defines,
            uses,
            is_using_mem_op,
            ASMBranchTarget::None,
            None
        )
    }

    /// appends an instruction that stores/loads callee saved registers
    fn add_asm_inst_with_callee_saved(
        &mut self,
        code: String,
        defines: LinkedHashMap<MuID, Vec<ASMLocation>>,
        uses: LinkedHashMap<MuID, Vec<ASMLocation>>,
        is_using_mem_op: bool
    ) {
        self.add_asm_inst_internal(
            code,
            defines,
            uses,
            is_using_mem_op,
            ASMBranchTarget::None,
            Some(SpillMemInfo::CalleeSaved)
        )
    }

    /// appends an instruction that stores/loads spilled registers
    fn add_asm_inst_with_spill(
        &mut self,
        code: String,
        defines: LinkedHashMap<MuID, Vec<ASMLocation>>,
        uses: LinkedHashMap<MuID, Vec<ASMLocation>>,
        is_using_mem_op: bool,
        spill_info: SpillMemInfo
    ) {
        self.add_asm_inst_internal(
            code,
            defines,
            uses,
            is_using_mem_op,
            ASMBranchTarget::None,
            Some(spill_info)
        )
    }

    /// internal function to append any instruction
    fn add_asm_inst_internal(
        &mut self,
        code: String,
        defines: LinkedHashMap<MuID, Vec<ASMLocation>>,
        uses: LinkedHashMap<MuID, Vec<ASMLocation>>,
        is_using_mem_op: bool,
        target: ASMBranchTarget,
        spill_info: Option<SpillMemInfo>
    ) {
        let line = self.line();
        trace!("asm: {}", demangle_text(code.clone()));
        trace!("     defines: {:?}", defines);
        trace!("     uses: {:?}", uses);
        let mc = self.cur_mut();

        // put the instruction
        mc.code.push(ASMInst::inst(
            code,
            defines,
            uses,
            is_using_mem_op,
            target,
            spill_info
        ));
    }

    /// prepares information for a temporary/register, returns (name, ID, location)
    fn prepare_reg(&self, op: &P<Value>, loc: usize) -> (String, MuID, ASMLocation) {
        debug_assert!(op.is_reg());
        let str = self.asm_reg_op(op);
        let len = str.len();
        (
            str,
            op.extract_ssa_id().unwrap(),
            ASMLocation::new(self.line(), loc, len, check_op_len(op))
        )
    }

    /// prepares information for a floatingpoint temporary/register, returns (name, ID, location)
    fn prepare_fpreg(&self, op: &P<Value>, loc: usize) -> (String, MuID, ASMLocation) {
        debug_assert!(op.is_reg());
        let str = self.asm_reg_op(op);
        let len = str.len();
        (
            str,
            op.extract_ssa_id().unwrap(),
            ASMLocation::new(self.line(), loc, len, 64)
        )
    }

    /// prepares information for a machine register, returns ID
    fn prepare_machine_reg(&self, op: &P<Value>) -> MuID {
        debug_assert!(op.is_reg());
        op.extract_ssa_id().unwrap()
    }

    /// prepares information for a collection of machine registers, returns IDs
    fn prepare_machine_regs(&self, regs: Iter<P<Value>>) -> Vec<MuID> {
        regs.map(|x| self.prepare_machine_reg(x)).collect()
    }

    /// prepares information for a memory operand, returns (operand string (as in asm),
    /// reg/tmp locations) pair
    /// This function turns memory operands into something like "offset(base, scale, index)" or
    /// "label(base)"
    #[allow(unused_assignments)]
    // we keep updating loc_cursor to be valid, but we may not read value in the end
    fn prepare_mem(
        &self,
        op: &P<Value>,
        loc: usize
    ) -> (String, LinkedHashMap<MuID, Vec<ASMLocation>>) {
        debug_assert!(op.is_mem());

        // temps/regs used
        let mut ids: Vec<MuID> = vec![];
        // locations for temps/regs
        let mut locs: Vec<ASMLocation> = vec![];
        // resulting string for the memory operand
        let mut result_str: String = "".to_string();
        // column cursor
        let mut loc_cursor: usize = loc;

        match op.v {
            // offset(base,index,scale)
            Value_::Memory(MemoryLocation::Address {
                ref base,
                ref offset,
                ref index,
                scale
            }) => {
                // deal with offset
                if offset.is_some() {
                    let offset = offset.as_ref().unwrap();
                    match offset.v {
                        Value_::SSAVar(_) => {
                            // temp as offset
                            let (str, id, loc) = self.prepare_reg(offset, loc_cursor);

                            result_str.push_str(&str);
                            ids.push(id);
                            locs.push(loc);
                            loc_cursor += str.len();
                        }
                        Value_::Constant(Constant::Int(val)) => {
                            let str = (val as i32).to_string();

                            result_str.push_str(&str);
                            loc_cursor += str.len();
                        }
                        _ => panic!("unexpected offset type: {:?}", offset)
                    }
                }

                result_str.push('(');
                loc_cursor += 1;

                // deal with base, base is ssa
                let (str, id, loc) = self.prepare_reg(base, loc_cursor);
                result_str.push_str(&str);
                ids.push(id);
                locs.push(loc);
                loc_cursor += str.len();

                // deal with index (ssa or constant)
                if index.is_some() {
                    result_str.push(',');
                    loc_cursor += 1; // plus 1 for ,

                    let index = index.as_ref().unwrap();

                    match index.v {
                        Value_::SSAVar(_) => {
                            // temp as offset
                            let (str, id, loc) = self.prepare_reg(index, loc_cursor);

                            result_str.push_str(&str);
                            ids.push(id);
                            locs.push(loc);
                            loc_cursor += str.len();
                        }
                        Value_::Constant(Constant::Int(val)) => {
                            let str = (val as i32).to_string();

                            result_str.push_str(&str);
                            loc_cursor += str.len();
                        }
                        _ => panic!("unexpected index type: {:?}", index)
                    }

                    // scale
                    if scale.is_some() {
                        result_str.push(',');
                        loc_cursor += 1;

                        let scale = scale.unwrap();
                        let str = scale.to_string();

                        result_str.push_str(&str);
                        loc_cursor += str.len();
                    }
                }

                result_str.push(')');
                loc_cursor += 1;
            }
            Value_::Memory(MemoryLocation::Symbolic {
                ref base,
                ref label,
                is_global,
                is_native
            }) => {
                let label = if is_native {
                    "/*C*/".to_string() + label.as_str()
                } else {
                    mangle_name(label.clone())
                };
                if base.is_some() && base.as_ref().unwrap().id() == x86_64::RIP.id() && is_global {
                    // pc relative address
                    let pic_symbol = pic_symbol(label.clone());
                    result_str.push_str(&pic_symbol);
                    loc_cursor += label.len();
                } else {
                    let symbol = symbol(label.clone());
                    result_str.push_str(&symbol);
                    loc_cursor += label.len();
                }

                if base.is_some() {
                    result_str.push('(');
                    loc_cursor += 1;

                    let (str, id, loc) = self.prepare_reg(base.as_ref().unwrap(), loc_cursor);
                    result_str.push_str(&str);
                    ids.push(id);
                    locs.push(loc);
                    loc_cursor += str.len();

                    result_str.push(')');
                    loc_cursor += 1;
                }
            }
            _ => panic!("expect mem location as value")
        }

        let uses: LinkedHashMap<MuID, Vec<ASMLocation>> = {
            let mut map: LinkedHashMap<MuID, Vec<ASMLocation>> = linked_hashmap!{};
            for i in 0..ids.len() {
                let id = ids[i];
                let loc = locs[i].clone();

                if map.contains_key(&id) {
                    map.get_mut(&id).unwrap().push(loc);
                } else {
                    map.insert(id, vec![loc]);
                }
            }
            map
        };


        (result_str, uses)
    }

    /// prepares information for an immediate number, returns i32 value
    fn prepare_imm(&self, op: i32, len: usize) -> i32 {
        match len {
            64 => op,
            32 => op,
            16 => op as i16 as i32, // truncate
            8 => op as i8 as i32,
            _ => unimplemented!()
        }
    }

    /// returns %NAME for a machine register, or blank placeholder for a temporary
    fn asm_reg_op(&self, op: &P<Value>) -> String {
        let id = op.extract_ssa_id().unwrap();
        if id < MACHINE_ID_END {
            // machine reg
            format!("%{}", op.name())
        } else {
            // virtual register, use place holder
            REG_PLACEHOLDER.clone()
        }
    }

    /// returns a unique block label from current function and label name
    fn mangle_block_label(&self, label: MuName) -> String {
        format!("{}_{}", self.cur().name, label)
    }

    /// returns label name from a mangled block label
    fn unmangle_block_label(fn_name: MuName, label: String) -> MuName {
        // input: _fn_name_BLOCK_NAME
        // return BLOCK_NAME
        let split: Vec<&str> = label.splitn(2, &(fn_name + "_")).collect();
        String::from(split[1])
    }

    /// finishes current code sequence, and returns Box<ASMCode>
    fn finish_code_sequence_asm(&mut self) -> Box<ASMCode> {
        self.cur.take().unwrap()
    }

    /// emits an instruction (use 1 reg, define none)
    fn internal_uniop_def_r(&mut self, inst: &str, op: &P<Value>) {
        trace!("emit: {} {}", inst, op);

        let (reg, id, loc) = self.prepare_reg(op, inst.len() + 1);

        let asm = format!("{} {}", inst, reg);

        self.add_asm_inst(
            asm,
            linked_hashmap!{
                id => vec![loc]
            },
            linked_hashmap!{},
            false
        )
    }

    /// emits an instruction (use 2 regs, define none)
    fn internal_binop_no_def_r_r(&mut self, inst: &str, op1: &P<Value>, op2: &P<Value>) {
        let len = check_op_len(op1);

        // with postfix
        let inst = inst.to_string() + &op_postfix(len);
        trace!("emit: {} {} {}", inst, op1, op2);

        let (reg1, id1, loc1) = self.prepare_reg(op1, inst.len() + 1);
        let (reg2, id2, loc2) = self.prepare_reg(op2, inst.len() + 1 + reg1.len() + 1);

        let asm = format!("{} {},{}", inst, reg1, reg2);

        self.add_asm_inst(
            asm,
            linked_hashmap!{},
            {
                if id1 == id2 {
                    linked_hashmap!{
                        id1 => vec![loc1, loc2]
                    }
                } else {
                    linked_hashmap!{
                        id1 => vec![loc1],
                        id2 => vec![loc2]
                    }
                }
            },
            false
        )
    }

    /// emits an instruction (use 1 imm 1 reg, define none)
    fn internal_binop_no_def_imm_r(&mut self, inst: &str, op1: i32, op2: &P<Value>) {
        let len = check_op_len(op2);

        let inst = inst.to_string() + &op_postfix(len);
        trace!("emit: {} {} {}", inst, op1, op2);

        let imm = self.prepare_imm(op1, len);
        let (reg2, id2, loc2) =
            self.prepare_reg(op2, inst.len() + 1 + 1 + imm.to_string().len() + 1);

        let asm = format!("{} ${},{}", inst, imm, reg2);

        self.add_asm_inst(
            asm,
            linked_hashmap!{},
            linked_hashmap!{
                id2 => vec![loc2]
            },
            false
        )
    }

    /// emits an instruction (use 1 mem 1 reg, define none)
    fn internal_binop_no_def_mem_r(&mut self, inst: &str, op1: &P<Value>, op2: &P<Value>) {
        let len = check_op_len(op2);

        let inst = inst.to_string() + &op_postfix(len);
        trace!("emit: {} {} {}", inst, op1, op2);

        let (mem, mut uses) = self.prepare_mem(op1, inst.len() + 1);
        let (reg, id1, loc1) = self.prepare_reg(op2, inst.len() + 1 + mem.len() + 1);

        let asm = format!("{} {},{}", inst, mem, reg);

        // merge use vec
        if uses.contains_key(&id1) {
            let mut locs = uses.get_mut(&id1).unwrap();
            vec_utils::add_unique(locs, loc1.clone());
        } else {
            uses.insert(id1, vec![loc1]);
        }

        self.add_asm_inst(asm, linked_hashmap!{}, uses, true)
    }

    /// emits an instruction (use 1 reg 1 mem, define none)
    fn internal_binop_no_def_r_mem(&mut self, inst: &str, op1: &P<Value>, op2: &P<Value>) {
        let len = check_op_len(op1);

        let inst = inst.to_string() + &op_postfix(len);
        trace!("emit: {} {} {}", inst, op1, op2);

        let (mem, mut uses) = self.prepare_mem(op2, inst.len() + 1);
        let (reg, id1, loc1) = self.prepare_reg(op1, inst.len() + 1 + mem.len() + 1);

        if uses.contains_key(&id1) {
            let mut locs = uses.get_mut(&id1).unwrap();
            vec_utils::add_unique(locs, loc1.clone());
        } else {
            uses.insert(id1, vec![loc1.clone()]);
        }

        let asm = format!("{} {},{}", inst, mem, reg);

        self.add_asm_inst(asm, linked_hashmap!{}, uses, true)
    }

    /// emits an instruction (use 2 regs, define 1st reg)
    fn internal_binop_def_r_r(&mut self, inst: &str, dest: &P<Value>, src: &P<Value>) {
        let len = check_op_len(src);

        let inst = inst.to_string() + &op_postfix(len);
        trace!("emit: {} {}, {} -> {}", inst, src, dest, dest);

        let (reg1, id1, loc1) = self.prepare_reg(src, inst.len() + 1);
        let (reg2, id2, loc2) = self.prepare_reg(dest, inst.len() + 1 + reg1.len() + 1);

        let asm = format!("{} {},{}", inst, reg1, reg2);

        self.add_asm_inst(
            asm,
            linked_hashmap!{
                id2 => vec![loc2.clone()]
            },
            {
                if id1 == id2 {
                    linked_hashmap!{
                        id1 => vec![loc1, loc2]
                    }
                } else {
                    linked_hashmap!{
                        id1 => vec![loc1],
                        id2 => vec![loc2]
                    }
                }
            },
            false
        )
    }

    /// emits an instruction (use 1 reg 1 mreg, define 1st reg)
    fn internal_binop_def_r_mr(&mut self, inst: &str, dest: &P<Value>, src: &P<Value>) {
        let len = check_op_len(dest);

        let inst = inst.to_string() + &op_postfix(len);
        trace!("emit: {} {}, {} -> {}", inst, src, dest, dest);

        let mreg = self.prepare_machine_reg(src);
        let mreg_name = src.name();
        let (reg2, id2, loc2) = self.prepare_reg(dest, inst.len() + 1 + 1 + mreg_name.len() + 1);

        let asm = format!("{} %{},{}", inst, mreg_name, reg2);

        self.add_asm_inst(
            asm,
            linked_hashmap!{
                id2 => vec![loc2.clone()]
            },
            linked_hashmap!{
                id2 => vec![loc2],
                mreg => vec![]
            },
            false
        )
    }

    /// emits an instruction (use 1 reg 1 imm, define the reg)
    fn internal_binop_def_r_imm(&mut self, inst: &str, dest: &P<Value>, src: i32) {
        let len = check_op_len(dest);

        let inst = inst.to_string() + &op_postfix(len);
        trace!("emit: {} {}, {} -> {}", inst, src, dest, dest);

        let imm = self.prepare_imm(src, len);
        let (reg1, id1, loc1) =
            self.prepare_reg(dest, inst.len() + 1 + 1 + imm.to_string().len() + 1);

        let asm = format!("{} ${},{}", inst, imm, reg1);

        self.add_asm_inst(
            asm,
            linked_hashmap!{
                id1 => vec![loc1.clone()]
            },
            linked_hashmap!{
                id1 => vec![loc1]
            },
            false
        )
    }

    /// emits an instruction (use 1 reg 1 mem, define the reg)
    fn internal_binop_def_r_mem(&mut self, inst: &str, dest: &P<Value>, src: &P<Value>) {
        let len = match dest.ty.get_int_length() {
            Some(n) if n == 64 | 32 | 16 | 8 => n,
            _ => panic!("unimplemented int types: {}", dest.ty)
        };

        let inst = inst.to_string() + &op_postfix(len);
        trace!("emit: {} {}, {} -> {}", inst, src, dest, dest);

        let (mem, mut uses) = self.prepare_mem(src, inst.len() + 1);
        let (reg, id1, loc1) = self.prepare_reg(dest, inst.len() + 1 + mem.len() + 1);

        if uses.contains_key(&id1) {
            let mut locs = uses.get_mut(&id1).unwrap();
            vec_utils::add_unique(locs, loc1.clone());
        } else {
            uses.insert(id1, vec![loc1.clone()]);
        }

        let asm = format!("{} {},{}", inst, mem, reg);

        self.add_asm_inst(
            asm,
            linked_hashmap!{
                id1 => vec![loc1]
            },
            uses,
            true
        )
    }

    /// emits an instruction (use 2 reg 1 mreg, define 1st reg)
    fn internal_triop_def_r_r_mr(&mut self, inst: &str, dest: Reg, src1: Reg, src2: Reg) {
        let len = check_op_len(dest);

        let inst = inst.to_string() + &op_postfix(len);
        trace!("emit: {} {}, {}, {} -> {}", inst, dest, src1, src2, dest);

        let mreg = self.prepare_machine_reg(src2);
        let mreg_name = src2.name();

        let (reg1, id1, loc1) = self.prepare_reg(src1, inst.len() + 1 + 1 + mreg_name.len() + 1);
        let (reg2, id2, loc2) = self.prepare_reg(
            dest,
            inst.len() + 1 + 1 + mreg_name.len() + 1 + reg1.len() + 1
        );

        let asm = format!("{} %{},{},{}", inst, mreg_name, reg1, reg2);

        self.add_asm_inst(
            asm,
            linked_hashmap!{
                id2 => vec![loc2.clone()]
            },
            {
                if id1 == id2 {
                    linked_hashmap! {
                        id1 => vec![loc1, loc2],
                        mreg => vec![]
                    }
                } else {
                    linked_hashmap! {
                        id1 => vec![loc1],
                        id2 => vec![loc2],
                        mreg => vec![]
                    }
                }
            },
            false
        )
    }

    /// emits a move instruction (imm64 -> reg64)
    fn internal_mov_r64_imm64(&mut self, inst: &str, dest: &P<Value>, src: i64) {
        let inst = inst.to_string() + &op_postfix(64);
        trace!("emit: {} {} -> {}", inst, src, dest);

        let (reg1, id1, loc1) =
            self.prepare_reg(dest, inst.len() + 1 + 1 + src.to_string().len() + 1);

        let asm = format!("{} ${},{}", inst, src, reg1);

        self.add_asm_inst(
            asm,
            linked_hashmap!{
                id1 => vec![loc1]
            },
            linked_hashmap!{},
            false
        )
    }

    /// emits a move instruction (reg -> reg)
    fn internal_mov_r_r(&mut self, inst: &str, dest: &P<Value>, src: &P<Value>) {
        let len = check_op_len(dest);

        let inst = inst.to_string() + &op_postfix(len);
        trace!("emit: {} {} -> {}", inst, src, dest);

        let (reg1, id1, loc1) = self.prepare_reg(src, inst.len() + 1);
        let (reg2, id2, loc2) = self.prepare_reg(dest, inst.len() + 1 + reg1.len() + 1);

        let asm = format!("{} {},{}", inst, reg1, reg2);

        self.add_asm_inst(
            asm,
            linked_hashmap!{
                id2 => vec![loc2]
            },
            linked_hashmap!{
                id1 => vec![loc1]
            },
            false
        )
    }

    /// emits a move instruction (imm -> reg)
    fn internal_mov_r_imm(&mut self, inst: &str, dest: &P<Value>, src: i32) {
        let len = check_op_len(dest);

        let inst = inst.to_string() + &op_postfix(len);
        trace!("emit: {} {} -> {}", inst, src, dest);

        let imm = self.prepare_imm(src, len);
        let (reg1, id1, loc1) =
            self.prepare_reg(dest, inst.len() + 1 + 1 + imm.to_string().len() + 1);

        let asm = format!("{} ${},{}", inst, imm, reg1);

        self.add_asm_inst(
            asm,
            linked_hashmap!{
                id1 => vec![loc1]
            },
            linked_hashmap!{},
            false
        )
    }

    /// emits a move instruction (mem -> reg), i.e. load instruction
    fn internal_mov_r_mem(
        &mut self,
        inst: &str,
        dest: Reg,
        src: Mem,
        is_spill_related: bool,
        is_callee_saved: bool
    ) {
        let len = check_op_len(dest);

        let inst = inst.to_string() + &op_postfix(len);
        trace!("emit: {} {} -> {}", inst, src, dest);

        let (mem, uses) = self.prepare_mem(src, inst.len() + 1);
        let (reg, id2, loc2) = self.prepare_reg(dest, inst.len() + 1 + mem.len() + 1);

        let asm = format!("{} {},{}", inst, mem, reg);

        if is_callee_saved {
            self.add_asm_inst_with_callee_saved(
                asm,
                linked_hashmap!{
                    id2 => vec![loc2]
                },
                uses,
                true
            )
        } else if is_spill_related {
            self.add_asm_inst_with_spill(
                asm,
                linked_hashmap!{
                    id2 => vec![loc2]
                },
                uses,
                true,
                SpillMemInfo::Load(src.clone())
            )
        } else {
            self.add_asm_inst(
                asm,
                linked_hashmap! {
                id2 => vec![loc2]
            },
                uses,
                true
            )
        }
    }

    /// emits a move instruction (reg -> mem), i.e. store instruction
    fn internal_mov_mem_r(
        &mut self,
        inst: &str,
        dest: Mem,
        src: Reg,
        is_spill_related: bool,
        is_callee_saved: bool
    ) {
        let len = check_op_len(src);

        let inst = inst.to_string() + &op_postfix(len);
        trace!("emit: {} {} -> {}", inst, src, dest);

        let (reg, id1, loc1) = self.prepare_reg(src, inst.len() + 1);
        let (mem, mut uses) = self.prepare_mem(dest, inst.len() + 1 + reg.len() + 1);

        // the register we used for the memory location is counted as 'use'
        // use the vec from mem as 'use' (push use reg from src to it)
        if uses.contains_key(&id1) {
            let mut locs = uses.get_mut(&id1).unwrap();
            vec_utils::add_unique(locs, loc1);
        } else {
            uses.insert(id1, vec![loc1]);
        }

        let asm = format!("{} {},{}", inst, reg, mem);

        if is_callee_saved {
            self.add_asm_inst_with_callee_saved(asm, linked_hashmap!{}, uses, true)
        } else if is_spill_related {
            self.add_asm_inst_with_spill(
                asm,
                linked_hashmap!{},
                uses,
                true,
                SpillMemInfo::Store(dest.clone())
            )
        } else {
            self.add_asm_inst(asm, linked_hashmap!{}, uses, true)
        }
    }

    /// emits a move instruction (imm -> mem), i.e. store instruction
    fn internal_mov_mem_imm(&mut self, inst: &str, dest: &P<Value>, src: i32, len: usize) {
        let inst = inst.to_string() + &op_postfix(len);
        trace!("emit: {} {} -> {}", inst, src, dest);

        let imm = self.prepare_imm(src, len);
        let (mem, uses) = self.prepare_mem(dest, inst.len() + 1 + 1 + imm.to_string().len() + 1);

        let asm = format!("{} ${},{}", inst, imm, mem);

        self.add_asm_inst(asm, linked_hashmap!{}, uses, true)
    }

    /// emits a move instruction (fpreg -> fpreg)
    fn internal_fp_mov_f_f(&mut self, inst: &str, dest: Reg, src: Reg) {
        trace!("emit: {} {} -> {}", inst, src, dest);

        let (reg1, id1, loc1) = self.prepare_fpreg(src, inst.len() + 1);
        let (reg2, id2, loc2) = self.prepare_fpreg(dest, inst.len() + 1 + reg1.len() + 1);

        let asm = format!("{} {},{}", inst, reg1, reg2);

        self.add_asm_inst(
            asm,
            linked_hashmap!{
                id2 => vec![loc2]
            },
            linked_hashmap!{
                id1 => vec![loc1]
            },
            false
        )
    }

    /// emits a move instruction (mem -> fpreg), i.e. load instruction
    fn internal_fp_mov_f_mem(&mut self, inst: &str, dest: Reg, src: Mem, is_spill_related: bool) {
        trace!("emit: {} {} -> {}", inst, src, dest);

        let (mem, uses) = self.prepare_mem(src, inst.len() + 1);
        let (reg, id2, loc2) = self.prepare_fpreg(dest, inst.len() + 1 + mem.len() + 1);

        let asm = format!("{} {},{}", inst, mem, reg);

        if is_spill_related {
            self.add_asm_inst_with_spill(
                asm,
                linked_hashmap!{
                    id2 => vec![loc2]
                },
                uses,
                true,
                SpillMemInfo::Load(src.clone())
            )
        } else {
            self.add_asm_inst(
                asm,
                linked_hashmap! {
                id2 => vec![loc2]
            },
                uses,
                true
            )
        }
    }

    /// emits a move instruction (fpreg -> mem), i.e. store instruction
    fn internal_fp_mov_mem_f(&mut self, inst: &str, dest: Mem, src: Reg, is_spill_related: bool) {
        trace!("emit: {} {} -> {}", inst, src, dest);

        let (reg, id1, loc1) = self.prepare_fpreg(src, inst.len() + 1);
        let (mem, mut uses) = self.prepare_mem(dest, inst.len() + 1 + reg.len() + 1);

        // the register we used for the memory location is counted as 'use'
        // use the vec from mem as 'use' (push use reg from src to it)
        if uses.contains_key(&id1) {
            uses.get_mut(&id1).unwrap().push(loc1);
        } else {
            uses.insert(id1, vec![loc1]);
        }

        let asm = format!("{} {},{}", inst, reg, mem);

        if is_spill_related {
            self.add_asm_inst_with_spill(
                asm,
                linked_hashmap!{},
                uses,
                true,
                SpillMemInfo::Store(dest.clone())
            )
        } else {
            self.add_asm_inst(asm, linked_hashmap!{}, uses, true)
        }
    }

    /// emits an instruction (use 2 fpregs, define none)
    fn internal_fp_binop_no_def_r_r(&mut self, inst: &str, op1: &P<Value>, op2: &P<Value>) {
        trace!("emit: {} {} {}", inst, op1, op2);

        let (reg1, id1, loc1) = self.prepare_fpreg(op1, inst.len() + 1);
        let (reg2, id2, loc2) = self.prepare_fpreg(op2, inst.len() + 1 + reg1.len() + 1);

        let asm = format!("{} {},{}", inst, reg1, reg2);

        self.add_asm_inst(
            asm,
            linked_hashmap!{},
            {
                if id1 == id2 {
                    linked_hashmap!{
                        id1 => vec![loc1, loc2]
                    }
                } else {
                    linked_hashmap!{
                        id1 => vec![loc1],
                        id2 => vec![loc2]
                    }
                }
            },
            false
        )
    }

    /// emits an instruction (use 2 fpregs, define 1st fpreg)
    fn internal_fp_binop_def_r_r(&mut self, inst: &str, dest: Reg, src: Reg) {
        trace!("emit: {} {}, {} -> {}", inst, src, dest, dest);

        let (reg1, id1, loc1) = self.prepare_fpreg(src, inst.len() + 1);
        let (reg2, id2, loc2) = self.prepare_fpreg(dest, inst.len() + 1 + reg1.len() + 1);

        let asm = format!("{} {},{}", inst, reg1, reg2);

        self.add_asm_inst(
            asm,
            linked_hashmap!{
                id2 => vec![loc2.clone()]
            },
            {
                if id1 == id2 {
                    linked_hashmap!{id1 => vec![loc1, loc2]}
                } else {
                    linked_hashmap! {
                        id1 => vec![loc1],
                        id2 => vec![loc2]
                    }
                }
            },
            false
        )
    }

    /// emits an instruction (use 2 fpregs, define 1st fpreg)
    fn internal_fp_binop_def_r_mem(&mut self, inst: &str, dest: Reg, src: Reg) {
        trace!("emit: {} {}, {} -> {}", inst, src, dest, dest);
        unimplemented!()
    }

    /// emits a move instruction (reg -> fpreg)
    fn internal_gpr_to_fpr(&mut self, inst: &str, dest: Reg, src: Reg) {
        let len = check_op_len(src);

        let inst = inst.to_string() + &op_postfix(len);
        trace!("emit: {} {} -> {}", inst, src, dest);

        let (reg1, id1, loc1) = self.prepare_reg(src, inst.len() + 1);
        let (reg2, id2, loc2) = self.prepare_fpreg(dest, inst.len() + 1 + reg1.len() + 1);

        let asm = format!("{} {}, {}", inst, reg1, reg2);

        self.add_asm_inst(
            asm,
            linked_hashmap!{
                id2 => vec![loc2]
            },
            linked_hashmap!{
                id1 => vec![loc1]
            },
            false
        )
    }

    /// emits a move instruction (fpreg -> reg)
    fn internal_fpr_to_gpr(&mut self, inst: &str, dest: Reg, src: Reg) {
        let len = check_op_len(dest);

        let inst = inst.to_string() + &op_postfix(len);
        trace!("emit: {} {} -> {}", inst, src, dest);

        let (reg1, id1, loc1) = self.prepare_fpreg(src, inst.len() + 1);
        let (reg2, id2, loc2) = self.prepare_reg(dest, inst.len() + 1 + reg1.len() + 1);

        let asm = format!("{} {},{}", inst, reg1, reg2);

        self.add_asm_inst(
            asm,
            linked_hashmap!{
                id2 => vec![loc2]
            },
            linked_hashmap!{
                id1 => vec![loc1]
            },
            false
        )
    }

    /// emits a store instruction to store a spilled register
    fn emit_spill_store_gpr(&mut self, dest: Mem, src: Reg) {
        self.internal_mov_mem_r("mov", dest, src, true, false)
    }

    /// emits a load instruction to load a spilled register
    fn emit_spill_load_gpr(&mut self, dest: Reg, src: Mem) {
        self.internal_mov_r_mem("mov", dest, src, true, false)
    }

    /// emits a store instruction to store a spilled floating point register
    fn emit_spill_store_fpr(&mut self, dest: Mem, src: Reg) {
        self.internal_fp_mov_mem_f("movsd", dest, src, true)
    }

    /// emits a load instruction to load a spilled floating point register
    fn emit_spill_load_fpr(&mut self, dest: Reg, src: Mem) {
        self.internal_fp_mov_f_mem("movsd", dest, src, true)
    }
}

/// returns postfix for instruction based on operand length (b for 8 bits, w for 16 bits, etc.)
#[inline(always)]
fn op_postfix(op_len: usize) -> &'static str {
    match op_len {
        8 => "b",
        16 => "w",
        32 => "l",
        64 => "q",
        _ => panic!("unexpected op size: {}", op_len)
    }
}

impl CodeGenerator for ASMCodeGen {
    fn start_code(&mut self, func_name: MuName, entry: MuName) -> ValueLocation {
        self.cur = Some(Box::new(ASMCode {
            name: func_name.clone(),
            entry: entry,
            code: vec![],
            blocks: linked_hashmap!{},
            frame_size_patchpoints: vec![]
        }));

        // to link with C sources via gcc
        let func_symbol = symbol(mangle_name(func_name.clone()));
        self.add_asm_global_label(func_symbol.clone());
        if is_valid_c_identifier(&func_name) {
            self.add_asm_global_equiv(symbol(func_name.clone()), func_symbol);
        }

        ValueLocation::Relocatable(RegGroup::GPR, func_name)
    }

    fn finish_code(
        &mut self,
        func_name: MuName
    ) -> (Box<MachineCode + Sync + Send>, ValueLocation) {
        let func_end = {
            let mut symbol = func_name.clone();
            symbol.push_str(":end");
            symbol
        };
        self.add_asm_global_label(symbol(mangle_name(func_end.clone())));

        self.cur.as_mut().unwrap().control_flow_analysis();
        (
            self.cur.take().unwrap(),
            ValueLocation::Relocatable(RegGroup::GPR, func_end)
        )
    }

    fn start_code_sequence(&mut self) {
        self.cur = Some(Box::new(ASMCode {
            name: "snippet".to_string(),
            entry: "none".to_string(),
            code: vec![],
            blocks: linked_hashmap!{},
            frame_size_patchpoints: vec![]
        }));
    }

    fn finish_code_sequence(&mut self) -> Box<MachineCode + Sync + Send> {
        self.finish_code_sequence_asm()
    }

    fn print_cur_code(&self) {
        debug!("");

        if self.cur.is_some() {
            let code = self.cur.as_ref().unwrap();

            debug!("code for {}: ", code.name);
            let n_insts = code.code.len();
            for i in 0..n_insts {
                let ref line = code.code[i];
                debug!("#{}\t{}", i, line.code);
            }
        } else {
            debug!("no current code");
        }

        debug!("");
    }

    fn start_block(&mut self, block_name: MuName) {
        self.add_asm_label(symbol(mangle_name(block_name.clone())));
        self.start_block_internal(block_name);
    }

    fn start_exception_block(&mut self, block_name: MuName) -> ValueLocation {
        self.add_asm_global_label(symbol(mangle_name(block_name.clone())));
        self.start_block_internal(block_name.clone());

        ValueLocation::Relocatable(RegGroup::GPR, block_name)
    }

    fn end_block(&mut self, block_name: MuName) {
        let line = self.line();
        match self.cur_mut().blocks.get_mut(&block_name) {
            Some(ref mut block) => {
                block.end_inst = line;
            }
            None => {
                panic!(
                    "trying to end block {} which hasnt been started",
                    block_name
                )
            }
        }
    }

    fn add_cfi_startproc(&mut self) {
        self.add_asm_symbolic(".cfi_startproc".to_string());
    }
    fn add_cfi_endproc(&mut self) {
        self.add_asm_symbolic(".cfi_endproc".to_string());
    }

    fn add_cfi_def_cfa_register(&mut self, reg: Reg) {
        let reg = self.asm_reg_op(reg);
        self.add_asm_symbolic(format!(".cfi_def_cfa_register {}", reg));
    }
    fn add_cfi_def_cfa_offset(&mut self, offset: i32) {
        self.add_asm_symbolic(format!(".cfi_def_cfa_offset {}", offset));
    }
    fn add_cfi_offset(&mut self, reg: Reg, offset: i32) {
        let reg = self.asm_reg_op(reg);
        self.add_asm_symbolic(format!(".cfi_offset {}, {}", reg, offset));
    }

    /// emits code to grow frame size (size is unknown at this point, use a placeholder)
    fn emit_frame_grow(&mut self) {
        trace!("emit frame grow");

        let asm = format!("addq $-{},%rsp", FRAME_SIZE_PLACEHOLDER.clone());

        // record the placeholder position so we can patch it later
        let line = self.line();
        self.cur_mut()
            .add_frame_size_patchpoint(ASMLocation::new(line, 7, FRAME_SIZE_PLACEHOLDER_LEN, 0));

        self.add_asm_inst(
            asm,
            linked_hashmap!{}, // let reg alloc ignore this instruction
            linked_hashmap!{},
            false
        )
    }

    fn emit_nop(&mut self, bytes: usize) {
        trace!("emit: nop ({} bytes)", bytes);

        let asm = String::from("nop");

        self.add_asm_inst(asm, linked_hashmap!{}, linked_hashmap!{}, false);
    }

    // cmp

    fn emit_cmp_r_r(&mut self, op1: &P<Value>, op2: &P<Value>) {
        self.internal_binop_no_def_r_r("cmp", op1, op2)
    }

    fn emit_cmp_imm_r(&mut self, op1: i32, op2: &P<Value>) {
        self.internal_binop_no_def_imm_r("cmp", op1, op2)
    }

    fn emit_cmp_mem_r(&mut self, op1: &P<Value>, op2: &P<Value>) {
        self.internal_binop_no_def_mem_r("cmp", op1, op2)
    }

    fn emit_test_r_r(&mut self, op1: &P<Value>, op2: &P<Value>) {
        self.internal_binop_no_def_r_r("test", op1, op2)
    }

    fn emit_test_imm_r(&mut self, op1: i32, op2: Reg) {
        self.internal_binop_no_def_imm_r("test", op1, op2)
    }

    // mov

    fn emit_mov_r64_imm64(&mut self, dest: &P<Value>, src: i64) {
        self.internal_mov_r64_imm64("mov", dest, src)
    }

    fn emit_mov_fpr_r64(&mut self, dest: Reg, src: Reg) {
        trace!("emit: movq {} -> {}", src, dest);

        let (reg1, id1, loc1) = self.prepare_reg(src, 5);
        let (reg2, id2, loc2) = self.prepare_fpreg(dest, 5 + reg1.len() + 1);

        let asm = format!("movq {},{}", reg1, reg2);

        self.add_asm_inst(
            asm,
            linked_hashmap!{
                id2 => vec![loc2]
            },
            linked_hashmap!{
                id1 => vec![loc1]
            },
            false
        )
    }

    fn emit_mov_r_imm(&mut self, dest: &P<Value>, src: i32) {
        self.internal_mov_r_imm("mov", dest, src)
    }
    fn emit_mov_r_mem(&mut self, dest: &P<Value>, src: &P<Value>) {
        self.internal_mov_r_mem("mov", dest, src, false, false)
    }
    fn emit_mov_r_r(&mut self, dest: &P<Value>, src: &P<Value>) {
        self.internal_mov_r_r("mov", dest, src)
    }
    fn emit_mov_mem_r(&mut self, dest: &P<Value>, src: &P<Value>) {
        self.internal_mov_mem_r("mov", dest, src, false, false)
    }
    fn emit_mov_mem_imm(&mut self, dest: &P<Value>, src: i32, oplen: usize) {
        self.internal_mov_mem_imm("mov", dest, src, oplen)
    }

    fn emit_mov_r_mem_callee_saved(&mut self, dest: &P<Value>, src: &P<Value>) {
        self.internal_mov_r_mem("mov", dest, src, false, true)
    }
    fn emit_mov_mem_r_callee_saved(&mut self, dest: &P<Value>, src: &P<Value>) {
        self.internal_mov_mem_r("mov", dest, src, false, true)
    }

    // zero/sign extend mov

    fn emit_movs_r_r(&mut self, dest: Reg, src: Reg) {
        let dest_len = check_op_len(dest);
        let src_len = check_op_len(src);

        let inst = "movs".to_string() + &op_postfix(src_len) + &op_postfix(dest_len);
        trace!("emit: {} {} -> {}", inst, src, dest);

        let (reg1, id1, loc1) = self.prepare_reg(src, inst.len() + 1);
        let (reg2, id2, loc2) = self.prepare_reg(dest, inst.len() + 1 + reg1.len() + 1);

        let asm = format!("{} {},{}", inst, reg1, reg2);

        self.add_asm_inst(
            asm,
            linked_hashmap!{
                id2 => vec![loc2]
            },
            linked_hashmap!{
                id1 => vec![loc1]
            },
            false
        )
    }

    fn emit_movz_r_r(&mut self, dest: Reg, src: Reg) {
        let dest_len = check_op_len(dest);
        let src_len = check_op_len(src);

        let inst = "movz".to_string() + &op_postfix(src_len) + &op_postfix(dest_len);
        trace!("emit: {} {} -> {}", inst, src, dest);

        let (reg1, id1, loc1) = self.prepare_reg(src, inst.len() + 1);
        let (reg2, id2, loc2) = self.prepare_reg(dest, inst.len() + 1 + reg1.len() + 1);

        let asm = format!("{} {},{}", inst, reg1, reg2);

        self.add_asm_inst(
            asm,
            linked_hashmap!{
                id2 => vec![loc2]
            },
            linked_hashmap!{
                id1 => vec![loc1]
            },
            false
        )
    }

    // set byte
    fn emit_sets_r8(&mut self, dest: Reg) {
        self.internal_uniop_def_r("sets", dest)
    }
    fn emit_setz_r8(&mut self, dest: Reg) {
        self.internal_uniop_def_r("setz", dest)
    }
    fn emit_seto_r8(&mut self, dest: Reg) {
        self.internal_uniop_def_r("seto", dest)
    }
    fn emit_setb_r8(&mut self, dest: Reg) {
        self.internal_uniop_def_r("setb", dest)
    }
    fn emit_seta_r(&mut self, dest: Reg) {
        self.internal_uniop_def_r("seta", dest)
    }
    fn emit_setae_r(&mut self, dest: Reg) {
        self.internal_uniop_def_r("setae", dest)
    }
    fn emit_setb_r(&mut self, dest: Reg) {
        self.internal_uniop_def_r("setb", dest)
    }
    fn emit_setbe_r(&mut self, dest: Reg) {
        self.internal_uniop_def_r("setbe", dest)
    }
    fn emit_sete_r(&mut self, dest: Reg) {
        self.internal_uniop_def_r("sete", dest)
    }
    fn emit_setg_r(&mut self, dest: Reg) {
        self.internal_uniop_def_r("setg", dest)
    }
    fn emit_setge_r(&mut self, dest: Reg) {
        self.internal_uniop_def_r("setge", dest)
    }
    fn emit_setl_r(&mut self, dest: Reg) {
        self.internal_uniop_def_r("setl", dest)
    }
    fn emit_setle_r(&mut self, dest: Reg) {
        self.internal_uniop_def_r("setle", dest)
    }
    fn emit_setne_r(&mut self, dest: Reg) {
        self.internal_uniop_def_r("setne", dest)
    }

    // cmov src -> dest

    fn emit_cmova_r_r(&mut self, dest: &P<Value>, src: &P<Value>) {
        debug_assert!(check_op_len(dest) >= 16);
        self.internal_binop_no_def_r_r("cmova", src, dest)
    }
    fn emit_cmova_r_mem(&mut self, dest: &P<Value>, src: &P<Value>) {
        debug_assert!(check_op_len(dest) >= 16);
        self.internal_binop_no_def_r_mem("cmova", src, dest)
    }

    fn emit_cmovae_r_r(&mut self, dest: &P<Value>, src: &P<Value>) {
        debug_assert!(check_op_len(dest) >= 16);
        self.internal_binop_no_def_r_r("cmovae", src, dest)
    }
    fn emit_cmovae_r_mem(&mut self, dest: &P<Value>, src: &P<Value>) {
        debug_assert!(check_op_len(dest) >= 16);
        self.internal_binop_no_def_r_mem("cmovae", src, dest)
    }

    fn emit_cmovb_r_r(&mut self, dest: &P<Value>, src: &P<Value>) {
        debug_assert!(check_op_len(dest) >= 16);
        self.internal_binop_no_def_r_r("cmovb", src, dest)
    }
    fn emit_cmovb_r_mem(&mut self, dest: &P<Value>, src: &P<Value>) {
        debug_assert!(check_op_len(dest) >= 16);
        self.internal_binop_no_def_r_mem("cmovb", src, dest)
    }

    fn emit_cmovbe_r_r(&mut self, dest: &P<Value>, src: &P<Value>) {
        debug_assert!(check_op_len(dest) >= 16);
        self.internal_binop_no_def_r_r("cmovbe", src, dest)
    }
    fn emit_cmovbe_r_mem(&mut self, dest: &P<Value>, src: &P<Value>) {
        debug_assert!(check_op_len(dest) >= 16);
        self.internal_binop_no_def_r_mem("cmovbe", src, dest)
    }

    fn emit_cmove_r_r(&mut self, dest: &P<Value>, src: &P<Value>) {
        debug_assert!(check_op_len(dest) >= 16);
        self.internal_binop_no_def_r_r("cmove", src, dest)
    }
    fn emit_cmove_r_mem(&mut self, dest: &P<Value>, src: &P<Value>) {
        debug_assert!(check_op_len(dest) >= 16);
        self.internal_binop_no_def_r_mem("cmove", src, dest)
    }

    fn emit_cmovg_r_r(&mut self, dest: &P<Value>, src: &P<Value>) {
        debug_assert!(check_op_len(dest) >= 16);
        self.internal_binop_no_def_r_r("cmovg", src, dest)
    }
    fn emit_cmovg_r_mem(&mut self, dest: &P<Value>, src: &P<Value>) {
        debug_assert!(check_op_len(dest) >= 16);
        self.internal_binop_no_def_r_mem("cmovg", src, dest)
    }

    fn emit_cmovge_r_r(&mut self, dest: &P<Value>, src: &P<Value>) {
        debug_assert!(check_op_len(dest) >= 16);
        self.internal_binop_no_def_r_r("cmovge", src, dest)
    }
    fn emit_cmovge_r_mem(&mut self, dest: &P<Value>, src: &P<Value>) {
        debug_assert!(check_op_len(dest) >= 16);
        self.internal_binop_no_def_r_mem("cmovge", src, dest)
    }

    fn emit_cmovl_r_r(&mut self, dest: &P<Value>, src: &P<Value>) {
        debug_assert!(check_op_len(dest) >= 16);
        self.internal_binop_no_def_r_r("cmovl", src, dest)
    }
    fn emit_cmovl_r_mem(&mut self, dest: &P<Value>, src: &P<Value>) {
        debug_assert!(check_op_len(dest) >= 16);
        self.internal_binop_no_def_r_mem("cmovl", src, dest)
    }

    fn emit_cmovle_r_r(&mut self, dest: &P<Value>, src: &P<Value>) {
        debug_assert!(check_op_len(dest) >= 16);
        self.internal_binop_no_def_r_r("cmovle", src, dest)
    }
    fn emit_cmovle_r_mem(&mut self, dest: &P<Value>, src: &P<Value>) {
        debug_assert!(check_op_len(dest) >= 16);
        self.internal_binop_no_def_r_mem("cmovle", src, dest)
    }

    fn emit_cmovne_r_r(&mut self, dest: &P<Value>, src: &P<Value>) {
        debug_assert!(check_op_len(dest) >= 16);
        self.internal_binop_no_def_r_r("cmovne", src, dest)
    }
    fn emit_cmovne_r_mem(&mut self, dest: &P<Value>, src: &P<Value>) {
        debug_assert!(check_op_len(dest) >= 16);
        self.internal_binop_no_def_r_mem("cmovne", src, dest)
    }

    // lea
    fn emit_lea_r64(&mut self, dest: &P<Value>, src: &P<Value>) {
        self.internal_mov_r_mem("lea", dest, src, false, false)
    }

    // and
    fn emit_and_r_imm(&mut self, dest: Reg, src: i32) {
        self.internal_binop_def_r_imm("and", dest, src)
    }
    fn emit_and_r_r(&mut self, dest: Reg, src: Reg) {
        self.internal_binop_def_r_r("and", dest, src)
    }
    fn emit_and_r_mem(&mut self, dest: Reg, src: Mem) {
        self.internal_binop_def_r_mem("and", dest, src)
    }

    // or
    fn emit_or_r_imm(&mut self, dest: Reg, src: i32) {
        self.internal_binop_def_r_imm("or", dest, src)
    }
    fn emit_or_r_r(&mut self, dest: Reg, src: Reg) {
        self.internal_binop_def_r_r("or", dest, src)
    }
    fn emit_or_r_mem(&mut self, dest: Reg, src: Mem) {
        self.internal_binop_def_r_mem("or", dest, src)
    }

    // xor
    fn emit_xor_r_imm(&mut self, dest: Reg, src: i32) {
        self.internal_binop_def_r_imm("xor", dest, src)
    }
    fn emit_xor_r_r(&mut self, dest: Reg, src: Reg) {
        self.internal_binop_def_r_r("xor", dest, src)
    }
    fn emit_xor_r_mem(&mut self, dest: Reg, src: Mem) {
        self.internal_binop_def_r_mem("xor", dest, src)
    }

    // add
    fn emit_add_r_imm(&mut self, dest: Reg, src: i32) {
        self.internal_binop_def_r_imm("add", dest, src)
    }
    fn emit_add_r_r(&mut self, dest: Reg, src: Reg) {
        self.internal_binop_def_r_r("add", dest, src)
    }
    fn emit_add_r_mem(&mut self, dest: Reg, src: Mem) {
        self.internal_binop_def_r_mem("add", dest, src)
    }

    // adc
    fn emit_adc_r_r(&mut self, dest: Reg, src: Reg) {
        self.internal_binop_def_r_r("adc", dest, src)
    }
    fn emit_adc_r_mem(&mut self, dest: Reg, src: Mem) {
        self.internal_binop_def_r_mem("adc", dest, src)
    }
    fn emit_adc_r_imm(&mut self, dest: Reg, src: i32) {
        self.internal_binop_def_r_imm("adc", dest, src)
    }

    // sub
    fn emit_sub_r_imm(&mut self, dest: Reg, src: i32) {
        self.internal_binop_def_r_imm("sub", dest, src)
    }
    fn emit_sub_r_r(&mut self, dest: Reg, src: Reg) {
        self.internal_binop_def_r_r("sub", dest, src)
    }
    fn emit_sub_r_mem(&mut self, dest: Reg, src: Mem) {
        self.internal_binop_def_r_mem("sub", dest, src)
    }

    // sbb
    fn emit_sbb_r_r(&mut self, dest: Reg, src: Reg) {
        self.internal_binop_def_r_r("sbb", dest, src)
    }
    fn emit_sbb_r_mem(&mut self, dest: Reg, src: Mem) {
        self.internal_binop_def_r_mem("sbb", dest, src)
    }
    fn emit_sbb_r_imm(&mut self, dest: Reg, src: i32) {
        self.internal_binop_def_r_imm("sbb", dest, src)
    }

    fn emit_mul_r(&mut self, src: &P<Value>) {
        let len = check_op_len(src);

        let inst = "mul".to_string() + &op_postfix(len);

        let (reg, id, loc) = self.prepare_reg(src, inst.len() + 1);
        let rax = self.prepare_machine_reg(&x86_64::RAX);
        let rdx = self.prepare_machine_reg(&x86_64::RDX);

        let asm = format!("{} {}", inst, reg);

        if len != 8 {
            trace!("emit: {} rax, {} -> (rdx, rax)", inst, src);
            self.add_asm_inst(
                asm,
                linked_hashmap! {
                    rax => vec![],
                    rdx => vec![]
                },
                linked_hashmap! {
                    id => vec![loc],
                    rax => vec![]
                },
                false
            )
        } else {
            trace!("emit: {} al, {} -> ax", inst, src);
            self.add_asm_inst(
                asm,
                linked_hashmap! {
                    rax => vec![]
                },
                linked_hashmap! {
                    id => vec![loc],
                    rax => vec![]
                },
                false
            )
        }
    }

    #[allow(unused_variables)]
    fn emit_mul_mem(&mut self, src: &P<Value>) {
        unimplemented!()
    }

    fn emit_imul_r_r(&mut self, dest: Reg, src: Reg) {
        self.internal_binop_def_r_r("imul", dest, src)
    }

    fn emit_div_r(&mut self, src: &P<Value>) {
        let len = check_op_len(src);

        let inst = "div".to_string() + &op_postfix(len);

        let rdx = self.prepare_machine_reg(&x86_64::RDX);
        let rax = self.prepare_machine_reg(&x86_64::RAX);
        let (reg, id, loc) = self.prepare_reg(src, inst.len() + 1);

        let asm = format!("{} {}", inst, reg);

        if len != 8 {
            trace!(
                "emit: {} rdx:rax, {} -> quotient: rax + remainder: rdx",
                inst,
                src
            );
            self.add_asm_inst(
                asm,
                linked_hashmap!{
                    rdx => vec![],
                    rax => vec![],
                },
                linked_hashmap!{
                    id => vec![loc],
                    rdx => vec![],
                    rax => vec![]
                },
                false
            )
        } else {
            trace!(
                "emit: {} ah:al, {} -> quotient: al + remainder: ah",
                inst,
                src
            );
            let ah = self.prepare_machine_reg(&x86_64::AH);
            let al = self.prepare_machine_reg(&x86_64::AL);

            self.add_asm_inst(
                asm,
                linked_hashmap!{
                    ah => vec![],
                    al => vec![]
                },
                linked_hashmap!{
                    id => vec![loc],
                    ah => vec![],
                    al => vec![]
                },
                false
            )
        }
    }

    fn emit_div_mem(&mut self, src: &P<Value>) {
        let len = check_op_len(src);

        let inst = "div".to_string() + &op_postfix(len);

        let rdx = self.prepare_machine_reg(&x86_64::RDX);
        let rax = self.prepare_machine_reg(&x86_64::RAX);
        let (mem, mut uses) = self.prepare_mem(src, inst.len() + 1);

        // merge use vec
        if !uses.contains_key(&rdx) {
            uses.insert(rdx, vec![]);
        }
        if !uses.contains_key(&rax) {
            uses.insert(rax, vec![]);
        }

        let asm = format!("{} {}", inst, mem);

        if len != 8 {
            trace!(
                "emit: {} rdx:rax, {} -> quotient: rax + remainder: rdx",
                inst,
                src
            );
            self.add_asm_inst(
                asm,
                linked_hashmap! {
                    rdx => vec![],
                    rax => vec![]
                },
                uses,
                true
            )
        } else {
            trace!(
                "emit: {} ah:al, {} -> quotient: al + remainder: ah",
                inst,
                src
            );

            let ah = self.prepare_machine_reg(&x86_64::AH);
            let al = self.prepare_machine_reg(&x86_64::AL);

            // merge use vec
            if !uses.contains_key(&ah) {
                uses.insert(ah, vec![]);
            }
            if !uses.contains_key(&al) {
                uses.insert(al, vec![]);
            }

            self.add_asm_inst(
                asm,
                linked_hashmap!{
                    ah => vec![],
                    al => vec![]
                },
                uses,
                false
            )
        }
    }

    fn emit_idiv_r(&mut self, src: &P<Value>) {
        let len = check_op_len(src);
        let inst = "idiv".to_string() + &op_postfix(len);
        let (reg, id, loc) = self.prepare_reg(src, inst.len() + 1);

        let asm = format!("{} {}", inst, reg);

        if len != 8 {
            trace!(
                "emit: {} rdx:rax, {} -> quotient: rax + remainder: rdx",
                inst,
                src
            );

            let rdx = self.prepare_machine_reg(&x86_64::RDX);
            let rax = self.prepare_machine_reg(&x86_64::RAX);

            self.add_asm_inst(
                asm,
                linked_hashmap!{
                    rdx => vec![],
                    rax => vec![],
                },
                linked_hashmap!{
                    id => vec![loc],
                    rdx => vec![],
                    rax => vec![]
                },
                false
            )
        } else {
            trace!(
                "emit: {} ah:al, {} -> quotient: al + remainder: ah",
                inst,
                src
            );

            let ah = self.prepare_machine_reg(&x86_64::AH);
            let al = self.prepare_machine_reg(&x86_64::AL);

            self.add_asm_inst(
                asm,
                linked_hashmap!{
                    ah => vec![],
                    al => vec![]
                },
                linked_hashmap!{
                    id => vec![loc],
                    ah => vec![],
                    al => vec![]
                },
                false
            )
        }
    }

    fn emit_idiv_mem(&mut self, src: &P<Value>) {
        let len = check_op_len(src);

        let inst = "idiv".to_string() + &op_postfix(len);
        let (mem, mut uses) = self.prepare_mem(src, inst.len() + 1);
        let asm = format!("{} {}", inst, mem);

        if len != 8 {
            trace!(
                "emit: {} rdx:rax, {} -> quotient: rax + remainder: rdx",
                inst,
                src
            );

            let rdx = self.prepare_machine_reg(&x86_64::RDX);
            let rax = self.prepare_machine_reg(&x86_64::RAX);

            // merge use vec
            if !uses.contains_key(&rdx) {
                uses.insert(rdx, vec![]);
            }
            if !uses.contains_key(&rax) {
                uses.insert(rax, vec![]);
            }

            self.add_asm_inst(
                asm,
                linked_hashmap! {
                    rdx => vec![],
                    rax => vec![]
                },
                uses,
                true
            )
        } else {
            trace!(
                "emit: {} ah:al, {} -> quotient: al + remainder: ah",
                inst,
                src
            );

            let ah = self.prepare_machine_reg(&x86_64::AH);
            let al = self.prepare_machine_reg(&x86_64::AL);

            // merge use vec
            if !uses.contains_key(&ah) {
                uses.insert(ah, vec![]);
            }
            if !uses.contains_key(&al) {
                uses.insert(al, vec![]);
            }

            self.add_asm_inst(
                asm,
                linked_hashmap!{
                    ah => vec![],
                    al => vec![]
                },
                uses,
                false
            )
        }
    }

    fn emit_shl_r_cl(&mut self, dest: &P<Value>) {
        self.internal_binop_def_r_mr("shl", dest, &x86_64::CL)
    }

    fn emit_shl_r_imm8(&mut self, dest: &P<Value>, src: i8) {
        self.internal_binop_def_r_imm("shl", dest, src as i32)
    }

    fn emit_shld_r_r_cl(&mut self, dest: Reg, src: Reg) {
        self.internal_triop_def_r_r_mr("shld", dest, src, &x86_64::CL);
    }

    fn emit_shr_r_cl(&mut self, dest: &P<Value>) {
        self.internal_binop_def_r_mr("shr", dest, &x86_64::CL)
    }

    fn emit_shr_r_imm8(&mut self, dest: &P<Value>, src: i8) {
        self.internal_binop_def_r_imm("shr", dest, src as i32)
    }

    fn emit_shrd_r_r_cl(&mut self, dest: Reg, src: Reg) {
        self.internal_triop_def_r_r_mr("shrd", dest, src, &x86_64::CL);
    }

    fn emit_sar_r_cl(&mut self, dest: &P<Value>) {
        self.internal_binop_def_r_mr("sar", dest, &x86_64::CL)
    }

    fn emit_sar_r_imm8(&mut self, dest: &P<Value>, src: i8) {
        self.internal_binop_def_r_imm("sar", dest, src as i32)
    }

    fn emit_cqo(&mut self) {
        trace!("emit: cqo rax -> rdx:rax");

        let rax = self.prepare_machine_reg(&x86_64::RAX);
        let rdx = self.prepare_machine_reg(&x86_64::RDX);

        let asm = format!("cqto");

        self.add_asm_inst(
            asm,
            linked_hashmap!{
                rdx => vec![],
                rax => vec![]
            },
            linked_hashmap!{
                rax => vec![]
            },
            false
        )
    }

    fn emit_cdq(&mut self) {
        trace!("emit: cdq eax -> edx:eax");

        let eax = self.prepare_machine_reg(&x86_64::EAX);
        let edx = self.prepare_machine_reg(&x86_64::EDX);

        let asm = format!("cltd");

        self.add_asm_inst(
            asm,
            linked_hashmap!{
                edx => vec![],
                eax => vec![]
            },
            linked_hashmap!{
                eax => vec![],
            },
            false
        )
    }

    fn emit_cwd(&mut self) {
        trace!("emit: cwd ax -> dx:ax");

        let ax = self.prepare_machine_reg(&x86_64::AX);
        let dx = self.prepare_machine_reg(&x86_64::DX);

        let asm = format!("cwtd");

        self.add_asm_inst(
            asm,
            linked_hashmap!{
                dx => vec![],
                ax => vec![]
            },
            linked_hashmap!{
                ax => vec![],
            },
            false
        )
    }

    fn emit_jmp(&mut self, dest_name: MuName) {
        trace!("emit: jmp {}", dest_name);

        // symbolic label, we dont need to patch it
        let asm = format!("jmp {}", symbol(mangle_name(dest_name.clone())));
        self.add_asm_branch(asm, dest_name)
    }

    fn emit_je(&mut self, dest_name: MuName) {
        trace!("emit: je {}", dest_name);

        let asm = format!("je {}", symbol(mangle_name(dest_name.clone())));
        self.add_asm_branch2(asm, dest_name);
    }

    fn emit_jne(&mut self, dest_name: MuName) {
        trace!("emit: jne {}", dest_name);

        let asm = format!("jne {}", symbol(mangle_name(dest_name.clone())));
        self.add_asm_branch2(asm, dest_name);
    }

    fn emit_ja(&mut self, dest_name: MuName) {
        trace!("emit: ja {}", dest_name);

        let asm = format!("ja {}", symbol(mangle_name(dest_name.clone())));
        self.add_asm_branch2(asm, dest_name);
    }

    fn emit_jae(&mut self, dest_name: MuName) {
        trace!("emit: jae {}", dest_name);

        let asm = format!("jae {}", symbol(mangle_name(dest_name.clone())));
        self.add_asm_branch2(asm, dest_name);
    }

    fn emit_jb(&mut self, dest_name: MuName) {
        trace!("emit: jb {}", dest_name);

        let asm = format!("jb {}", symbol(mangle_name(dest_name.clone())));
        self.add_asm_branch2(asm, dest_name);
    }

    fn emit_jbe(&mut self, dest_name: MuName) {
        trace!("emit: jbe {}", dest_name);

        let asm = format!("jbe {}", symbol(mangle_name(dest_name.clone())));
        self.add_asm_branch2(asm, dest_name);
    }

    fn emit_jg(&mut self, dest_name: MuName) {
        trace!("emit: jg {}", dest_name);

        let asm = format!("jg {}", symbol(mangle_name(dest_name.clone())));
        self.add_asm_branch2(asm, dest_name);
    }

    fn emit_jge(&mut self, dest_name: MuName) {
        trace!("emit: jge {}", dest_name);

        let asm = format!("jge {}", symbol(mangle_name(dest_name.clone())));
        self.add_asm_branch2(asm, dest_name);
    }

    fn emit_jl(&mut self, dest_name: MuName) {
        trace!("emit: jl {}", dest_name);

        let asm = format!("jl {}", symbol(mangle_name(dest_name.clone())));
        self.add_asm_branch2(asm, dest_name);
    }

    fn emit_jle(&mut self, dest_name: MuName) {
        trace!("emit: jle {}", dest_name);

        let asm = format!("jle {}", symbol(mangle_name(dest_name.clone())));
        self.add_asm_branch2(asm, dest_name);
    }

    fn emit_js(&mut self, dest_name: MuName) {
        trace!("emit: js {}", dest_name);

        let asm = format!("js {}", symbol(mangle_name(dest_name.clone())));
        self.add_asm_branch2(asm, dest_name);
    }

    fn emit_call_near_rel32(
        &mut self,
        callsite: String,
        func: MuName,
        pe: Option<MuName>,
<<<<<<< HEAD
        args: Vec<P<Value>>,
=======
>>>>>>> 1d4c17be
        is_native: bool
    ) -> ValueLocation {
        if is_native {
            trace!("emit: call /*C*/ {}({:?})", func, args);
        } else {
            trace!("emit: call {}({:?})", func, args);
        }

        let func = if is_native {
            "/*C*/".to_string() + symbol(func).as_str()
        } else {
            symbol(mangle_name(func))
        };

        let asm = if cfg!(target_os = "macos") {
            format!("call {}", func)
        } else {
            format!("call {}@PLT", func)
        };

        self.add_asm_call(asm, pe, args, None);

        self.add_asm_global_label(symbol(mangle_name(callsite.clone())));
        ValueLocation::Relocatable(RegGroup::GPR, callsite)
    }

    fn emit_call_near_r64(
        &mut self,
        callsite: String,
        func: &P<Value>,
<<<<<<< HEAD
        pe: Option<MuName>,
        args: Vec<P<Value>>
=======
        pe: Option<MuName>
>>>>>>> 1d4c17be
    ) -> ValueLocation {
        trace!("emit: call {}", func);
        let (reg, id, loc) = self.prepare_reg(func, 6);
        let asm = format!("call *{}", reg);

        // the call uses the register
        self.add_asm_call(asm, pe, args, Some((id, loc)));

        self.add_asm_global_label(symbol(mangle_name(callsite.clone())));
        ValueLocation::Relocatable(RegGroup::GPR, callsite)
    }

    #[allow(unused_variables)]
    fn emit_call_near_mem64(
        &mut self,
        callsite: String,
        func: &P<Value>,
<<<<<<< HEAD
        pe: Option<MuName>,
        args: Vec<P<Value>>
=======
        pe: Option<MuName>
>>>>>>> 1d4c17be
    ) -> ValueLocation {
        trace!("emit: call {}", func);
        unimplemented!()
    }

    fn emit_ret(&mut self) {
        trace!("emit: ret");

        let asm = format!("ret");
        self.add_asm_ret(asm);
    }

    fn emit_mfence(&mut self) {
        trace!("emit: mfence");

        let asm = format!("mfence");
        self.add_asm_inst(asm, linked_hashmap!{}, linked_hashmap!{}, false);
    }

    fn emit_push_r64(&mut self, src: &P<Value>) {
        trace!("emit: push {}", src);

        let (reg, id, loc) = self.prepare_reg(src, 5 + 1);
        let rsp = self.prepare_machine_reg(&x86_64::RSP);
        let asm = format!("pushq {}", reg);

        self.add_asm_inst(
            asm,
            linked_hashmap!{
                rsp => vec![]
            },
            linked_hashmap!{
                id => vec![loc],
                rsp => vec![]
            },
            false
        )
    }

    fn emit_push_imm32(&mut self, src: i32) {
        trace!("emit: push {}", src);

        let rsp = self.prepare_machine_reg(&x86_64::RSP);
        let asm = format!("pushq ${}", src);

        self.add_asm_inst(
            asm,
            linked_hashmap!{
                rsp => vec![]
            },
            linked_hashmap!{
                rsp => vec![]
            },
            false
        )
    }

    fn emit_pop_r64(&mut self, dest: &P<Value>) {
        trace!("emit: pop {}", dest);

        let (reg, id, loc) = self.prepare_reg(dest, 4 + 1);
        let rsp = self.prepare_machine_reg(&x86_64::RSP);
        let asm = format!("popq {}", reg);

        self.add_asm_inst(
            asm,
            linked_hashmap!{
                id => vec![loc.clone()],
                rsp => vec![]
            },
            linked_hashmap!{
                rsp => vec![]
            },
            false
        )
    }

    // mov - double

    fn emit_movsd_f64_f64(&mut self, dest: &P<Value>, src: &P<Value>) {
        self.internal_fp_mov_f_f("movsd", dest, src)
    }
    fn emit_movapd_f64_f64(&mut self, dest: Reg, src: Reg) {
        self.internal_fp_mov_f_f("movapd", dest, src);
    }
    // load
    fn emit_movsd_f64_mem64(&mut self, dest: &P<Value>, src: &P<Value>) {
        self.internal_fp_mov_f_mem("movsd", dest, src, false)
    }
    // store
    fn emit_movsd_mem64_f64(&mut self, dest: &P<Value>, src: &P<Value>) {
        self.internal_fp_mov_mem_f("movsd", dest, src, false)
    }

    // mov - float

    fn emit_movss_f32_f32(&mut self, dest: &P<Value>, src: &P<Value>) {
        self.internal_fp_mov_f_f("movss", dest, src)
    }
    fn emit_movaps_f32_f32(&mut self, dest: Reg, src: Reg) {
        self.internal_fp_mov_f_f("movaps", dest, src);
    }
    // load
    fn emit_movss_f32_mem32(&mut self, dest: &P<Value>, src: &P<Value>) {
        self.internal_fp_mov_f_mem("movss", dest, src, false)
    }
    // store
    fn emit_movss_mem32_f32(&mut self, dest: &P<Value>, src: &P<Value>) {
        self.internal_fp_mov_mem_f("movss", dest, src, false)
    }

    // compare - double

    fn emit_comisd_f64_f64(&mut self, op1: Reg, op2: Reg) {
        self.internal_fp_binop_no_def_r_r("comisd", op1, op2);
    }
    fn emit_ucomisd_f64_f64(&mut self, op1: Reg, op2: Reg) {
        self.internal_fp_binop_no_def_r_r("ucomisd", op1, op2);
    }

    // compare - float

    fn emit_comiss_f32_f32(&mut self, op1: Reg, op2: Reg) {
        self.internal_fp_binop_no_def_r_r("comiss", op1, op2);
    }
    fn emit_ucomiss_f32_f32(&mut self, op1: Reg, op2: Reg) {
        self.internal_fp_binop_no_def_r_r("ucomiss", op1, op2);
    }

    // add - double

    fn emit_addsd_f64_f64(&mut self, dest: &P<Value>, src: &P<Value>) {
        self.internal_fp_binop_def_r_r("addsd", dest, src);
    }
    fn emit_addsd_f64_mem64(&mut self, dest: &P<Value>, src: &P<Value>) {
        self.internal_fp_binop_def_r_mem("addsd", dest, src);
    }

    // add - float

    fn emit_addss_f32_f32(&mut self, dest: &P<Value>, src: &P<Value>) {
        self.internal_fp_binop_def_r_r("addss", dest, src);
    }
    fn emit_addss_f32_mem32(&mut self, dest: &P<Value>, src: &P<Value>) {
        self.internal_fp_binop_def_r_mem("addss", dest, src);
    }

    // sub - double

    fn emit_subsd_f64_f64(&mut self, dest: Reg, src: Reg) {
        self.internal_fp_binop_def_r_r("subsd", dest, src);
    }
    fn emit_subsd_f64_mem64(&mut self, dest: Reg, src: Mem) {
        self.internal_fp_binop_def_r_mem("subsd", dest, src);
    }

    // sub - float

    fn emit_subss_f32_f32(&mut self, dest: Reg, src: Reg) {
        self.internal_fp_binop_def_r_r("subss", dest, src);
    }
    fn emit_subss_f32_mem32(&mut self, dest: Reg, src: Mem) {
        self.internal_fp_binop_def_r_mem("subss", dest, src);
    }

    // div - double

    fn emit_divsd_f64_f64(&mut self, dest: Reg, src: Reg) {
        self.internal_fp_binop_def_r_r("divsd", dest, src);
    }
    fn emit_divsd_f64_mem64(&mut self, dest: Reg, src: Mem) {
        self.internal_fp_binop_def_r_mem("divsd", dest, src);
    }

    // div - float

    fn emit_divss_f32_f32(&mut self, dest: Reg, src: Reg) {
        self.internal_fp_binop_def_r_r("divss", dest, src);
    }
    fn emit_divss_f32_mem32(&mut self, dest: Reg, src: Mem) {
        self.internal_fp_binop_def_r_mem("divss", dest, src);
    }

    // mul - double

    fn emit_mulsd_f64_f64(&mut self, dest: Reg, src: Reg) {
        self.internal_fp_binop_def_r_r("mulsd", dest, src);
    }
    fn emit_mulsd_f64_mem64(&mut self, dest: Reg, src: Mem) {
        self.internal_fp_binop_def_r_mem("mulsd", dest, src);
    }

    // mul - float

    fn emit_mulss_f32_f32(&mut self, dest: Reg, src: Reg) {
        self.internal_fp_binop_def_r_r("mulss", dest, src);
    }
    fn emit_mulss_f32_mem32(&mut self, dest: Reg, src: Mem) {
        self.internal_fp_binop_def_r_mem("mulss", dest, src);
    }

    // convert - double

    fn emit_cvtsi2sd_f64_r(&mut self, dest: Reg, src: Reg) {
        self.internal_gpr_to_fpr("cvtsi2sd", dest, src);
    }
    fn emit_cvtsd2si_r_f64(&mut self, dest: Reg, src: Reg) {
        self.internal_fpr_to_gpr("cvtsd2si", dest, src);
    }
    fn emit_cvttsd2si_r_f64(&mut self, dest: Reg, src: Reg) {
        self.internal_fpr_to_gpr("cvttsd2si", dest, src);
    }

    // convert - single

    fn emit_cvtsi2ss_f32_r(&mut self, dest: Reg, src: Reg) {
        self.internal_gpr_to_fpr("cvtsi2ss", dest, src);
    }
    fn emit_cvtss2si_r_f32(&mut self, dest: Reg, src: Reg) {
        self.internal_fpr_to_gpr("cvtss2si", dest, src);
    }
    fn emit_cvttss2si_r_f32(&mut self, dest: Reg, src: Reg) {
        self.internal_fpr_to_gpr("cvttss2si", dest, src);
    }

    // unpack low data - interleave low byte
    fn emit_punpckldq_f64_mem128(&mut self, dest: Reg, src: Mem) {
        trace!("emit: punpckldq {} {} -> {}", src, dest, dest);

        let (mem, mut uses) = self.prepare_mem(src, 9 + 1);
        let (reg, id2, loc2) = self.prepare_fpreg(dest, 9 + 1 + mem.len() + 1);

        let asm = format!("punpckldq {},{}", mem, reg);

        // memory op won't use a fpreg, we insert the use of fpreg
        uses.insert(id2, vec![loc2.clone()]);

        self.add_asm_inst(
            asm,
            linked_hashmap!{
                id2 => vec![loc2]
            },
            uses,
            true
        )
    }
    // substract packed double-fp
    fn emit_subpd_f64_mem128(&mut self, dest: Reg, src: Mem) {
        trace!("emit: subpd {} {} -> {}", src, dest, dest);

        let (mem, mut uses) = self.prepare_mem(src, 5 + 1);
        let (reg, id2, loc2) = self.prepare_fpreg(dest, 5 + 1 + mem.len() + 1);

        let asm = format!("subpd {},{}", mem, reg);

        uses.insert(id2, vec![loc2.clone()]);

        self.add_asm_inst(
            asm,
            linked_hashmap!{
                id2 => vec![loc2]
            },
            uses,
            true
        )
    }
    // packed double-fp horizontal add
    fn emit_haddpd_f64_f64(&mut self, op1: Reg, op2: Reg) {
        trace!("emit: haddpd {} {} -> {}", op2, op1, op1);

        let (reg1, id1, loc1) = self.prepare_fpreg(op1, 6 + 1);
        let (reg2, id2, loc2) = self.prepare_fpreg(op2, 6 + 1 + reg1.len() + 1);

        let asm = format!("haddpd {},{}", reg1, reg2);

        self.add_asm_inst(
            asm,
            linked_hashmap!{
                id2 => vec![loc2.clone()]
            },
            {
                if id1 == id2 {
                    linked_hashmap!{id1 => vec![loc1, loc2]}
                } else {
                    linked_hashmap!{
                        id1 => vec![loc1],
                        id2 => vec![loc2]
                    }
                }
            },
            false
        )
    }

    // move aligned packed double-precision fp values
    fn emit_movapd_f64_mem128(&mut self, dest: Reg, src: Mem) {
        trace!("emit movapd {} -> {}", src, dest);

        let (mem, mut uses) = self.prepare_mem(src, 6 + 1);
        let (reg, id2, loc2) = self.prepare_fpreg(dest, 6 + 1 + mem.len() + 1);

        // memory op won't use a fpreg, we insert the use of fpreg
        uses.insert(id2, vec![loc2.clone()]);

        let asm = format!("movapd {},{}", mem, reg);

        self.add_asm_inst(
            asm,
            linked_hashmap!{
                id2 => vec![loc2.clone()]
            },
            uses,
            true
        )
    }
}

use compiler::backend::code_emission::create_emit_directory;
use std::fs::File;

/// emit assembly file for a function version
pub fn emit_code(fv: &mut MuFunctionVersion, vm: &VM) {
    use std::io::prelude::*;
    use std::path;

    // acquire lock and function
    let funcs = vm.funcs().read().unwrap();
    let func = funcs.get(&fv.func_id).unwrap().read().unwrap();

    // acquire lock and compiled function
    let compiled_funcs = vm.compiled_funcs().read().unwrap();
    let cf = compiled_funcs.get(&fv.id()).unwrap().read().unwrap();

    // create 'emit' directory
    create_emit_directory(vm);

    // create emit file
    let mut file_path = path::PathBuf::new();
    file_path.push(&vm.vm_options.flag_aot_emit_dir);
    file_path.push(func.name() + ".S");
    {
        let mut file = match File::create(file_path.as_path()) {
            Err(why) => {
                panic!(
                    "couldn't create emission file {}: {}",
                    file_path.to_str().unwrap(),
                    why
                )
            }
            Ok(file) => file
        };
        // constants in text section
        file.write("\t.text\n".as_bytes()).unwrap();

        // alignment for constant are 16 bytes
        write_const_align(&mut file);
        // write constants
        for (id, constant) in cf.consts.iter() {
            let mem = cf.const_mem.get(id).unwrap();
            write_const(&mut file, constant.clone(), mem.clone());
        }

        // write code
        let code = cf.mc.as_ref().unwrap().emit();
        match file.write_all(code.as_slice()) {
            Err(why) => {
                panic!(
                    "couldn'd write to file {}: {}",
                    file_path.to_str().unwrap(),
                    why
                )
            }
            Ok(_) => info!("emit code to {}", file_path.to_str().unwrap())
        }
    }
    // Read the file we just wrote above an demangle it
    {
        let mut demangled_path = path::PathBuf::new();
        demangled_path.push(&vm.vm_options.flag_aot_emit_dir);
        demangled_path.push(func.name() + ".demangled.S");

        let mut demangled_file = match File::create(demangled_path.as_path()) {
            Err(why) => {
                panic!(
                    "couldn't create demangled emission file {}: {}",
                    demangled_path.to_str().unwrap(),
                    why
                )
            }
            Ok(file) => file
        };
        let mut mangled_file = match File::open(file_path.as_path()) {
            Err(why) => {
                panic!(
                    "couldn't create demangled emission file {}: {}",
                    demangled_path.to_str().unwrap(),
                    why
                )
            }
            Ok(file) => file
        };
        let mut f = String::new();
        mangled_file.read_to_string(&mut f).unwrap();
        let d = demangle_text(f);
        match demangled_file.write_all(d.as_bytes()) {
            Err(why) => {
                panic!(
                    "couldn'd write to file {}: {}",
                    demangled_path.to_str().unwrap(),
                    why
                )
            }
            Ok(_) => {
                info!(
                    "emit demangled code to {}",
                    demangled_path.to_str().unwrap()
                )
            }
        }
    }
}

// max alignment as 16 byte (written as 4 (2^4) on macos)
const MAX_ALIGN: ByteSize = 16;

/// checks alignment (if it is larger than 16 bytes, use 16 bytes; otherwise use the alignment)
fn check_align(align: ByteSize) -> ByteSize {
    if align > MAX_ALIGN {
        MAX_ALIGN
    } else {
        align
    }
}

/// writes constant alignmnet (16 bytes)
fn write_const_align(f: &mut File) {
    write_align(f, MAX_ALIGN);
}

/// writes alignment in bytes for linux
#[cfg(target_os = "linux")]
fn write_align(f: &mut File, align: ByteSize) {
    use std::io::Write;
    f.write_fmt(format_args!("\t.align {}\n", check_align(align)))
        .unwrap();
}

/// writes alignment for macos. For macos, .align is followed by exponent
/// (e.g. 16 bytes is 2^4, writes .align 4 on macos)
#[cfg(target_os = "macos")]
fn write_align(f: &mut File, align: ByteSize) {
    use std::io::Write;
    use utils::math::is_power_of_two;

    let align = check_align(align);
    let n = match is_power_of_two(align) {
        Some(n) => n,
        _ => panic!("alignments needs to be power fo 2, alignment is {}", align)
    };

    f.write_fmt(format_args!("\t.align {}\n", n)).unwrap();
}

/// writes a constant to assembly output
fn write_const(f: &mut File, constant: P<Value>, loc: P<Value>) {
    use std::io::Write;

    // label
    let label = match loc.v {
        Value_::Memory(MemoryLocation::Symbolic { ref label, .. }) => label.clone(),
        _ => {
            panic!(
                "expecing a symbolic memory location for constant {}, found {}",
                constant,
                loc
            )
        }
    };
    writeln!(f, "{}:", symbol(mangle_name(label))).unwrap();

    // actual value
    write_const_value(f, constant);
}

/// writes a constant value based on its type and value
fn write_const_value(f: &mut File, constant: P<Value>) {
    use std::mem;
    use std::io::Write;

    let ref ty = constant.ty;

    let inner = match constant.v {
        Value_::Constant(ref c) => c,
        _ => panic!("expected constant, found {}", constant)
    };

    match inner {
        &Constant::Int(val) => {
            let len = ty.get_int_length().unwrap();
            match len {
                8 => {
                    f.write_fmt(format_args!("\t.byte {}\n", val as u8))
                        .unwrap()
                }
                16 => {
                    f.write_fmt(format_args!("\t.word {}\n", val as u16))
                        .unwrap()
                }
                32 => {
                    f.write_fmt(format_args!("\t.long {}\n", val as u32))
                        .unwrap()
                }
                64 => {
                    f.write_fmt(format_args!("\t.quad {}\n", val as u64))
                        .unwrap()
                }
                _ => panic!("unimplemented int length: {}", len)
            }
        }
        &Constant::IntEx(ref val) => {
            assert!(val.len() == 2);
            f.write_fmt(format_args!("\t.quad {}\n", val[0] as u64))
                .unwrap();
            f.write_fmt(format_args!("\t.quad {}\n", val[1] as u64))
                .unwrap();
        }
        &Constant::Float(val) => {
            let bytes: [u8; 4] = unsafe { mem::transmute(val) };
            f.write("\t.long ".as_bytes()).unwrap();
            f.write(&bytes).unwrap();
            f.write("\n".as_bytes()).unwrap();
        }
        &Constant::Double(val) => {
            let bytes: [u8; 8] = unsafe { mem::transmute(val) };
            f.write("\t.quad ".as_bytes()).unwrap();
            f.write(&bytes).unwrap();
            f.write("\n".as_bytes()).unwrap();
        }
        &Constant::NullRef => f.write_fmt(format_args!("\t.quad 0\n")).unwrap(),
        &Constant::ExternSym(ref name) => f.write_fmt(format_args!("\t.quad {}\n", name)).unwrap(),
        &Constant::List(ref vals) => {
            for val in vals {
                write_const_value(f, val.clone())
            }
        }
        _ => unimplemented!()
    }
}

use std::collections::HashMap;
use compiler::backend::code_emission::emit_mu_types;

/// emit vm context for current session, considering relocation symbols/fields from the client
pub fn emit_context_with_reloc(
    vm: &VM,
    symbols: HashMap<Address, String>,
    fields: HashMap<Address, String>
) {
    use std::path;
    use std::io::prelude::*;

    emit_mu_types("", vm);

    // creates emit directy, and file
    debug!("---Emit VM Context---");
    create_emit_directory(vm);
    let mut file_path = path::PathBuf::new();
    file_path.push(&vm.vm_options.flag_aot_emit_dir);
    file_path.push(AOT_EMIT_CONTEXT_FILE);
    let mut file = match File::create(file_path.as_path()) {
        Err(why) => {
            panic!(
                "couldn't create context file {}: {}",
                file_path.to_str().unwrap(),
                why
            )
        }
        Ok(file) => file
    };

    // --- bss section ---
    // not used for now
    file.write_fmt(format_args!("\t.bss\n")).unwrap();

    // --- data section ---
    file.write("\t.data\n".as_bytes()).unwrap();

    // persist heap - we traverse the heap from globals
    {
        use runtime::mm;

<<<<<<< HEAD
        let global_locs_lock = vm.global_locations.read().unwrap();
=======
        let global_locs_lock = vm.global_locations().read().unwrap();
>>>>>>> 1d4c17be
        let global_lock = vm.globals().read().unwrap();

        // a map from address to ID
        let global_addr_id_map = {
            let mut map: LinkedHashMap<Address, MuID> = LinkedHashMap::new();
            for (id, global_loc) in global_locs_lock.iter() {
                map.insert(global_loc.to_address(), *id);
            }
            map
        };

        // get address of all globals so we can traverse heap from them
        let global_addrs: Vec<Address> =
            global_locs_lock.values().map(|x| x.to_address()).collect();
        debug!("going to dump these globals: {:?}", global_addrs);

        // heap dump
        let mut global_dump = mm::persist_heap(global_addrs);
        debug!("Heap Dump from GC: {:?}", global_dump);
        let ref objects = global_dump.objects;
        let ref mut relocatable_refs = global_dump.relocatable_refs;

        // merge symbols with relocatable_refs
        for (addr, str) in symbols {
            relocatable_refs.insert(addr, mangle_name(str));
        }

        // for all the reachable object, we write them to the boot image
        for obj_dump in objects.values() {
            write_align(&mut file, 8);

            // write object metadata
            // .bytes xx,xx,xx,xx (between mem_start to reference_addr)
            write_data_bytes(&mut file, obj_dump.mem_start, obj_dump.reference_addr);

            // if this object is a global cell, we add labels so it can be accessed
            if global_addr_id_map.contains_key(&obj_dump.reference_addr) {
                let global_id = global_addr_id_map.get(&obj_dump.reference_addr).unwrap();
                let global_value = global_lock.get(global_id).unwrap();

                // .globl global_cell_name
                // global_cell_name:
                let demangled_name = global_value.name().clone();
                let global_cell_name = symbol(mangle_name(demangled_name.clone()));
                writeln!(file, "\t{}", directive_globl(global_cell_name.clone())).unwrap();
                writeln!(file, "{}:", global_cell_name.clone()).unwrap();

                // .equiv global_cell_name_if_its_valid_c_ident
                if is_valid_c_identifier(&demangled_name) {
                    let demangled_name = symbol(demangled_name);
                    writeln!(file, "\t{}", directive_globl(demangled_name.clone())).unwrap();
                    writeln!(
                        file,
                        "\t{}",
                        directive_equiv(demangled_name, global_cell_name.clone())
                    ).unwrap();
                }
            }

            // put dump_label for this object (so it can be referred to from other dumped objects)
            let dump_label = symbol(
                relocatable_refs
                    .get(&obj_dump.reference_addr)
                    .unwrap()
                    .clone()
            );
            file.write_fmt(format_args!("{}:\n", dump_label)).unwrap();

            // get ready to go through from the object start (not mem_start) to the end
            let base = obj_dump.reference_addr;
            let end = obj_dump.mem_start + obj_dump.mem_size;
            assert!(base.is_aligned_to(POINTER_SIZE));

            // offset as cursor
            let mut offset = 0;
            while offset < obj_dump.mem_size {
                let cur_addr = base + offset;

                if obj_dump.reference_offsets.contains(&offset) {
                    // if this offset is a reference field, we put a relocatable label
                    // generated by the GC instead of address value

                    let load_ref = unsafe { cur_addr.load::<Address>() };
                    if load_ref.is_zero() {
                        // null reference, write 0
                        file.write("\t.quad 0\n".as_bytes()).unwrap();
                    } else {
                        // get the relocatable label
                        let label = match relocatable_refs.get(&load_ref) {
                            Some(label) => label,
                            None => {
                                panic!(
<<<<<<< HEAD
                                    "cannot find label for address {}, it is not dumped by GC (why GC didn't trace to it?)",
=======
                                    "cannot find label for address {}, it is not dumped by GC \
                                     (why GC didn't trace to it?)",
>>>>>>> 1d4c17be
                                    load_ref
                                )
                            }
                        };
                        file.write_fmt(format_args!("\t.quad {}\n", symbol(label.clone())))
                            .unwrap();
                    }
                } else if fields.contains_key(&cur_addr) {
                    // if this offset is a field named by the client to relocatable,
                    // we put the relocatable label given by the client

                    let label = fields.get(&cur_addr).unwrap();

                    file.write_fmt(format_args!(
                        "\t.quad {}\n",
                        symbol(mangle_name(label.clone()))
                    )).unwrap();
                } else {
                    // otherwise this offset is plain data

                    // write plain word (as bytes)
                    let next_word_addr = cur_addr + POINTER_SIZE;
                    if next_word_addr <= end {
                        write_data_bytes(&mut file, cur_addr, next_word_addr);
                    } else {
                        write_data_bytes(&mut file, cur_addr, end);
                    }
                }

                offset += POINTER_SIZE;
            }
        }
    }

    // serialize vm, and put it to boot image
    // currently using rustc_serialize to persist vm as json string.
    // Deserializing from this is extremely slow, we need to fix this. See Issue #41
    trace!("start serializing vm");
    use rodal;
    let mut dumper = rodal::AsmDumper::new(file);

    // Dump an Arc to the vm
    let vm_arc = rodal::FakeArc::new(vm);
    dumper.dump("vm", &vm_arc);

    use std::ops::Deref;
    let struct_tag_map: &RwLock<HashMap<types::StructTag, types::StructType_>> =
        types::STRUCT_TAG_MAP.deref();
    dumper.dump("STRUCT_TAG_MAP", struct_tag_map);

    let hybrid_tag_map: &RwLock<HashMap<types::HybridTag, types::HybridType_>> =
        types::HYBRID_TAG_MAP.deref();
    dumper.dump("HYBRID_TAG_MAP", hybrid_tag_map);

    dumper.finish();

    debug!("---finish---");
}

/// emit vm context for current session,
/// without consideration about relocation symbols/fields from the client
pub fn emit_context(vm: &VM) {
    emit_context_with_reloc(vm, hashmap!{}, hashmap!{});
}

/// writes raw bytes from memory between from_address (inclusive) to to_address (exclusive)
fn write_data_bytes(f: &mut File, from: Address, to: Address) {
    use std::io::Write;

    if from < to {
        f.write("\t.byte ".as_bytes()).unwrap();

        let mut cursor = from;
        while cursor < to {
            let byte = unsafe { cursor.load::<u8>() };
            f.write_fmt(format_args!("0x{:x}", byte)).unwrap();

            cursor += 1 as ByteSize;
            if cursor != to {
                f.write(",".as_bytes()).unwrap();
            }
        }

        f.write("\n".as_bytes()).unwrap();
    }
}

/// declares a global symbol with .global
fn directive_globl(name: String) -> String {
    format!(".globl {}", name)
}

/// declares a symbol to be equivalent to another symbol
fn directive_equiv(name: String, target: String) -> String {
    format!(".equiv {}, {}", name, target)
}

/// allocates storage with .comm
#[allow(dead_code)]
fn directive_comm(name: String, size: ByteSize, align: ByteSize) -> String {
    format!(".comm {},{},{}", name, size, align)
}

/// returns symbol for a string (on linux, returns the same string)
#[cfg(target_os = "linux")]
pub fn symbol(name: String) -> String {
    name
}
/// returns symbol for a string (on macos, prefixes it with a understore (_))
#[cfg(target_os = "macos")]
pub fn symbol(name: String) -> String {
    format!("_{}", name)
}

/// returns a position-indepdent symbol for a string (on linux, postfixes it with @GOTPCREL)
#[cfg(target_os = "linux")]
pub fn pic_symbol(name: String) -> String {
    format!("{}@GOTPCREL", name)
}
/// returns a position-indepdent symbol for a string (on macos, returns the same string)
#[cfg(target_os = "macos")]
pub fn pic_symbol(name: String) -> String {
    symbol(name)
}

use compiler::machine_code::CompiledFunction;

/// rewrites the machine code of a function version for spilling.
/// spills: a map from temporary IDs that get spilled to memory operands of their spilling location
pub fn spill_rewrite(
    spills: &LinkedHashMap<MuID, P<Value>>,
    func: &mut MuFunctionVersion,
    cf: &mut CompiledFunction,
    vm: &VM
) -> LinkedHashMap<MuID, MuID> {
    trace!("spill rewrite for x86_64 asm backend");

    trace!("code before spilling");
    cf.mc().trace_mc();

    // if temp a gets spilled, all its uses and defines will become a use/def of a scratch temp
    // we maintain this mapping for later use
    let mut spilled_scratch_temps = LinkedHashMap::new();

    // record code and their insertion point, so we can do the copy/insertion all at once
    let mut spill_code_before: LinkedHashMap<usize, Vec<Box<ASMCode>>> = LinkedHashMap::new();
    let mut spill_code_after: LinkedHashMap<usize, Vec<Box<ASMCode>>> = LinkedHashMap::new();

    // map from old to new
    let mut temp_for_cur_inst: LinkedHashMap<MuID, P<Value>> = LinkedHashMap::new();

    // iterate through all instructions
    for i in 0..cf.mc().number_of_insts() {
        temp_for_cur_inst.clear();

        trace!("---Inst {}---", i);
        // find use of any register that gets spilled
        {
            let reg_uses = cf.mc().get_inst_reg_uses(i).to_vec();
            for reg in reg_uses {
                if spills.contains_key(&reg) {
                    let val_reg = func.context.get_value(reg).unwrap().value().clone();

                    // a register used here is spilled
                    let spill_mem = spills.get(&reg).unwrap();

                    // generate a random new temporary
                    let temp_ty = val_reg.ty.clone();
                    let temp = func.new_ssa(MuEntityHeader::unnamed(vm.next_id()), temp_ty.clone())
                        .clone_value();

                    // maintain mapping
                    trace!("reg {} used in Inst{} is replaced as {}", val_reg, i, temp);
                    spilled_scratch_temps.insert(temp.id(), reg);

                    // generate a load
                    let code = {
                        let mut codegen = ASMCodeGen::new();
                        codegen.start_code_sequence();

                        if RegGroup::get_from_ty(&temp_ty) == RegGroup::FPR {
                            codegen.emit_spill_load_fpr(&temp, spill_mem);
                        } else if RegGroup::get_from_ty(&temp_ty) == RegGroup::GPR {
                            codegen.emit_spill_load_gpr(&temp, spill_mem);
                        } else {
                            panic!("expected spilling a reg or freg, found {}", temp_ty);
                        }

                        codegen.finish_code_sequence_asm()
                    };
                    // record that this load will be inserted at i
                    trace!("insert before inst #{}", i);
                    if spill_code_before.contains_key(&i) {
                        spill_code_before.get_mut(&i).unwrap().push(code);
                    } else {
                        spill_code_before.insert(i, vec![code]);
                    }

                    // replace register reg with temp
                    cf.mc_mut().replace_use_tmp_for_inst(reg, temp.id(), i);

                    temp_for_cur_inst.insert(reg, temp.clone());
                }
            }
        }

        // find define of any register that gets spilled
        {
            let reg_defines = cf.mc().get_inst_reg_defines(i).to_vec();
            for reg in reg_defines {
                if spills.contains_key(&reg) {
                    let val_reg = func.context.get_value(reg).unwrap().value().clone();

                    let spill_mem = spills.get(&reg).unwrap();

                    let temp = if temp_for_cur_inst.contains_key(&reg) {
                        temp_for_cur_inst.get(&reg).unwrap().clone()
                    } else {
                        let temp_ty = val_reg.ty.clone();
                        let temp =
                            func.new_ssa(MuEntityHeader::unnamed(vm.next_id()), temp_ty.clone())
                                .clone_value();

                        spilled_scratch_temps.insert(temp.id(), reg);

                        temp
                    };
                    trace!(
                        "reg {} defined in Inst{} is replaced as {}",
                        val_reg,
                        i,
                        temp
                    );

                    let code = {
                        let mut codegen = ASMCodeGen::new();
                        codegen.start_code_sequence();

                        if RegGroup::get_from_ty(&temp.ty) == RegGroup::FPR {
                            codegen.emit_spill_store_fpr(spill_mem, &temp);
                        } else if RegGroup::get_from_ty(&temp.ty) == RegGroup::GPR {
                            codegen.emit_spill_store_gpr(spill_mem, &temp);
                        } else {
                            panic!("expected spilling a reg or freg, found {}", temp.ty);
                        }

                        codegen.finish_code_sequence_asm()
                    };

                    trace!("insert after inst #{}", i);
                    if spill_code_after.contains_key(&i) {
                        spill_code_after.get_mut(&i).unwrap().push(code);
                    } else {
                        spill_code_after.insert(i, vec![code]);
                    }

                    cf.mc_mut().replace_define_tmp_for_inst(reg, temp.id(), i);
                }
            }
        }
    }

    // copy and insert the code
    let new_mc = {
        let old_mc = cf.mc.take().unwrap();
        let old_mc_ref: &ASMCode = old_mc.as_any().downcast_ref().unwrap();
        old_mc_ref.rewrite_insert(spill_code_before, spill_code_after)
    };

    cf.mc = Some(new_mc);

    trace!("spill rewrite done");

    trace!("code after spilling");
    cf.mc().trace_mc();

    spilled_scratch_temps
}<|MERGE_RESOLUTION|>--- conflicted
+++ resolved
@@ -879,12 +879,8 @@
                     let reg = find_op_other_than_rbp(inst);
                     if !used_callee_saved.contains(&reg) {
                         trace!(
-<<<<<<< HEAD
-                            "removing instruction {:?} for save/restore unnecessary callee saved regs",
-=======
                             "removing instruction {:?} for save/restore \
                              unnecessary callee saved regs",
->>>>>>> 1d4c17be
                             inst
                         );
                         regs_to_remove.insert(reg);
@@ -1199,7 +1195,6 @@
     /// * return registers are defined
     /// * caller saved registers are defined
     /// * user supplied registers
-<<<<<<< HEAD
     fn add_asm_call(
         &mut self,
         code: String,
@@ -1217,24 +1212,6 @@
         }
 
         let mut defines: LinkedHashMap<MuID, Vec<ASMLocation>> = LinkedHashMap::new();
-=======
-    fn add_asm_call_with_uses(
-        &mut self,
-        code: String,
-        uses: LinkedHashMap<MuID, Vec<ASMLocation>>,
-        potentially_excepting: Option<MuName>
-    ) {
-        // defines
-        let mut defines: LinkedHashMap<MuID, Vec<ASMLocation>> = LinkedHashMap::new();
-        // return registers get defined
-        for reg in x86_64::RETURN_GPRS.iter() {
-            defines.insert(reg.id(), vec![]);
-        }
-        for reg in x86_64::RETURN_FPRS.iter() {
-            defines.insert(reg.id(), vec![]);
-        }
-        // caller saved register will be destroyed
->>>>>>> 1d4c17be
         for reg in x86_64::CALLER_SAVED_GPRS.iter() {
             if !defines.contains_key(&reg.id()) {
                 defines.insert(reg.id(), vec![]);
@@ -1267,13 +1244,8 @@
     fn add_asm_ret(&mut self, code: String) {
         // return instruction does not use anything (not RETURN REGS)
         // otherwise it will keep RETURN REGS alive
-<<<<<<< HEAD
-        // and if there is no actual move into RETURN REGS, it will keep RETURN REGS for alive for very long
-        // and prevents anything using those regsiters
-=======
         // and if there is no actual move into RETURN REGS, it will keep RETURN REGS for alive
         // for very long and prevents anything using those registers
->>>>>>> 1d4c17be
         self.add_asm_inst_internal(
             code,
             linked_hashmap!{},
@@ -3259,10 +3231,7 @@
         callsite: String,
         func: MuName,
         pe: Option<MuName>,
-<<<<<<< HEAD
         args: Vec<P<Value>>,
-=======
->>>>>>> 1d4c17be
         is_native: bool
     ) -> ValueLocation {
         if is_native {
@@ -3293,12 +3262,8 @@
         &mut self,
         callsite: String,
         func: &P<Value>,
-<<<<<<< HEAD
         pe: Option<MuName>,
         args: Vec<P<Value>>
-=======
-        pe: Option<MuName>
->>>>>>> 1d4c17be
     ) -> ValueLocation {
         trace!("emit: call {}", func);
         let (reg, id, loc) = self.prepare_reg(func, 6);
@@ -3316,12 +3281,8 @@
         &mut self,
         callsite: String,
         func: &P<Value>,
-<<<<<<< HEAD
         pe: Option<MuName>,
         args: Vec<P<Value>>
-=======
-        pe: Option<MuName>
->>>>>>> 1d4c17be
     ) -> ValueLocation {
         trace!("emit: call {}", func);
         unimplemented!()
@@ -3913,11 +3874,7 @@
     {
         use runtime::mm;
 
-<<<<<<< HEAD
-        let global_locs_lock = vm.global_locations.read().unwrap();
-=======
         let global_locs_lock = vm.global_locations().read().unwrap();
->>>>>>> 1d4c17be
         let global_lock = vm.globals().read().unwrap();
 
         // a map from address to ID
@@ -4010,12 +3967,8 @@
                             Some(label) => label,
                             None => {
                                 panic!(
-<<<<<<< HEAD
-                                    "cannot find label for address {}, it is not dumped by GC (why GC didn't trace to it?)",
-=======
                                     "cannot find label for address {}, it is not dumped by GC \
                                      (why GC didn't trace to it?)",
->>>>>>> 1d4c17be
                                     load_ref
                                 )
                             }
