// Copyright 2017 The Australian National University
//
// Licensed under the Apache License, Version 2.0 (the "License");
// you may not use this file except in compliance with the License.
// You may obtain a copy of the License at
//
//     http://www.apache.org/licenses/LICENSE-2.0
//
// Unless required by applicable law or agreed to in writing, software
// distributed under the License is distributed on an "AS IS" BASIS,
// WITHOUT WARRANTIES OR CONDITIONS OF ANY KIND, either express or implied.
// See the License for the specific language governing permissions and
// limitations under the License.

#![allow(dead_code)]

// TODO: CHECK THAT THE TYPE OF EVERY MEMORY LOCATION HAS THE CORRECT SIZE
// (the size should be size of the area in memory that it is referring to, and will indicate
// how much data any load/store instructions that uses it will operate on
// (so it should be [1], 8, 16, 32, 64, or 128 bits in size (when using emit_mem,
// it can have other sizes before this))

#![allow(non_upper_case_globals)]
// TODO: Move architecture independent codes in here, inst_sel and asm_backend to somewhere else...
pub mod inst_sel;

use utils::bit_utils::bits_ones;

mod codegen;
pub use compiler::backend::aarch64::codegen::CodeGenerator;

mod asm_backend;
pub use compiler::backend::aarch64::asm_backend::ASMCodeGen;
pub use compiler::backend::aarch64::asm_backend::emit_code;
pub use compiler::backend::aarch64::asm_backend::emit_context;
pub use compiler::backend::aarch64::asm_backend::emit_context_with_reloc;
use utils::Address;

#[cfg(feature = "aot")]
pub use compiler::backend::aarch64::asm_backend::spill_rewrite;

use ast::ptr::P;
use ast::ir::*;
use ast::types::*;
use ast::op;
use compiler::backend::RegGroup;
use vm::VM;

use utils::ByteSize;
use utils::math::align_up;
use utils::LinkedHashMap;
use std::collections::HashMap;

// Number of nromal callee saved registers (excluding FP and LR, and SP)
pub const CALLEE_SAVED_COUNT: usize = 18;

macro_rules! REGISTER {
    ($id:expr, $name: expr, $ty: ident) => {
        {
            P(Value {
                hdr: MuEntityHeader::named($id, $name.to_string()),
                ty: $ty.clone(),
                v: Value_::SSAVar($id)
            })
        }
    };
}

macro_rules! GPR_ALIAS {
    ($alias: ident: ($id64: expr, $r64: ident) -> $r32: ident) => {
        lazy_static!{
            pub static ref $r64 : P<Value> = REGISTER!($id64,    stringify!($r64), UINT64_TYPE);
            pub static ref $r32 : P<Value> = REGISTER!($id64 +1, stringify!($r32), UINT32_TYPE);
            pub static ref $alias : [P<Value>; 2] = [$r64.clone(), $r32.clone()];
        }
    };
}

// Used to create a generic alias name
macro_rules! ALIAS {
    ($src: ident -> $dest: ident) => {
        //pub use $src as $dest;
        lazy_static!{
            pub static ref $dest : P<Value> = $src.clone();
        }
    };
}


macro_rules! FPR_ALIAS {
    ($alias: ident: ($id64: expr, $r64: ident) -> $r32: ident) => {
        lazy_static!{
            pub static ref $r64 : P<Value> = REGISTER!($id64,    stringify!($r64), DOUBLE_TYPE);
            pub static ref $r32 : P<Value> = REGISTER!($id64 +1, stringify!($r32), FLOAT_TYPE);
            pub static ref $alias : [P<Value>; 2] = [$r64.clone(), $r32.clone()];
        }
    };
}

GPR_ALIAS!(X0_ALIAS: (0, X0)  -> W0);
GPR_ALIAS!(X1_ALIAS: (2, X1)  -> W1);
GPR_ALIAS!(X2_ALIAS: (4, X2)  -> W2);
GPR_ALIAS!(X3_ALIAS: (6, X3)  -> W3);
GPR_ALIAS!(X4_ALIAS: (8, X4)  -> W4);
GPR_ALIAS!(X5_ALIAS: (10, X5)  -> W5);
GPR_ALIAS!(X6_ALIAS: (12, X6)  -> W6);
GPR_ALIAS!(X7_ALIAS: (14, X7)  -> W7);
GPR_ALIAS!(X8_ALIAS: (16, X8)  -> W8);
GPR_ALIAS!(X9_ALIAS: (18, X9)  -> W9);
GPR_ALIAS!(X10_ALIAS: (20, X10)  -> W10);
GPR_ALIAS!(X11_ALIAS: (22, X11)  -> W11);
GPR_ALIAS!(X12_ALIAS: (24, X12)  -> W12);
GPR_ALIAS!(X13_ALIAS: (26, X13)  -> W13);
GPR_ALIAS!(X14_ALIAS: (28, X14)  -> W14);
GPR_ALIAS!(X15_ALIAS: (30, X15)  -> W15);
GPR_ALIAS!(X16_ALIAS: (32, X16)  -> W16);
GPR_ALIAS!(X17_ALIAS: (34, X17)  -> W17);
GPR_ALIAS!(X18_ALIAS: (36, X18)  -> W18);
GPR_ALIAS!(X19_ALIAS: (38, X19)  -> W19);
GPR_ALIAS!(X20_ALIAS: (40, X20)  -> W20);
GPR_ALIAS!(X21_ALIAS: (42, X21)  -> W21);
GPR_ALIAS!(X22_ALIAS: (44, X22)  -> W22);
GPR_ALIAS!(X23_ALIAS: (46, X23)  -> W23);
GPR_ALIAS!(X24_ALIAS: (48, X24)  -> W24);
GPR_ALIAS!(X25_ALIAS: (50, X25)  -> W25);
GPR_ALIAS!(X26_ALIAS: (52, X26)  -> W26);
GPR_ALIAS!(X27_ALIAS: (54, X27)  -> W27);
GPR_ALIAS!(X28_ALIAS: (56, X28)  -> W28);
GPR_ALIAS!(X29_ALIAS: (58, X29)  -> W29);
GPR_ALIAS!(X30_ALIAS: (60, X30)  -> W30);
GPR_ALIAS!(SP_ALIAS: (62, SP)  -> WSP); // Special register(only some instructions can reference it)
GPR_ALIAS!(XZR_ALIAS: (64, XZR)  -> WZR); // Pseudo register, not to be used by register allocator

// Aliases
<<<<<<< HEAD
ALIAS!(X8 -> XR); // Indirect result location register (points to a location in memory to write return values to)
ALIAS!(X16 -> IP0); // Intra proecdure call register 0 (may be modified by the linker when executing BL/BLR instructions)
ALIAS!(X17 -> IP1); // Intra proecdure call register 1 (may be modified by the linker when executing BL/BLR instructions)
ALIAS!(X18 -> PR); // Platform Register (NEVER TOUCH THIS REGISTER (Unless you can prove Linux dosn't use it))
ALIAS!(X29 -> FP); // Frame Pointer (can be used as a normal register when not calling or returning)
ALIAS!(X30 -> LR); // Link Register (not supposed to be used for any other purpose)
=======

// Indirect result location register (points to a location in memory to write return values to)
ALIAS!(X8 -> XR);
// Intra proecdure call register 0
// (may be modified by the linker when executing BL/BLR instructions)
ALIAS!(X16 -> IP0);
// Intra proecdure call register 1
// (may be modified by the linker when executing BL/BLR instructions)
ALIAS!(X17 -> IP1);
// Platform Register (NEVER TOUCH THIS REGISTER (Unless you can prove Linux doesn't use it))
ALIAS!(X18 -> PR);
// Frame Pointer (can be used as a normal register when not calling or returning)
ALIAS!(X29 -> FP);
// Link Register (not supposed to be used for any other purpose)
ALIAS!(X30 -> LR);
>>>>>>> 1d4c17be


lazy_static! {
    pub static ref GPR_ALIAS_TABLE : LinkedHashMap<MuID, Vec<P<Value>>> = {
        let mut ret = LinkedHashMap::new();

        ret.insert(X0.id(), X0_ALIAS.to_vec());
        ret.insert(X1.id(), X1_ALIAS.to_vec());
        ret.insert(X2.id(), X2_ALIAS.to_vec());
        ret.insert(X3.id(), X3_ALIAS.to_vec());
        ret.insert(X4.id(), X4_ALIAS.to_vec());
        ret.insert(X5.id(), X5_ALIAS.to_vec());
        ret.insert(X6.id(), X6_ALIAS.to_vec());
        ret.insert(X7.id(), X7_ALIAS.to_vec());
        ret.insert(X8.id(), X8_ALIAS.to_vec());
        ret.insert(X9.id(), X9_ALIAS.to_vec());
        ret.insert(X10.id(), X10_ALIAS.to_vec());
        ret.insert(X11.id(), X11_ALIAS.to_vec());
        ret.insert(X12.id(), X12_ALIAS.to_vec());
        ret.insert(X13.id(), X13_ALIAS.to_vec());
        ret.insert(X14.id(), X14_ALIAS.to_vec());
        ret.insert(X15.id(), X15_ALIAS.to_vec());
        ret.insert(X16.id(), X16_ALIAS.to_vec());
        ret.insert(X17.id(), X17_ALIAS.to_vec());
        ret.insert(X18.id(), X18_ALIAS.to_vec());
        ret.insert(X19.id(), X19_ALIAS.to_vec());
        ret.insert(X20.id(), X20_ALIAS.to_vec());
        ret.insert(X21.id(), X21_ALIAS.to_vec());
        ret.insert(X22.id(), X22_ALIAS.to_vec());
        ret.insert(X23.id(), X23_ALIAS.to_vec());
        ret.insert(X24.id(), X24_ALIAS.to_vec());
        ret.insert(X25.id(), X25_ALIAS.to_vec());
        ret.insert(X26.id(), X26_ALIAS.to_vec());
        ret.insert(X27.id(), X27_ALIAS.to_vec());
        ret.insert(X28.id(), X28_ALIAS.to_vec());
        ret.insert(X29.id(), X29_ALIAS.to_vec());
        ret.insert(X30.id(), X30_ALIAS.to_vec());
        ret.insert(SP.id(), SP_ALIAS.to_vec());
        ret.insert(XZR.id(), XZR_ALIAS.to_vec());
        ret
    };

    // e.g. given eax, return rax
    pub static ref GPR_ALIAS_LOOKUP : HashMap<MuID, P<Value>> = {
        let mut ret = HashMap::new();

        for vec in GPR_ALIAS_TABLE.values() {
            let colorable = vec[0].clone();

            for gpr in vec {
                ret.insert(gpr.id(), colorable.clone());
            }
        }

        ret
    };
}

// Is val a hard coded machine register (not a pseudo register)
pub fn is_machine_reg(val: &P<Value>) -> bool {
    match val.v {
        Value_::SSAVar(ref id) => {
            if *id < FPR_ID_START {
                match GPR_ALIAS_LOOKUP.get(&id) {
                    Some(_) => true,
                    None => false
                }
            } else {
                match FPR_ALIAS_LOOKUP.get(&id) {
                    Some(_) => true,
                    None => false
                }
            }
        }
        _ => false
    }

}


// Returns a P<Value> to the register id
pub fn get_register_from_id(id: MuID) -> P<Value> {
    if id < FPR_ID_START {
        match GPR_ALIAS_LOOKUP.get(&id) {
            Some(val) => val.clone(),
            None => panic!("cannot find GPR {}", id)
        }
    } else {
        match FPR_ALIAS_LOOKUP.get(&id) {
            Some(val) => val.clone(),
            None => panic!("cannot find FPR {}", id)
        }
    }
}

pub fn get_alias_for_length(id: MuID, length: usize) -> P<Value> {
    if id < FPR_ID_START {
        let vec = match GPR_ALIAS_TABLE.get(&id) {
            Some(vec) => vec,
            None => panic!("didnt find {} as GPR", id)
        };

        if length > 32 {
            vec[0].clone()
        } else {
            vec[1].clone()
        }
    } else {
        let vec = match FPR_ALIAS_TABLE.get(&id) {
            Some(vec) => vec,
            None => panic!("didnt find {} as FPR", id)
        };

        if length > 32 {
            vec[0].clone()
        } else {
            vec[1].clone()
        }
    }
}

pub fn is_aliased(id1: MuID, id2: MuID) -> bool {
    return get_color_for_precolored(id1) == get_color_for_precolored(id2);
}

pub fn get_color_for_precolored(id: MuID) -> MuID {
    debug_assert!(id < MACHINE_ID_END);

    if id < FPR_ID_START {
        match GPR_ALIAS_LOOKUP.get(&id) {
            Some(val) => val.id(),
            None => panic!("cannot find GPR {}", id)
        }
    } else {
        match FPR_ALIAS_LOOKUP.get(&id) {
            Some(val) => val.id(),
            None => panic!("cannot find FPR {}", id)
        }
    }
}

#[inline(always)]
pub fn check_op_len(ty: &P<MuType>) -> usize {
    match ty.get_int_length() {
        Some(n) if n <= 32 => 32,
        Some(n) if n <= 64 => 64,
        Some(n) => panic!("unimplemented int size: {}", n),
        None => {
            match ty.v {
                MuType_::Float => 32,
                MuType_::Double => 64,
                _ => panic!("unimplemented primitive type: {}", ty)
            }
        }
    }
}

#[inline(always)]
pub fn get_bit_size(ty: &P<MuType>, vm: &VM) -> usize {
    match ty.get_int_length() {
        Some(val) => val,
        None => {
            match ty.v {
                MuType_::Float => 32,
                MuType_::Double => 64,
                MuType_::Vector(ref t, n) => get_bit_size(t, vm) * n,
                MuType_::Array(ref t, n) => get_bit_size(t, vm) * n,
                MuType_::Void => 0,
                _ => vm.get_backend_type_size(ty.id()) * 8
            }
        }
    }
}

#[inline(always)]
pub fn get_type_alignment(ty: &P<MuType>, vm: &VM) -> usize {
    vm.get_backend_type_info(ty.id()).alignment
}

#[inline(always)]
pub fn primitive_byte_size(ty: &P<MuType>) -> usize {
    match ty.get_int_length() {
<<<<<<< HEAD
        Some(val) => (align_up(val, 8) / 8).next_power_of_two(),
=======
        Some(val) => (round_up(val, 8) / 8).next_power_of_two(),
>>>>>>> 1d4c17be
        None => {
            match ty.v {
                MuType_::Float => 4,
                MuType_::Double => 8,
                MuType_::Void => 0,
                _ => panic!("Not a primitive type")
            }
        }
    }
}

lazy_static! {
    // Note: these are the same as the ARGUMENT_GPRS
    pub static ref RETURN_GPRS : [P<Value>; 8] = [
        X0.clone(),
        X1.clone(),
        X2.clone(),
        X3.clone(),
        X4.clone(),
        X5.clone(),
        X6.clone(),
        X7.clone()
    ];

    pub static ref ARGUMENT_GPRS : [P<Value>; 8] = [
        X0.clone(),
        X1.clone(),
        X2.clone(),
        X3.clone(),
        X4.clone(),
        X5.clone(),
        X6.clone(),
        X7.clone()
    ];

    pub static ref CALLEE_SAVED_GPRS : [P<Value>; 10] = [
        X19.clone(),
        X20.clone(),
        X21.clone(),
        X22.clone(),
        X23.clone(),
        X24.clone(),
        X25.clone(),
        X26.clone(),
        X27.clone(),
        X28.clone(),

        // Note: These two are technically CALLEE saved but need to be dealt with specially
        //X29.clone(), // Frame Pointer
        //X30.clone() // Link Register
    ];

    pub static ref CALLER_SAVED_GPRS : [P<Value>; 18] = [
        X0.clone(),
        X1.clone(),
        X2.clone(),
        X3.clone(),
        X4.clone(),
        X5.clone(),
        X6.clone(),
        X7.clone(),
        X8.clone(),
        X9.clone(),
        X10.clone(),
        X11.clone(),
        X12.clone(),
        X13.clone(),
        X14.clone(),
        X15.clone(),
        X16.clone(),
        X17.clone(),
        //X18.clone(), // Platform Register
    ];

    static ref ALL_GPRS : [P<Value>; 30] = [
        X0.clone(),
        X1.clone(),
        X2.clone(),
        X3.clone(),
        X4.clone(),
        X5.clone(),
        X6.clone(),
        X7.clone(),
        X8.clone(),
        X9.clone(),
        X10.clone(),
        X11.clone(),
        X12.clone(),
        X13.clone(),
        X14.clone(),
        X15.clone(),
        X16.clone(),
        X17.clone(),
        //X18.clone(), // Platform Register
        X19.clone(),
        X20.clone(),
        X21.clone(),
        X22.clone(),
        X23.clone(),
        X24.clone(),
        X25.clone(),
        X26.clone(),
        X27.clone(),
        X28.clone(),
        X29.clone(), // Frame Pointer
        X30.clone() // Link Register
    ];
}

pub const FPR_ID_START: usize = 100;

FPR_ALIAS!(D0_ALIAS: (FPR_ID_START + 0, D0)  -> S0);
FPR_ALIAS!(D1_ALIAS: (FPR_ID_START + 2, D1)  -> S1);
FPR_ALIAS!(D2_ALIAS: (FPR_ID_START + 4, D2)  -> S2);
FPR_ALIAS!(D3_ALIAS: (FPR_ID_START + 6, D3)  -> S3);
FPR_ALIAS!(D4_ALIAS: (FPR_ID_START + 8, D4)  -> S4);
FPR_ALIAS!(D5_ALIAS: (FPR_ID_START + 10, D5)  -> S5);
FPR_ALIAS!(D6_ALIAS: (FPR_ID_START + 12, D6)  -> S6);
FPR_ALIAS!(D7_ALIAS: (FPR_ID_START + 14, D7)  -> S7);
FPR_ALIAS!(D8_ALIAS: (FPR_ID_START + 16, D8)  -> S8);
FPR_ALIAS!(D9_ALIAS: (FPR_ID_START + 18, D9)  -> S9);
FPR_ALIAS!(D10_ALIAS: (FPR_ID_START + 20, D10)  -> S10);
FPR_ALIAS!(D11_ALIAS: (FPR_ID_START + 22, D11)  -> S11);
FPR_ALIAS!(D12_ALIAS: (FPR_ID_START + 24, D12)  -> S12);
FPR_ALIAS!(D13_ALIAS: (FPR_ID_START + 26, D13)  -> S13);
FPR_ALIAS!(D14_ALIAS: (FPR_ID_START + 28, D14)  -> S14);
FPR_ALIAS!(D15_ALIAS: (FPR_ID_START + 30, D15)  -> S15);
FPR_ALIAS!(D16_ALIAS: (FPR_ID_START + 32, D16)  -> S16);
FPR_ALIAS!(D17_ALIAS: (FPR_ID_START + 34, D17)  -> S17);
FPR_ALIAS!(D18_ALIAS: (FPR_ID_START + 36, D18)  -> S18);
FPR_ALIAS!(D19_ALIAS: (FPR_ID_START + 38, D19)  -> S19);
FPR_ALIAS!(D20_ALIAS: (FPR_ID_START + 40, D20)  -> S20);
FPR_ALIAS!(D21_ALIAS: (FPR_ID_START + 42, D21)  -> S21);
FPR_ALIAS!(D22_ALIAS: (FPR_ID_START + 44, D22)  -> S22);
FPR_ALIAS!(D23_ALIAS: (FPR_ID_START + 46, D23)  -> S23);
FPR_ALIAS!(D24_ALIAS: (FPR_ID_START + 48, D24)  -> S24);
FPR_ALIAS!(D25_ALIAS: (FPR_ID_START + 50, D25)  -> S25);
FPR_ALIAS!(D26_ALIAS: (FPR_ID_START + 52, D26)  -> S26);
FPR_ALIAS!(D27_ALIAS: (FPR_ID_START + 54, D27)  -> S27);
FPR_ALIAS!(D28_ALIAS: (FPR_ID_START + 56, D28)  -> S28);
FPR_ALIAS!(D29_ALIAS: (FPR_ID_START + 58, D29)  -> S29);
FPR_ALIAS!(D30_ALIAS: (FPR_ID_START + 60, D30)  -> S30);
FPR_ALIAS!(D31_ALIAS: (FPR_ID_START + 62, D31)  -> S31);

lazy_static! {
    pub static ref FPR_ALIAS_TABLE : LinkedHashMap<MuID, Vec<P<Value>>> = {
        let mut ret = LinkedHashMap::new();

        ret.insert(D0.id(), D0_ALIAS.to_vec());
        ret.insert(D1.id(), D1_ALIAS.to_vec());
        ret.insert(D2.id(), D2_ALIAS.to_vec());
        ret.insert(D3.id(), D3_ALIAS.to_vec());
        ret.insert(D4.id(), D4_ALIAS.to_vec());
        ret.insert(D5.id(), D5_ALIAS.to_vec());
        ret.insert(D6.id(), D6_ALIAS.to_vec());
        ret.insert(D7.id(), D7_ALIAS.to_vec());
        ret.insert(D8.id(), D8_ALIAS.to_vec());
        ret.insert(D9.id(), D9_ALIAS.to_vec());
        ret.insert(D10.id(), D10_ALIAS.to_vec());
        ret.insert(D11.id(), D11_ALIAS.to_vec());
        ret.insert(D12.id(), D12_ALIAS.to_vec());
        ret.insert(D13.id(), D13_ALIAS.to_vec());
        ret.insert(D14.id(), D14_ALIAS.to_vec());
        ret.insert(D15.id(), D15_ALIAS.to_vec());
        ret.insert(D16.id(), D16_ALIAS.to_vec());
        ret.insert(D17.id(), D17_ALIAS.to_vec());
        ret.insert(D18.id(), D18_ALIAS.to_vec());
        ret.insert(D19.id(), D19_ALIAS.to_vec());
        ret.insert(D20.id(), D20_ALIAS.to_vec());
        ret.insert(D21.id(), D21_ALIAS.to_vec());
        ret.insert(D22.id(), D22_ALIAS.to_vec());
        ret.insert(D23.id(), D23_ALIAS.to_vec());
        ret.insert(D24.id(), D24_ALIAS.to_vec());
        ret.insert(D25.id(), D25_ALIAS.to_vec());
        ret.insert(D26.id(), D26_ALIAS.to_vec());
        ret.insert(D27.id(), D27_ALIAS.to_vec());
        ret.insert(D28.id(), D28_ALIAS.to_vec());
        ret.insert(D29.id(), D29_ALIAS.to_vec());
        ret.insert(D30.id(), D30_ALIAS.to_vec());
        ret.insert(D31.id(), D31_ALIAS.to_vec());

        ret
    };


    pub static ref FPR_ALIAS_LOOKUP : HashMap<MuID, P<Value>> = {
        let mut ret = HashMap::new();

        for vec in FPR_ALIAS_TABLE.values() {
            let colorable = vec[0].clone();

            for fpr in vec {
                ret.insert(fpr.id(), colorable.clone());
            }
        }

        ret
    };
}

lazy_static!{
    // Same as ARGUMENT_FPRS
    pub static ref RETURN_FPRS : [P<Value>; 8] = [
        D0.clone(),
        D1.clone(),
        D2.clone(),
        D3.clone(),
        D4.clone(),
        D5.clone(),
        D6.clone(),
        D7.clone()
    ];

    pub static ref ARGUMENT_FPRS : [P<Value>; 8] = [
        D0.clone(),
        D1.clone(),
        D2.clone(),
        D3.clone(),
        D4.clone(),
        D5.clone(),
        D6.clone(),
        D7.clone(),
    ];

    pub static ref CALLEE_SAVED_FPRS : [P<Value>; 8] = [
        D8.clone(),
        D9.clone(),
        D10.clone(),
        D11.clone(),
        D12.clone(),
        D13.clone(),
        D14.clone(),
        D15.clone()
    ];

    pub static ref CALLER_SAVED_FPRS : [P<Value>; 24] = [
        D0.clone(),
        D1.clone(),
        D2.clone(),
        D3.clone(),
        D4.clone(),
        D5.clone(),
        D6.clone(),
        D7.clone(),

        D16.clone(),
        D17.clone(),
        D18.clone(),
        D19.clone(),
        D20.clone(),
        D21.clone(),
        D22.clone(),
        D23.clone(),
        D24.clone(),
        D25.clone(),
        D26.clone(),
        D27.clone(),
        D28.clone(),
        D29.clone(),
        D30.clone(),
        D31.clone()
    ];

    static ref ALL_FPRS : [P<Value>; 32] = [
        D0.clone(),
        D1.clone(),
        D2.clone(),
        D3.clone(),
        D4.clone(),
        D5.clone(),
        D6.clone(),
        D7.clone(),

        D8.clone(),
        D9.clone(),
        D10.clone(),
        D11.clone(),
        D12.clone(),
        D13.clone(),
        D14.clone(),
        D15.clone(),

        D16.clone(),
        D17.clone(),
        D18.clone(),
        D19.clone(),
        D20.clone(),
        D21.clone(),
        D22.clone(),
        D23.clone(),
        D24.clone(),
        D25.clone(),
        D26.clone(),
        D27.clone(),
        D28.clone(),
        D29.clone(),
        D30.clone(),
        D31.clone()
    ];
}

lazy_static! {
    pub static ref ALL_MACHINE_REGS : LinkedHashMap<MuID, P<Value>> = {
        let mut map = LinkedHashMap::new();

        for vec in GPR_ALIAS_TABLE.values() {
            for reg in vec {
                map.insert(reg.id(), reg.clone());
            }
        }

        for vec in FPR_ALIAS_TABLE.values() {
            for reg in vec {
                map.insert(reg.id(), reg.clone());
            }
        }

        map
    };

    pub static ref CALLEE_SAVED_REGS : [P<Value>; 18] = [
        X19.clone(),
        X20.clone(),
        X21.clone(),
        X22.clone(),
        X23.clone(),
        X24.clone(),
        X25.clone(),
        X26.clone(),
        X27.clone(),
        X28.clone(),

        // Note: These two are technically CALLEE saved but need to be dealt with specially
        //X29.clone(), // Frame Pointer
        //X30.clone() // Link Register

        D8.clone(),
        D9.clone(),
        D10.clone(),
        D11.clone(),
        D12.clone(),
        D13.clone(),
        D14.clone(),
        D15.clone()
    ];

    pub static ref ALL_USABLE_GPRS : Vec<P<Value>> = vec![
        X0.clone(),
        X1.clone(),
        X2.clone(),
        X3.clone(),
        X4.clone(),
        X5.clone(),
        X6.clone(),
        X7.clone(),
        X8.clone(),
        X9.clone(),
        X10.clone(),
        X11.clone(),
        X12.clone(),
        X13.clone(),
        X14.clone(),
        X15.clone(),
        X16.clone(),
        X17.clone(),
        // X18.clone(), // Platform Register

        X19.clone(),
        X20.clone(),
        X21.clone(),
        X22.clone(),
        X23.clone(),
        X24.clone(),
        X25.clone(),
        X26.clone(),
        X27.clone(),
        X28.clone(),
        //X29.clone(), // Frame Pointer
        //X30.clone(), // Link Register
    ];

    pub static ref ALL_USABLE_FPRS : Vec<P<Value>> = vec![
        D0.clone(),
        D1.clone(),
        D2.clone(),
        D3.clone(),
        D4.clone(),
        D5.clone(),
        D6.clone(),
        D7.clone(),

        D16.clone(),
        D17.clone(),
        D18.clone(),
        D19.clone(),
        D20.clone(),
        D21.clone(),
        D22.clone(),
        D23.clone(),
        D24.clone(),
        D25.clone(),
        D26.clone(),
        D27.clone(),
        D28.clone(),
        D29.clone(),
        D30.clone(),
        D31.clone(),

        D8.clone(),
        D9.clone(),
        D10.clone(),
        D11.clone(),
        D12.clone(),
        D13.clone(),
        D14.clone(),
        D15.clone(),
    ];

    // put caller saved regs first (they imposes no overhead if there is no call instruction)
    pub static ref ALL_USABLE_MACHINE_REGS : Vec<P<Value>> = {
        let mut ret = vec![];
        ret.extend_from_slice(&ALL_USABLE_GPRS);
        ret.extend_from_slice(&ALL_USABLE_FPRS);
        ret
    };
}

pub fn init_machine_regs_for_func(func_context: &mut FunctionContext) {
    for reg in ALL_MACHINE_REGS.values() {
        let reg_id = reg.extract_ssa_id().unwrap();
        let entry = SSAVarEntry::new(reg.clone());

        func_context.values.insert(reg_id, entry);
    }
}

pub fn number_of_usable_regs_in_group(group: RegGroup) -> usize {
    match group {
        RegGroup::GPR => ALL_USABLE_GPRS.len(),
        RegGroup::FPR => ALL_USABLE_FPRS.len(),
        RegGroup::GPREX => unimplemented!()
    }
}

pub fn number_of_all_regs() -> usize {
    ALL_MACHINE_REGS.len()
}

pub fn all_regs() -> &'static LinkedHashMap<MuID, P<Value>> {
    &ALL_MACHINE_REGS
}

pub fn all_usable_regs() -> &'static Vec<P<Value>> {
    &ALL_USABLE_MACHINE_REGS
}

pub fn pick_group_for_reg(reg_id: MuID) -> RegGroup {
    let reg = all_regs().get(&reg_id).unwrap();
    if is_int_reg(&reg) {
        RegGroup::GPR
    } else if is_fp_reg(&reg) {
        RegGroup::FPR
    } else {
        panic!("expect a machine reg to be either a GPR or a FPR: {}", reg)
    }
}

// Gets the previouse frame pointer with respect to the current
#[inline(always)]
pub fn get_previous_frame_pointer(frame_pointer: Address) -> Address {
    unsafe { frame_pointer.load::<Address>() }
}

// Gets the return address for the current frame pointer
#[inline(always)]
pub fn get_return_address(frame_pointer: Address) -> Address {
    unsafe { (frame_pointer + 8 as ByteSize).load::<Address>() }
}

// Gets the stack pointer before the current frame was created
#[inline(always)]
pub fn get_previous_stack_pointer(frame_pointer: Address, stack_arg_size: usize) -> Address {
    frame_pointer + 16 as ByteSize + stack_arg_size
}

#[inline(always)]
pub fn set_previous_frame_pointer(frame_pointer: Address, value: Address) {
    unsafe { frame_pointer.store::<Address>(value) }
}

// Gets the return address for the current frame pointer
#[inline(always)]
pub fn set_return_address(frame_pointer: Address, value: Address) {
    unsafe { (frame_pointer + 8 as ByteSize).store::<Address>(value) }
}

// Reg should be a 64-bit callee saved GPR or FPR
pub fn get_callee_saved_offset(reg: MuID) -> isize {
    debug_assert!(is_callee_saved(reg));
    let id = if reg < FPR_ID_START {
        (reg - CALLEE_SAVED_GPRS[0].id()) / 2
    } else {
        (reg - CALLEE_SAVED_FPRS[0].id()) / 2 + CALLEE_SAVED_GPRS.len()
    };
    (id as isize + 1) * (-8)
}

// Returns the callee saved register with the id...
/*pub fn get_callee_saved_register(offset: isize) -> P<Value> {
    debug_assert!(offset <= -8 && (-offset) % 8 == 0);
    let id = ((offset/-8) - 1) as usize;
    if id < CALLEE_SAVED_GPRs.len() {
        CALLEE_SAVED_GPRs[id].clone()
    } else if id - CALLEE_SAVED_GPRs.len() < CALLEE_SAVED_FPRs.len() {
        CALLEE_SAVED_FPRs[id - CALLEE_SAVED_GPRs.len()].clone()
    } else {
        panic!("There is no callee saved register with id {}", offset)
    }
}*/

pub fn is_callee_saved(reg_id: MuID) -> bool {

    for reg in CALLEE_SAVED_GPRS.iter() {
        if reg_id == reg.extract_ssa_id().unwrap() {
            return true;
        }
    }

    for reg in CALLEE_SAVED_FPRS.iter() {
        if reg_id == reg.extract_ssa_id().unwrap() {
            return true;
        }
    }
    false
}

// TODO: Check that these numbers are reasonable (THEY ARE ONLY AN ESTIMATE)
use ast::inst::*;
pub fn estimate_insts_for_ir(inst: &Instruction) -> usize {
    use ast::inst::Instruction_::*;

    match inst.v {
        // simple
        BinOp(_, _, _) => 1,
        BinOpWithStatus(_, _, _, _) => 2,
        CmpOp(_, _, _) => 1,
        ConvOp { .. } => 1,

        // control flow
        Branch1(_) => 1,
        Branch2 { .. } => 1,
        Select { .. } => 2,
        Watchpoint { .. } => 1,
        WPBranch { .. } => 2,
        Switch { .. } => 3,

        // call
        ExprCall { .. } | ExprCCall { .. } | Call { .. } | CCall { .. } => 5,
        Return(_) => 1,
        TailCall(_) => 1,

        // memory access
        Load { .. } | Store { .. } => 1,
        CmpXchg { .. } => 1,
        AtomicRMW { .. } => 1,
        AllocA(_) => 1,
        AllocAHybrid(_, _) => 1,
        Fence(_) => 1,

        // memory addressing
        GetIRef(_) |
        GetFieldIRef { .. } |
        GetElementIRef { .. } |
        ShiftIRef { .. } |
        GetVarPartIRef { .. } => 0,

        // runtime
        New(_) | NewHybrid(_, _) => 10,
        NewStack(_) | NewThread(_, _) | NewThreadExn(_, _) | NewFrameCursor(_) => 10,
        ThreadExit => 10,
        Throw(_) => 10,
        SwapStack { .. } => 10,
        CommonInst_GetThreadLocal | CommonInst_SetThreadLocal(_) => 10,
        CommonInst_Pin(_) | CommonInst_Unpin(_) => 10,

        // others
        Move(_) => 0,
        PrintHex(_) => 10,
        SetRetval(_) => 10,
        ExnInstruction { ref inner, .. } => estimate_insts_for_ir(&inner),
        _ => unimplemented!()
    }
}


// Splits an integer immediate into four 16-bit segments (returns the least significant first)
pub fn split_aarch64_imm_u64(val: u64) -> (u16, u16, u16, u16) {
    (
        val as u16,
        (val >> 16) as u16,
        (val >> 32) as u16,
        (val >> 48) as u16
    )
}

// Trys to reduce the given floating point to an immediate u64 that can be used with MOVI
pub fn f64_to_aarch64_u64(val: f64) -> Option<u64> {
    use std::mem;
    // WARNING: this assumes a little endian representation
    let bytes: [u8; 8] = unsafe { mem::transmute(val) };

    // Check that each byte is all 1 or all 0
    for i in 0..7 {
        if bytes[i] != 0b11111111 || bytes[i] != 0 {
            return None;
        }
    }

    Some(unsafe { mem::transmute::<f64, u64>(val) })
}

// Check that the given floating point fits in 8 bits
pub fn is_valid_f32_imm(val: f32) -> bool {
    use std::mem;

    // returns true if val has the format:
    //       aBbbbbbc defgh000 00000000 00000000 (where B = !b)
    //index: FEDCBA98 76543210 FEDCBA98 76543210
    //                       1                 0

    let uval = unsafe { mem::transmute::<f32, u32>(val) };

    let b = get_bit(uval as u64, 0x19);

    get_bit(uval as u64, 0x1E) == !b &&
        ((uval & (0b11111 << 0x19)) == if b { 0b11111 << 0x19 } else { 0 }) &&
        ((uval & !(0b1111111111111 << 0x13)) == 0)
}

// Reduces the given floating point constant to 8-bits
// (if it won't loose precision, otherwise returns 0)
pub fn is_valid_f64_imm(val: f64) -> bool {
    use std::mem;

    // returns true if val has the format:
    //       aBbbbbbb bbcdefgh 00000000 00000000 00000000 00000000 00000000 00000000 (where B = !b)
    //index: FEDCBA98 76543210 FEDCBA98 76543210 FEDCBA98 76543210 FEDCBA98 76543210
    //                       3                 2                 1                 0

    let uval = unsafe { mem::transmute::<f64, u64>(val) };

    let b = (uval & (1 << 0x36)) != 0;

    ((uval & (1 << 0x3E)) != 0) == !b &&
        ((uval & (0b11111111 << 0x36)) == if b { 0b11111111 << 0x36 } else { 0 }) &&
        ((uval & !(0b1111111111111111 << 0x30)) == 0)

}

// Returns the 'ith bit of x
#[inline(always)]
pub fn get_bit(x: u64, i: usize) -> bool {
    (x & ((1 as u64) << i)) != 0
}

// Returns true if val = A << S, from some 0 <= A < 4096, and S = 0 or S = 12
pub fn is_valid_arithmetic_imm(val: u64) -> bool {
    val < 4096 || ((val & 0b111111111111) == 0 && val < (4096 << 12))
}

// aarch64 instructions only operate on 32 and 64-bit registers
// so a valid n bit logical immediate (where n < 32) can't be dirrectly used
// this function will replicate the bit pattern so that it can be used
// (the resulting value will be valid iff 'val' is valid, and the lower 'n' bits will equal val)
pub fn replicate_logical_imm(val: u64, n: usize) -> u64 {
    let op_size = if n <= 32 { 32 } else { 64 };
    let mut val = val;
    for i in 1..op_size / n {
        val |= val << i * n;
    }
    val
}


// 'val' is a valid logical immediate if the binary value of ROR(val, r)
// matches the regular expression
//      (0{k-x}1{x}){m/k}
//      for some r, k that divides N, 2 <= k <= n, and x with 0 < x < k
//      (note: 0 =< r < k);
pub fn is_valid_logical_imm(val: u64, n: usize) -> bool {
    // val should be an 'n' bit number
    debug_assert!(0 < n && n <= 64 && (n == 64 || (val < (1 << n))));
    debug_assert!(n.is_power_of_two());

    // all 0's and all 1's are invalid
    if val == 0 || val == bits_ones(n) {
        return false;
    }

    // find the rightmost '1' with '0' to the right
    let mut r = 0;
    while r < n {
        let current_bit = get_bit(val, r);
        let next_bit = get_bit(val, (r + n - 1) % n);
        if current_bit && !next_bit {
            break;
        }

        r += 1;
    }

    // rotate 'val' so that the MSB is a 0, and the LSB is a 1
    // (since there is a '0' to the right of val[start_index])
    let mut val = val.rotate_right(r as u32);

    // lower n bits ored with the upper n bits
    if n < 64 {
        val = (val & bits_ones(n)) | ((val & (bits_ones(n) << (64 - n))) >> (64 - n))
    }

    let mut x = 0; // number of '1's in a row
    while x < n {
        // found a '0' at position x, there must be x 1's to the right
        if !get_bit(val, x) {
            break;
        }
        x += 1;
    }

    let mut k = x + 1; // where the next '1' is
    while k < n {
        // found a '1'
        if get_bit(val, k) {
            break;
        }
        k += 1;
    }
    // Note: the above may not have found a 1, in which case k == n

    // note: k >= 2, since if k = 1, val = 1....1 (which we've already checked for)
    // check that k divides N
    if n % k != 0 {
        return false;
    }

    // Now we need to check that the pattern (0{k-x}1{x}) is repetead N/K times in val

    let k_mask = bits_ones(k);
    let val_0 = val & k_mask; // the first 'k' bits of val

    // for each N/k expected repitions of val_0 (except the first one_
    for i in 1..(n / k) {
        if val_0 != ((val >> (k * i)) & k_mask) {
            return false; // val_0 dosen't repeat
        }
    }

    return true;
}

// Returns the value of 'val' truncated to 'size', and then zero extended
pub fn get_unsigned_value(val: u64, size: usize) -> u64 {
    (val & bits_ones(size)) as u64 // clears all but the lowest 'size' bits of val
}

// Returns the value of 'val' truncated to 'size', and then sign extended
pub fn get_signed_value(val: u64, size: usize) -> i64 {
    if size == 64 {
        val as i64
    } else {
        let negative = (val & (1 << (size - 1))) != 0;

        if negative {
            (val | (bits_ones(64 - size) << size)) as i64 // set the highest '64 - size' bits of val
        } else {
            (val & bits_ones(size)) as i64 // clears all but the lowest 'size' bits of val
        }
    }
}

// Returns the value of 'val' truncated to 'size', treated as a negative number
// (i.e. the highest 64-size bits are set to 1)
pub fn get_negative_value(val: u64, size: usize) -> i64 {
    if size == 64 {
        val as i64
    } else {
        (val | (bits_ones(64 - size) << size)) as i64 // set the highest '64 - size' bits of val
    }
}

fn invert_condition_code(cond: &str) -> &'static str {
    match cond {
        "EQ" => "NE",
        "NE" => "EQ",

        "CC" => "CS",
        "CS" => "CV",

        "HS" => "LO",
        "LO" => "HS",

        "MI" => "PL",
        "PL" => "MI",

        "VS" => "VN",
        "VN" => "VS",

        "HI" => "LS",
        "LS" => "HI",

        "GE" => "LT",
        "LT" => "GE",

        "GT" => "LE",
        "LE" => "GT",

        "AL" | "NV" => panic!("AL and NV don't have inverses"),
        _ => panic!("Unrecognised condition code")
    }
}

// Returns the aarch64 condition codes corresponding to the given comparison op
// (the comparisoon is true when the logical or of these conditions is true)
fn get_condition_codes(op: op::CmpOp) -> Vec<&'static str> {
    match op {
        op::CmpOp::EQ | op::CmpOp::FOEQ => vec!["EQ"],
        op::CmpOp::NE | op::CmpOp::FUNE => vec!["NE"],
        op::CmpOp::SGT | op::CmpOp::FOGT => vec!["GT"],
        op::CmpOp::SGE | op::CmpOp::FOGE => vec!["GE"],
        op::CmpOp::SLT | op::CmpOp::FULT => vec!["LT"],
        op::CmpOp::SLE | op::CmpOp::FULE => vec!["LE"],
        op::CmpOp::UGT | op::CmpOp::FUGT => vec!["HI"],
        op::CmpOp::UGE | op::CmpOp::FUGE => vec!["HS"],
        op::CmpOp::ULE | op::CmpOp::FOLE => vec!["LS"],
        op::CmpOp::ULT | op::CmpOp::FOLT => vec!["LO"],
        op::CmpOp::FUNO => vec!["VS"],
        op::CmpOp::FORD => vec!["VC"],
        op::CmpOp::FUEQ => vec!["EQ", "VS"],
        op::CmpOp::FONE => vec!["MI", "GT"],

        // These need to be handeled specially
        op::CmpOp::FFALSE => vec![],
        op::CmpOp::FTRUE => vec![]
    }
}

// if t is a homogenouse floating point aggregate (i.e. an array or struct
// where each element is the same floating-point type, and there are at most 4 elements)
// returns the number of elements, otherwise returns 0

<<<<<<< HEAD
fn hfa_length(t: &P<MuType>) -> usize {
=======
fn hfa_length(t: P<MuType>) -> usize {
>>>>>>> 1d4c17be
    match t.v {
        MuType_::Struct(ref name) => {
            let read_lock = STRUCT_TAG_MAP.read().unwrap();
            let struc = read_lock.get(name).unwrap();
            let tys = struc.get_tys();
            if tys.len() < 1 || tys.len() > 4 {
                return 0;
            }

            let ref base = tys[0];
            match base.v {
                MuType_::Float | MuType_::Double => {
                    for i in 1..tys.len() - 1 {
                        if tys[i].v != base.v {
                            return 0;
                        }
                    }
                    return tys.len(); // All elements are the same type
                }
                _ => return 0
            }


        } // TODO: how do I extra the list of member-types from this??
        MuType_::Array(ref base, n) if n <= 4 => {
            match base.v {
                MuType_::Float | MuType_::Double => n,
                _ => 0
            }
        }
        _ => 0

    }
}

// val is an unsigned multiple of n and val/n fits in 12 bits
#[inline(always)]
pub fn is_valid_immediate_offset(val: i64, n: usize) -> bool {
    use std;
    let n_align = std::cmp::max(n, 8);
    if n <= 8 {
        (val >= -(1 << 8) && val < (1 << 8)) || // Valid 9 bit signed unscaled offset
            // Valid unsigned 12-bit scalled offset
<<<<<<< HEAD
            (val >= 0 && (val as u64) % (n_align as u64) == 0 && ((val as u64) / (n_align as u64) < (1 << 12)))
=======
            (val >= 0 && (val as u64) % (n_align as u64) == 0 &&
                ((val as u64) / (n_align as u64) < (1 << 12)))
>>>>>>> 1d4c17be
    } else {
        // Will be using a load/store-pair
        // Is val a signed 7 bit multiple of n_align
        (val as u64) % (n_align as u64) == 0 && ((val as u64) / (n_align as u64) < (1 << 7))
    }
}

#[inline(always)]
pub fn is_valid_immediate_scale(val: u64, n: usize) -> bool {
    // if n > 8, then a load pair will be used, and they don't support scales
    n <= 8 && (val == (n as u64) || val == 1)
}

#[inline(always)]
pub fn is_valid_immediate_extension(val: u64) -> bool {
    val <= 4
}
<<<<<<< HEAD
=======

// Rounds n to the next multiple of d
#[inline(always)]
pub fn round_up(n: usize, d: usize) -> usize {
    ((n + d - 1) / d) * d
}
>>>>>>> 1d4c17be

#[inline(always)]
// Log2, assumes value is a power of two
// TODO: Implement this more efficiently?
pub fn log2(val: u64) -> u64 {
    debug_assert!(val.is_power_of_two());
    debug_assert!(val != 0);
    let mut ret = 0;
    for i in 0..63 {
        if val & (1 << i) != 0 {
            ret = i;
        }
    }
    // WARNING: This will only work for val < 2^31
    //let ret = (val as f64).log2() as u64;
    debug_assert!(val == 1 << ret);
    ret
}

// Gets a primitive integer type with the given alignment
pub fn get_alignment_type(align: usize) -> P<MuType> {
    match align {
        1 => UINT8_TYPE.clone(),
        2 => UINT16_TYPE.clone(),
        4 => UINT32_TYPE.clone(),
        8 => UINT64_TYPE.clone(),
        16 => UINT128_TYPE.clone(),
        _ => panic!("aarch64 dosn't have types with alignment {}", align)
    }
}

#[inline(always)]
pub fn is_zero_register(val: &P<Value>) -> bool {
    is_zero_register_id(val.extract_ssa_id().unwrap())
}

#[inline(always)]
pub fn is_zero_register_id(id: MuID) -> bool {
    id == XZR.extract_ssa_id().unwrap() || id == WZR.extract_ssa_id().unwrap()
}

pub fn match_node_f32imm(op: &TreeNode) -> bool {
    match op.v {
        TreeNode_::Value(ref pv) => {
            match pv.v {
                Value_::Constant(Constant::Float(_)) => true,
                _ => false
            }
        }
        _ => false
    }
}

pub fn match_node_f64imm(op: &TreeNode) -> bool {
    match op.v {
        TreeNode_::Value(ref pv) => {
            match pv.v {
                Value_::Constant(Constant::Double(_)) => true,
                _ => false
            }
        }
        _ => false
    }
}

pub fn match_value_f64imm(op: &P<Value>) -> bool {
    match op.v {
        Value_::Constant(Constant::Double(_)) => true,
        _ => false
    }
}

pub fn match_value_f32imm(op: &P<Value>) -> bool {
    match op.v {
        Value_::Constant(Constant::Float(_)) => true,
        _ => false
    }
}

// The type of the node (for a value node)
pub fn node_type(op: &TreeNode) -> P<MuType> {
    match op.v {
        TreeNode_::Instruction(ref inst) => {
            if inst.value.is_some() {
                let ref value = inst.value.as_ref().unwrap();
                if value.len() != 1 {
                    panic!("the node {} does not have one result value", op);
                }

                value[0].ty.clone()
            } else {
                panic!("expected result from the node {}", op);
            }
        }
        TreeNode_::Value(ref pv) => pv.ty.clone()
    }
}

pub fn match_value_imm(op: &P<Value>) -> bool {
    match op.v {
        Value_::Constant(_) => true,
        _ => false
    }
}

pub fn match_value_int_imm(op: &P<Value>) -> bool {
    match op.v {
        Value_::Constant(Constant::Int(_)) => true,
        _ => false
    }
}
pub fn match_value_ref_imm(op: &P<Value>) -> bool {
    match op.v {
        Value_::Constant(Constant::NullRef) => true,
        _ => false
    }
}
pub fn match_node_value(op: &TreeNode) -> bool {
    match op.v {
        TreeNode_::Value(_) => true,
        _ => false
    }
}

pub fn get_node_value(op: &TreeNode) -> P<Value> {
    match op.v {
        TreeNode_::Value(ref pv) => pv.clone(),
        _ => panic!("Expected node with value")
    }
}

pub fn match_node_int_imm(op: &TreeNode) -> bool {
    match op.v {
        TreeNode_::Value(ref pv) => match_value_int_imm(pv),
        _ => false
    }
}

// The only valid ref immediate is a null ref
pub fn match_node_ref_imm(op: &TreeNode) -> bool {
    match op.v {
        TreeNode_::Value(ref pv) => match_value_ref_imm(pv),
        _ => false
    }
}

pub fn match_node_imm(op: &TreeNode) -> bool {
    match op.v {
        TreeNode_::Value(ref pv) => match_value_imm(pv),
        _ => false
    }
}

pub fn node_imm_to_u64(op: &TreeNode) -> u64 {
    match op.v {
        TreeNode_::Value(ref pv) => value_imm_to_u64(pv),
        _ => panic!("expected imm")
    }
}
pub fn node_imm_to_i64(op: &TreeNode, signed: bool) -> u64 {
    match op.v {
        TreeNode_::Value(ref pv) => value_imm_to_i64(pv, signed),
        _ => panic!("expected imm")
    }
}
pub fn node_imm_to_s64(op: &TreeNode) -> i64 {
    match op.v {
        TreeNode_::Value(ref pv) => value_imm_to_s64(pv),
        _ => panic!("expected imm")
    }
}

pub fn node_imm_to_f64(op: &TreeNode) -> f64 {
    match op.v {
        TreeNode_::Value(ref pv) => value_imm_to_f64(pv),
        _ => panic!("expected imm")
    }
}

pub fn node_imm_to_f32(op: &TreeNode) -> f32 {
    match op.v {
        TreeNode_::Value(ref pv) => value_imm_to_f32(pv),
        _ => panic!("expected imm")
    }
}

pub fn node_imm_to_value(op: &TreeNode) -> P<Value> {
    match op.v {
        TreeNode_::Value(ref pv) => pv.clone(),
        _ => panic!("expected imm")
    }
}

pub fn value_imm_to_f32(op: &P<Value>) -> f32 {
    match op.v {
        Value_::Constant(Constant::Float(val)) => val as f32,
        _ => panic!("expected imm float")
    }
}

pub fn value_imm_to_f64(op: &P<Value>) -> f64 {
    match op.v {
        Value_::Constant(Constant::Double(val)) => val as f64,
        _ => panic!("expected imm double")
    }
}

pub fn value_imm_to_u64(op: &P<Value>) -> u64 {
    match op.v {
        Value_::Constant(Constant::Int(val)) => {
            get_unsigned_value(val as u64, op.ty.get_int_length().unwrap())
        }
        Value_::Constant(Constant::NullRef) => 0,
        _ => panic!("expected imm int")
    }
}

pub fn value_imm_to_i64(op: &P<Value>, signed: bool) -> u64 {
    match op.v {
        Value_::Constant(Constant::Int(val)) => {
            if signed {
                get_signed_value(val as u64, op.ty.get_int_length().unwrap()) as u64
            } else {
                get_unsigned_value(val as u64, op.ty.get_int_length().unwrap())
            }
        }
        Value_::Constant(Constant::NullRef) => 0,
        _ => panic!("expected imm int")
    }
}

pub fn value_imm_to_s64(op: &P<Value>) -> i64 {
    match op.v {
        Value_::Constant(Constant::Int(val)) => {
            get_signed_value(val as u64, op.ty.get_int_length().unwrap())
        }
        Value_::Constant(Constant::NullRef) => 0,
        _ => panic!("expected imm int")
    }
}

pub fn make_value_int_const(val: u64, vm: &VM) -> P<Value> {
    P(Value {
        hdr: MuEntityHeader::unnamed(vm.next_id()),
        ty: UINT64_TYPE.clone(),
        v: Value_::Constant(Constant::Int(val))
    })
}

// Replaces the zero register with a temporary whose value is zero (or returns the orignal register)
/* TODO use this function for the following arguments:

We can probabbly allow the zero register to be the second argument to an _ext function
(as the assembler will simply use the shifted-register encoding, which allows it)
add[,s1] // tirival
add_ext[d, s1]  // trivial
add_imm[d, s1] // trivial

adds[,s1 // not trivial (sets flags)
adds_ext[,s1]   // not trivial (sets flags)
adds_imm[, s2] // not trivial (sets flags)

sub_ext[d, s1]  // trivial
sub_imm[d, s1] // trivial

subs_ext[,s1]   // not trivial (sets flags)
subs_imm[, s2] // not trivial (sets flags)

and_imm[d] // trivial
eor_imm[d] // trivial
orr_imm[d] // trivial

cmn_ext[s1] // not trivial (sets flags)
cmn_imm[s1] // not trivial (sets flags)

cmp_ext[s1] // not trivial (sets flags)
cmp_imm[s1] // not trivial (sets flags)

(they are all (or did I miss some??) places that the SP can be used,
which takes up the encoding of the ZR
I believe the Zero register can be used in all other places that an integer register is expected
(BUT AM NOT CERTAIN)
*/

/*
Just insert this immediatly before each emit_XX where XX is one the above instructions,
and arg is the name of the argument that can't be the zero register (do so for each such argument)
let arg = replace_zero_register(backend, &arg, f_context, vm);
*/

pub fn replace_zero_register(
    backend: &mut CodeGenerator,
    val: &P<Value>,
    f_context: &mut FunctionContext,
    vm: &VM
) -> P<Value> {
    if is_zero_register(&val) {
        let temp = make_temporary(f_context, val.ty.clone(), vm);
        backend.emit_mov_imm(&temp, 0);
        temp
    } else {
        val.clone()
    }
}

pub fn make_temporary(f_context: &mut FunctionContext, ty: P<MuType>, vm: &VM) -> P<Value> {
    f_context.make_temporary(vm.next_id(), ty).clone_value()
}

fn emit_mov_f64(
    backend: &mut CodeGenerator,
    dest: &P<Value>,
    f_context: &mut FunctionContext,
    vm: &VM,
    val: f64
) {
    use std::mem;
    if val == 0.0 {
        backend.emit_fmov(&dest, &XZR);
    } else if is_valid_f64_imm(val) {
        backend.emit_fmov_imm(&dest, val as f32);
    } else {
        match f64_to_aarch64_u64(val) {
            Some(v) => {
                // Can use a MOVI to load the immediate
                backend.emit_movi(&dest, v);
            }
            None => {
                // Have to load a temporary GPR with the value first
                let tmp_int = make_temporary(f_context, UINT64_TYPE.clone(), vm);
                emit_mov_u64(
                    backend,
                    &tmp_int,
                    unsafe { mem::transmute::<f64, u64>(val) }
                );

                // then move it to an FPR
                backend.emit_fmov(&dest, &tmp_int);
            }
        }
    }
}

fn emit_mov_f32(
    backend: &mut CodeGenerator,
    dest: &P<Value>,
    f_context: &mut FunctionContext,
    vm: &VM,
    val: f32
) {
    use std::mem;
    if val == 0.0 {
        backend.emit_fmov(&dest, &WZR);
    } else if is_valid_f32_imm(val) {
        backend.emit_fmov_imm(&dest, val);
    } else {
        // Have to load a temporary GPR with the value first
        let tmp_int = make_temporary(f_context, UINT32_TYPE.clone(), vm);

        emit_mov_u64(backend, &tmp_int, unsafe {
            mem::transmute::<f32, u32>(val)
        } as u64);
        // then move it to an FPR
        backend.emit_fmov(&dest, &tmp_int);
    }
}

pub fn emit_mov_u64(backend: &mut CodeGenerator, dest: &P<Value>, val: u64) {
    let n = dest.ty.get_int_length().unwrap();
    let unsigned_value = get_unsigned_value(val, n);
    let negative_value = get_negative_value(val, n) as u64;
    // Can use one instruction
    if n <= 16 {
        backend.emit_movz(&dest, val as u16, 0);
    } else if unsigned_value == 0 {
        backend.emit_movz(&dest, 0, 0); // All zeros
    } else if negative_value == bits_ones(64) {
        backend.emit_movn(&dest, 0, 0); // All ones
    } else if val > 0xFF && is_valid_logical_imm(val, n) {
        // Value is more than 16 bits
        backend.emit_mov_imm(&dest, replicate_logical_imm(val, n));

    // Have to use more than one instruciton
    } else {
        // Otherwise emmit a sequences of MOVZ, MOVN and MOVK, where:
        //  MOVZ(dest, v, n) will set dest = (v << n)
        //  MOVN(dest, v, n) will set dest = !(v << n)
        //  MOVK(dest, v, n) will set dest = dest[63:16+n]:n:dest[(n-1):0];

        // How many halfowrds are all zeros
        let n_zeros = ((unsigned_value & bits_ones(16) == 0) as u64) +
            ((unsigned_value & (bits_ones(16) << 16) == 0) as u64) +
            ((unsigned_value & (bits_ones(16) << 32) == 0) as u64) +
            ((unsigned_value & (bits_ones(16) << 48) == 0) as u64);

        // How many halfowrds are all ones
        let n_ones = ((negative_value & bits_ones(16) == bits_ones(16)) as u64) +
            ((negative_value & (bits_ones(16) << 16) == (bits_ones(16) << 16)) as u64) +
            ((negative_value & (bits_ones(16) << 32) == (bits_ones(16) << 32)) as u64) +
            ((negative_value & (bits_ones(16) << 48) == (bits_ones(16) << 48)) as u64);


        let mut movzn = false; // whether a movz/movn has been emmited yet
        if n_ones > n_zeros {
            // It will take less instructions to use MOVN
            let (pv0, pv1, pv2, pv3) = split_aarch64_imm_u64(negative_value);

            if pv0 != bits_ones(16) as u16 {
                backend.emit_movn(&dest, !pv0, 0);
                movzn = true;
            }
            if pv1 != bits_ones(16) as u16 {
                if !movzn {
                    backend.emit_movn(&dest, !pv1, 16);
                    movzn = true;
                } else {
                    backend.emit_movk(&dest, pv1, 16);
                }
            }
            if pv2 != bits_ones(16) as u16 {
                if !movzn {
                    backend.emit_movn(&dest, !pv2, 32);
                    movzn = true;
                } else {
                    backend.emit_movk(&dest, pv2, 32);
                }
            }
            if pv3 != bits_ones(16) as u16 {
                if !movzn {
                    backend.emit_movn(&dest, pv3, 48);
                } else {
                    backend.emit_movk(&dest, pv3, 48);
                }
            }
        } else {
            // It will take less instructions to use MOVZ
            let (pv0, pv1, pv2, pv3) = split_aarch64_imm_u64(unsigned_value);

            if pv0 != 0 {
                backend.emit_movz(&dest, pv0, 0);
                movzn = true;
            }
            if pv1 != 0 {
                if !movzn {
                    backend.emit_movz(&dest, pv1, 16);
                    movzn = true;
                } else {
                    backend.emit_movk(&dest, pv1, 16);
                }
            }
            if pv2 != 0 {
                if !movzn {
                    backend.emit_movz(&dest, pv2, 32);
                    movzn = true;
                } else {
                    backend.emit_movk(&dest, pv2, 32);
                }
            }
            if pv3 != 0 {
                if !movzn {
                    backend.emit_movz(&dest, pv3, 48);
                } else {
                    backend.emit_movk(&dest, pv3, 48);
                }
            }
        }
    }
}

// TODO: Will this be correct if src is treated as signed (i think so...)
pub fn emit_mul_u64(backend: &mut CodeGenerator, dest: &P<Value>, src: &P<Value>, val: u64) {
    if val == 0 {
        // dest = 0
        backend.emit_mov_imm(&dest, 0);
    } else if val == 1 {
        // dest = src
        if dest.id() != src.id() {
            backend.emit_mov(&dest, &src);
        }
    } else if val.is_power_of_two() {
        // dest = src << log2(val)
        backend.emit_lsl_imm(&dest, &src, log2(val as u64) as u8);
    } else {
        // dest = src * val
        emit_mov_u64(backend, &dest, val as u64);
        backend.emit_mul(&dest, &src, &dest);
    }
}

// Decrement the register by an immediate value
fn emit_sub_u64(backend: &mut CodeGenerator, dest: &P<Value>, src: &P<Value>, val: u64) {
    if (val as i64) < 0 {
        emit_add_u64(backend, &dest, &src, (-(val as i64) as u64));
    } else if val == 0 {
        if dest.id() != src.id() {
            backend.emit_mov(&dest, &src);
        }
    } else if is_valid_arithmetic_imm(val) {
        let imm_shift = val > 4096;
        let imm_val = if imm_shift { val >> 12 } else { val };
        backend.emit_sub_imm(&dest, &src, imm_val as u16, imm_shift);
    } else {
        emit_mov_u64(backend, &dest, val);
        backend.emit_sub(&dest, &src, &dest);
    }
}

// Increment the register by an immediate value
fn emit_add_u64(backend: &mut CodeGenerator, dest: &P<Value>, src: &P<Value>, val: u64) {
    if (val as i64) < 0 {
        emit_sub_u64(backend, &dest, &src, (-(val as i64) as u64));
    } else if val == 0 {
        if dest.id() != src.id() {
            backend.emit_mov(&dest, &src);
        }
    } else if is_valid_arithmetic_imm(val) {
        let imm_shift = val > 4096;
        let imm_val = if imm_shift { val >> 12 } else { val };
        backend.emit_add_imm(&dest, &src, imm_val as u16, imm_shift);
    } else {
        emit_mov_u64(backend, &dest, val);
        backend.emit_add(&dest, &src, &dest);
    }
}

// dest = src1*val + src2
fn emit_madd_u64(
    backend: &mut CodeGenerator,
    dest: &P<Value>,
    src1: &P<Value>,
    val: u64,
    src2: &P<Value>
) {
    if val == 0 {
        // dest = src2
        backend.emit_mov(&dest, &src2);
    } else if val == 1 {
        // dest = src1 + src2
        backend.emit_add(&dest, &src1, &src2);
    } else if val == !0 {
        // dest = src2 - src1
        backend.emit_sub(&dest, &src2, &src1);
    } else if val.is_power_of_two() {
        let shift = log2(val as u64) as u8;
        // dest = src1 << log2(val) + src2
        if shift <= 4 {
            backend.emit_add_ext(&dest, &src2, &src1, false, shift);
        } else {
            backend.emit_lsl_imm(&dest, &src1, shift);
            backend.emit_add(&dest, &dest, &src2);
        }
    } else {
        // dest = src1 * val + src2
        emit_mov_u64(backend, &dest, val as u64);
        backend.emit_madd(&dest, &src1, &dest, &src2);
    }
}

// dest = src*val1 + val2
fn emit_madd_u64_u64(
    backend: &mut CodeGenerator,
    dest: &P<Value>,
    src: &P<Value>,
    f_context: &mut FunctionContext,
    vm: &VM,
    val1: u64,
    val2: u64
) {
    if val2 == 0 {
        // dest = src*val
        emit_mul_u64(backend, &dest, &src, val1);
    } else if val1 == 0 {
        // dest = val2
        emit_mov_u64(backend, &dest, val2);
    } else if val1 == 1 {
        // dest = src1 + val2
        emit_add_u64(backend, &dest, &src, val2);
    } else if val1 == !0 {
        // dest = val2 - src1
        emit_mov_u64(backend, &dest, val2);
        backend.emit_sub(&dest, &dest, &src);
    } else if val1.is_power_of_two() {
        let shift = log2(val1 as u64) as u8;
        // dest = src << log2(val1) + val2
        backend.emit_lsl_imm(&dest, &src, shift);
        emit_add_u64(backend, &dest, &dest, val2);
    } else {
        // dest = src * val1 + val2
        let tmp = make_temporary(f_context, src.ty.clone(), vm);
        emit_mov_u64(backend, &dest, val1 as u64);
        emit_mov_u64(backend, &tmp, val2 as u64);
        backend.emit_madd(&dest, &src, &dest, &tmp);
    }
}

// Compare register with value
fn emit_cmp_u64(
    backend: &mut CodeGenerator,
    src1: &P<Value>,
    f_context: &mut FunctionContext,
    vm: &VM,
    val: u64
) {
    if (val as i64) < 0 {
        emit_cmn_u64(backend, &src1, f_context, vm, (-(val as i64) as u64));
    } else if val == 0 {
        // Operation has no effect
    } else if is_valid_arithmetic_imm(val) {
        let imm_shift = val > 4096;
        let imm_val = if imm_shift { val >> 12 } else { val };
        backend.emit_cmp_imm(&src1, imm_val as u16, imm_shift);
    } else {
        let tmp = make_temporary(f_context, UINT64_TYPE.clone(), vm);
        emit_mov_u64(backend, &tmp, val);
        backend.emit_cmp(&src1, &tmp);
    }
}

// Compare register with value
fn emit_cmn_u64(
    backend: &mut CodeGenerator,
    src1: &P<Value>,
    f_context: &mut FunctionContext,
    vm: &VM,
    val: u64
) {
    if (val as i64) < 0 {
        emit_cmp_u64(backend, &src1, f_context, vm, (-(val as i64) as u64));
    } else if val == 0 {
        // Operation has no effect
    } else if is_valid_arithmetic_imm(val) {
        let imm_shift = val > 4096;
        let imm_val = if imm_shift { val >> 12 } else { val };
        backend.emit_cmn_imm(&src1, imm_val as u16, imm_shift);
    } else {
        let tmp = make_temporary(f_context, UINT64_TYPE.clone(), vm);
        emit_mov_u64(backend, &tmp, val);
        backend.emit_cmn(&src1, &tmp);
    }
}

// sign extends reg, to fit in a 32/64 bit register
fn emit_sext(backend: &mut CodeGenerator, reg: &P<Value>) {
    let nreg = check_op_len(&reg.ty); // The size of the aarch64 register
    let nmu = reg.ty.get_int_length().unwrap(); // the size of the Mu type

    // No need to sign extend the zero register
    if nreg > nmu && !is_zero_register(&reg) {
        backend.emit_sbfx(&reg, &reg, 0, nmu as u8);
    }
}

// zero extends reg, to fit in a 32/64 bit register
fn emit_zext(backend: &mut CodeGenerator, reg: &P<Value>) {
    let nreg = check_op_len(&reg.ty); // The size of the aarch64 register
    let nmu = reg.ty.get_int_length().unwrap(); // the size of the Mu type

    // No need to zero extend the zero register
    if nreg > nmu && !is_zero_register(&reg) {
        backend.emit_ubfx(&reg, &reg, 0, nmu as u8);
    }
}

// one extends reg, to fit in a 32/64 bit register
fn emit_oext(backend: &mut CodeGenerator, reg: &P<Value>) {
    let nreg = check_op_len(&reg.ty); // The size of the aarch64 register
    let nmu = reg.ty.get_int_length().unwrap(); // the size of the Mu type

    if nreg > nmu {
        if is_zero_register(&reg) {
            unimplemented!(); // Can't one extend the zero register
        }
        backend.emit_orr_imm(&reg, &reg, bits_ones(nreg - nmu) << nmu)
    }
}

// Masks 'src' so that it can be used to shift 'dest'
// Returns a register that should be used for the shift operand (may be dest or src)
fn emit_shift_mask<'b>(
    backend: &mut CodeGenerator,
    dest: &'b P<Value>,
    src: &'b P<Value>
) -> &'b P<Value> {
    let ndest = dest.ty.get_int_length().unwrap() as u64;

    if ndest != 32 && ndest != 64 {
        // Not a native integer size, need to mask
        backend.emit_and_imm(&dest, &src, ndest.next_power_of_two() - 1);
        &dest
    } else {
        &src
    }
}
// TODO: Deal with memory case
fn emit_reg_value(
    backend: &mut CodeGenerator,
    pv: &P<Value>,
    f_context: &mut FunctionContext,
    vm: &VM
) -> P<Value> {
    match pv.v {
        Value_::SSAVar(_) => pv.clone(),
        Value_::Constant(ref c) => {
            match c {
                &Constant::Int(val) => {
                    /*if val == 0 {
                        // TODO emit the zero register (NOTE: it can't be used by all instructions)
                        // Use the zero register (saves having to use a temporary)
                        get_alias_for_length(XZR.id(), get_bit_size(&pv.ty, vm))
                    } else {*/
                    let tmp = make_temporary(f_context, pv.ty.clone(), vm);
                    debug!("tmp's ty: {}", tmp.ty);
                    emit_mov_u64(backend, &tmp, val);
                    tmp
                    //}
                }
                &Constant::IntEx(ref val) => {
                    assert!(val.len() == 2);

                    let tmp = make_temporary(f_context, pv.ty.clone(), vm);
                    let (tmp_l, tmp_h) = split_int128(&tmp, f_context, vm);

                    emit_mov_u64(backend, &tmp_l, val[0]);
                    emit_mov_u64(backend, &tmp_h, val[1]);

                    tmp
                }
                &Constant::FuncRef(func_id) => {
                    let tmp = make_temporary(f_context, pv.ty.clone(), vm);

                    let mem =
                        make_value_symbolic(vm.get_name_for_func(func_id), true, &ADDRESS_TYPE, vm);
                    emit_calculate_address(backend, &tmp, &mem, vm);
                    tmp
                }
                &Constant::NullRef => {
                    let tmp = make_temporary(f_context, pv.ty.clone(), vm);
                    backend.emit_mov_imm(&tmp, 0);
                    tmp
                    //get_alias_for_length(XZR.id(), get_bit_size(&pv.ty, vm))
                }
                &Constant::Double(val) => {
                    let tmp = make_temporary(f_context, pv.ty.clone(), vm);
                    emit_mov_f64(backend, &tmp, f_context, vm, val);
                    tmp
                }
                &Constant::Float(val) => {
                    let tmp = make_temporary(f_context, pv.ty.clone(), vm);
                    emit_mov_f32(backend, &tmp, f_context, vm, val);
                    tmp
                }
                _ => panic!("expected fpreg or ireg")
            }
        }
        _ => panic!("expected fpreg or ireg")
    }
}

// TODO: Deal with memory case
pub fn emit_ireg_value(
    backend: &mut CodeGenerator,
    pv: &P<Value>,
    f_context: &mut FunctionContext,
    vm: &VM
) -> P<Value> {
    match pv.v {
        Value_::SSAVar(_) => pv.clone(),
        Value_::Constant(ref c) => {
            match c {
                &Constant::Int(val) => {
                    // TODO Deal with zero case
                    /*if val == 0 {
                        // TODO: Are there any (integer) instructions that can't use the Zero reg?
                        // Use the zero register (saves having to use a temporary)
                        get_alias_for_length(XZR.id(), get_bit_size(&pv.ty, vm))
                    } else {*/
                    let tmp = make_temporary(f_context, pv.ty.clone(), vm);
                    debug!("tmp's ty: {}", tmp.ty);
                    emit_mov_u64(backend, &tmp, val);
                    tmp
                    //}
                }
                &Constant::IntEx(ref val) => {
                    assert!(val.len() == 2);

                    let tmp = make_temporary(f_context, pv.ty.clone(), vm);
                    let (tmp_l, tmp_h) = split_int128(&tmp, f_context, vm);

                    emit_mov_u64(backend, &tmp_l, val[0]);
                    emit_mov_u64(backend, &tmp_h, val[1]);

                    tmp
                }
                &Constant::FuncRef(func_id) => {
                    let tmp = make_temporary(f_context, pv.ty.clone(), vm);

                    let mem =
                        make_value_symbolic(vm.get_name_for_func(func_id), true, &ADDRESS_TYPE, vm);
                    emit_calculate_address(backend, &tmp, &mem, vm);
                    tmp
                }
                &Constant::NullRef => {
                    let tmp = make_temporary(f_context, pv.ty.clone(), vm);
                    backend.emit_mov_imm(&tmp, 0);
                    tmp
                    //get_alias_for_length(XZR.id(), get_bit_size(&pv.ty, vm))
                }
                _ => panic!("expected ireg")
            }
        }
        _ => panic!("expected ireg")
    }
}

// TODO: Deal with memory case
fn emit_fpreg_value(
    backend: &mut CodeGenerator,
    pv: &P<Value>,
    f_context: &mut FunctionContext,
    vm: &VM
) -> P<Value> {
    match pv.v {
        Value_::SSAVar(_) => pv.clone(),
        Value_::Constant(Constant::Double(val)) => {
            let tmp = make_temporary(f_context, DOUBLE_TYPE.clone(), vm);
            emit_mov_f64(backend, &tmp, f_context, vm, val);
            tmp
        }
        Value_::Constant(Constant::Float(val)) => {
            let tmp = make_temporary(f_context, FLOAT_TYPE.clone(), vm);
            emit_mov_f32(backend, &tmp, f_context, vm, val);
            tmp
        }
        _ => panic!("expected fpreg")
    }
}

fn split_int128(
    int128: &P<Value>,
    f_context: &mut FunctionContext,
    vm: &VM
) -> (P<Value>, P<Value>) {
    if f_context.get_value(int128.id()).unwrap().has_split() {
        let vec = f_context
            .get_value(int128.id())
            .unwrap()
            .get_split()
            .as_ref()
            .unwrap();
        (vec[0].clone(), vec[1].clone())
    } else {
        let arg_l = make_temporary(f_context, UINT64_TYPE.clone(), vm);
        let arg_h = make_temporary(f_context, UINT64_TYPE.clone(), vm);

        f_context
            .get_value_mut(int128.id())
            .unwrap()
            .set_split(vec![arg_l.clone(), arg_h.clone()]);

        trace!("ISAAC <- make temporary ({}, {})", &arg_l, &arg_h);
        (arg_l, arg_h)
    }
}

pub fn emit_ireg_ex_value(
    backend: &mut CodeGenerator,
    pv: &P<Value>,
    f_context: &mut FunctionContext,
    vm: &VM
) -> (P<Value>, P<Value>) {
    match pv.v {
        Value_::SSAVar(_) => split_int128(pv, f_context, vm),
        Value_::Constant(Constant::IntEx(ref val)) => {
            assert!(val.len() == 2);

            let tmp_l = make_temporary(f_context, UINT64_TYPE.clone(), vm);
            let tmp_h = make_temporary(f_context, UINT64_TYPE.clone(), vm);

            emit_mov_u64(backend, &tmp_l, val[0]);
            emit_mov_u64(backend, &tmp_h, val[1]);

            trace!(
                "ISAAC <- ({}, {}) = ({}, {})",
                &tmp_l,
                &tmp_h,
                val[0],
                val[1]
            );
            (tmp_l, tmp_h)
        }
        _ => panic!("expected ireg_ex")
    }
}

pub fn emit_mem(
    backend: &mut CodeGenerator,
    pv: &P<Value>,
    alignment: usize,
    f_context: &mut FunctionContext,
    vm: &VM
) -> P<Value> {
    match pv.v {
        Value_::Memory(ref mem) => {
            match mem {
                &MemoryLocation::VirtualAddress{ref base, ref offset, scale, signed} => {
                    let mut shift = 0 as u8;
                    let offset =
                        if offset.is_some() {
                            let offset = offset.as_ref().unwrap();
                            if match_value_int_imm(offset) {
                                let mut offset_val = value_imm_to_i64(offset, signed) as i64;
                                offset_val *= scale as i64;

                                if is_valid_immediate_offset(offset_val, alignment) {
                                    Some(make_value_int_const(offset_val as u64, vm))
                                } else if alignment <= 8 {
                                    let offset = make_temporary(f_context, UINT64_TYPE.clone(), vm);
                                    emit_mov_u64(backend, &offset, offset_val as u64);
                                    Some(offset)
                                } else {
                                    // We will be using a store/load pair
                                    // which dosn't support register offsets
                                    return emit_mem_base(backend, &pv, f_context, vm);
                                }
                            } else {
                                let offset = emit_ireg_value(backend, offset, f_context, vm);

                                // TODO: If scale == (2^n)*m (for some m), set shift = n,
                                // and multiply index by m
                                if !is_valid_immediate_scale(scale, alignment) {
                                    let temp = make_temporary(f_context, offset.ty.clone(), vm);

                                    emit_mul_u64(backend, &temp, &offset, scale);
                                    Some(temp)
                                } else {
                                    shift = log2(scale) as u8;
                                    Some(offset)
                                }
                            }
                        }
                            else {
                                None
                            };

                    P(Value {
                        hdr: MuEntityHeader::unnamed(vm.next_id()),
                        ty: pv.ty.clone(),
                        v: Value_::Memory(MemoryLocation::Address {
                            base: base.clone(),
                            offset: offset,
                            shift: shift,
                            signed: signed
                        })
                    })
                }
                &MemoryLocation::Symbolic{is_global, ..} => {
                    if is_global {
                        let temp = make_temporary(f_context, pv.ty.clone(), vm);
                        emit_addr_sym(backend, &temp, &pv, vm);

                        P(Value {
                            hdr: MuEntityHeader::unnamed(vm.next_id()),
                            ty: pv.ty.clone(),
                            v: Value_::Memory(MemoryLocation::Address {
                                base: temp,
                                offset: None,
                                shift: 0,
                                signed: false,
                            })
                        })
                    } else {
                        pv.clone()
                    }
                }
                _ => pv.clone()
            }
        }
        _ => // Use the value as the base registers
            {
                let tmp_mem = make_value_base_offset(&pv, 0, &pv.ty, vm);
                emit_mem(backend, &tmp_mem, alignment, f_context, vm)
            }
    }
}

// Same as emit_mem except returns a memory location with only a base
// NOTE: This code duplicates allot of code in emit_mem and emit_calculate_address
fn emit_mem_base(
    backend: &mut CodeGenerator,
    pv: &P<Value>,
    f_context: &mut FunctionContext,
    vm: &VM
) -> P<Value> {
    match pv.v {
        Value_::Memory(ref mem) => {
            let base = match mem {
                &MemoryLocation::VirtualAddress{ref base, ref offset, scale, signed} => {
                    if offset.is_some() {
                        let offset = offset.as_ref().unwrap();
                        if match_value_int_imm(offset) {
                            let offset_val = value_imm_to_i64(offset, signed) as i64;
                            if offset_val == 0 {
                                base.clone() // trivial
                            } else {
                                let temp = make_temporary(f_context, pv.ty.clone(), vm);
                                emit_add_u64(backend, &temp, &base,
                                             (offset_val * scale as i64) as u64);
                                temp
                            }
                        } else {
                            let offset = emit_ireg_value(backend, offset, f_context, vm);

                            // TODO: If scale == r*m (for some 0 <= m <= 4), multiply offset by r
                            // then use and add_ext(,...,m)
                            if scale.is_power_of_two() &&
                                is_valid_immediate_extension(log2(scale)) {
                                let temp = make_temporary(f_context, pv.ty.clone(), vm);
                                // temp = base + offset << log2(scale)
                                backend.emit_add_ext(&temp, &base, &offset, signed,
                                                     log2(scale) as u8);
                                temp
                            } else {
                                let temp_offset = make_temporary(f_context, offset.ty.clone(), vm);

                                // temp_offset = offset * scale
                                emit_mul_u64(backend, &temp_offset, &offset, scale);

                                // Don't need to create a new register, just overwrite temp_offset
                                let temp = cast_value(&temp_offset, &pv.ty);
                                // Need to use add_ext, in case offset is 32-bits
                                backend.emit_add_ext(&temp, &base, &temp_offset, signed, 0);
                                temp
                            }
                        }
                    }
                        else {
                            base.clone() // trivial
                        }
                }
                &MemoryLocation::Address{ref base, ref offset, shift, signed} => {
                    if offset.is_some() {
                        let ref offset = offset.as_ref().unwrap();

                        if match_value_int_imm(&offset) {
                            let offset = value_imm_to_u64(&offset);
                            if offset == 0 {
                                // Offset is 0, it can be ignored
                                base.clone()
                            } else {
                                let temp = make_temporary(f_context, pv.ty.clone(), vm);
                                emit_add_u64(backend, &temp, &base, offset as u64);
                                temp
                            }
                        } else if RegGroup::get_from_value(&offset) == RegGroup::GPR &&
                            offset.is_reg() {
                            let temp = make_temporary(f_context, pv.ty.clone(), vm);
                            backend.emit_add_ext(&temp, &base, &offset, signed, shift);
                            temp
                        } else {
                            panic!("Offset should be an integer register or a constant")
                        }
                    } else {
                        // Simple base address
                        base.clone()
                    }
                }
                &MemoryLocation::Symbolic{..} => {
                    let temp = make_temporary(f_context, pv.ty.clone(), vm);
                    emit_addr_sym(backend, &temp, &pv, vm);
                    temp
                },
            };

            P(Value {
                hdr: MuEntityHeader::unnamed(vm.next_id()),
                ty: pv.ty.clone(),
                v: Value_::Memory(MemoryLocation::Address {
                    base: base.clone(),
                    offset: None,
                    shift: 0,
                    signed: false
                })
            })
        }
        _ => // Use the value as the base register
            {
                let tmp_mem = make_value_base_offset(&pv, 0, &pv.ty, vm);
                emit_mem_base(backend, &tmp_mem, f_context, vm)
            }
    }
}

// Sets 'dest' to the absolute address of the given global symbolic memory location
//WARNING: this assumes that the resulting assembly file is compiled with -fPIC
pub fn emit_addr_sym(backend: &mut CodeGenerator, dest: &P<Value>, src: &P<Value>, vm: &VM) {
    match src.v {
        Value_::Memory(ref mem) => {
            match mem {
                &MemoryLocation::Symbolic {
                    ref label,
                    is_global,
                    is_native
                } => {
                    if is_global {
                        // Set dest to be the page address of the entry for src in the GOT
                        backend.emit_adrp(&dest, &src);

                        // Note: The offset should always be a valid immediate offset
                        // as it is 12-bits
                        // (The same size as an immediate offset)
                        let offset = P(Value {
                            hdr: MuEntityHeader::unnamed(vm.next_id()),
                            ty: UINT64_TYPE.clone(),
                            v: Value_::Constant(Constant::ExternSym(if is_native {
                                format!("/*C*/:got_lo12:{}", label)
                            } else {
                                format!(":got_lo12:{}", mangle_name(label.clone()))
                            }))
                        });

                        // [dest + low 12 bits of the GOT entry for src]
                        let address_loc = P(Value {
                            hdr: MuEntityHeader::unnamed(vm.next_id()),
                            ty: ADDRESS_TYPE.clone(),
                            // should be ptr<src.ty>
                            v: Value_::Memory(MemoryLocation::Address {
                                base: dest.clone(),
                                offset: Some(offset),
                                shift: 0,
                                signed: false
                            })
                        });

                        // Load dest with the value in the GOT entry for src
                        backend.emit_ldr(&dest, &address_loc, false);
                    } else {
                        // Load 'dest' with the value of PC + the PC-offset of src
                        backend.emit_adr(&dest, &src);
                    }
                }
                _ => panic!("Expected symbolic memory location")
            }
        }
        _ => panic!("Expected memory value")
    }
}

fn emit_calculate_address(backend: &mut CodeGenerator, dest: &P<Value>, src: &P<Value>, vm: &VM) {
    match src.v {
        Value_::Memory(MemoryLocation::VirtualAddress {
            ref base,
            ref offset,
            scale,
            signed
        }) => {
            if offset.is_some() {
                let offset = offset.as_ref().unwrap();
                if match_value_int_imm(offset) {
                    emit_add_u64(
                        backend,
                        &dest,
                        &base,
                        ((value_imm_to_i64(offset, signed) as i64) * (scale as i64)) as u64
                    );
                } else {
                    // dest = offset * scale + base
                    emit_madd_u64(backend, &dest, &offset, scale as u64, &base);
                }
            } else {
                backend.emit_mov(&dest, &base)
            }
        }
        // offset(base,index,scale)
        Value_::Memory(MemoryLocation::Address {
            ref base,
            ref offset,
            shift,
            signed
        }) => {
            if offset.is_some() {
                let ref offset = offset.as_ref().unwrap();

                if match_value_int_imm(&offset) {
                    let offset = value_imm_to_u64(&offset);
                    if offset == 0 {
                        // Offset is 0, address calculation is trivial
                        backend.emit_mov(&dest, &base);
                    } else {
                        emit_add_u64(backend, &dest, &base, offset as u64);
                    }
                } else if is_int_reg(&offset) {
                    backend.emit_add_ext(&dest, &base, &offset, signed, shift);
                } else {
                    panic!("Offset should be an integer register or a constant")
                }
            } else {
                // Simple base address
                backend.emit_mov(&dest, &base);
            }
        }

        Value_::Memory(MemoryLocation::Symbolic { .. }) => {
            emit_addr_sym(backend, &dest, &src, vm);
        }
        _ => panic!("expect mem location as value")
    }
}

fn make_value_base_offset(base: &P<Value>, offset: i64, ty: &P<MuType>, vm: &VM) -> P<Value> {
    let mem = make_memory_location_base_offset(base, offset, vm);
    make_value_from_memory(mem, ty, vm)
}

fn make_value_from_memory(mem: MemoryLocation, ty: &P<MuType>, vm: &VM) -> P<Value> {
    P(Value {
        hdr: MuEntityHeader::unnamed(vm.next_id()),
        ty: ty.clone(),
        v: Value_::Memory(mem)
    })
}

fn make_memory_location_base_offset(base: &P<Value>, offset: i64, vm: &VM) -> MemoryLocation {
    if offset == 0 {
        MemoryLocation::VirtualAddress {
            base: base.clone(),
            offset: None,
            scale: 1,
            signed: true
        }
    } else {
        MemoryLocation::VirtualAddress {
            base: base.clone(),
            offset: Some(make_value_int_const(offset as u64, vm)),
            scale: 1,
            signed: true
        }
    }
}

fn make_memory_location_base_offset_scale(
    base: &P<Value>,
    offset: &P<Value>,
    scale: u64,
    signed: bool
) -> MemoryLocation {
    MemoryLocation::VirtualAddress {
        base: base.clone(),
        offset: Some(offset.clone()),
        scale: scale,
        signed: signed
    }
}

// Returns a memory location that points to 'Base + offset*scale + more_offset'
fn memory_location_shift(
    backend: &mut CodeGenerator,
    mem: MemoryLocation,
    more_offset: i64,
    f_context: &mut FunctionContext,
    vm: &VM
) -> MemoryLocation {
    if more_offset == 0 {
        return mem; // No need to do anything
    }
    match mem {
        MemoryLocation::VirtualAddress {
            ref base,
            ref offset,
            scale,
            signed
        } => {
            let mut new_scale = 1;
            let new_offset = if offset.is_some() {
                let offset = offset.as_ref().unwrap();
                if match_value_int_imm(&offset) {
                    let offset = offset.extract_int_const().unwrap() * scale + (more_offset as u64);
                    make_value_int_const(offset as u64, vm)
                } else {
                    let offset = emit_ireg_value(backend, &offset, f_context, vm);
                    let temp = make_temporary(f_context, offset.ty.clone(), vm);

                    if more_offset % (scale as i64) == 0 {
                        // temp = offset + more_offset/scale
                        emit_add_u64(
                            backend,
                            &temp,
                            &offset,
                            (more_offset / (scale as i64)) as u64
                        );
                        new_scale = scale;
                    } else {
                        // temp = offset*scale + more_offset
                        emit_mul_u64(backend, &temp, &offset, scale);
                        emit_add_u64(backend, &temp, &temp, more_offset as u64);
                    }

                    temp
                }
            } else {
                make_value_int_const(more_offset as u64, vm)
            };

            // if offset was an immediate or more_offset % scale != 0:
            //      new_offset = offset*scale+more_offset
            //      new_scale = 1
            // otherwise:
            //      new_offset = offset + more_offset/scale
            //      new_scale = scale
            // Either way: (new_offset*new_scale) = offset*scale+more_offset
            MemoryLocation::VirtualAddress {
                base: base.clone(),
                offset: Some(new_offset),
                scale: new_scale,
                signed: signed
            }
        }
        _ => panic!("expected a VirtualAddress memory location")
    }
}

// Returns a memory location that points to 'Base + offset*scale + more_offset*new_scale'
fn memory_location_shift_scale(
    backend: &mut CodeGenerator,
    mem: MemoryLocation,
    more_offset: &P<Value>,
    new_scale: u64,
    f_context: &mut FunctionContext,
    vm: &VM
) -> MemoryLocation {
    if match_value_int_imm(&more_offset) {
        let more_offset = value_imm_to_s64(&more_offset);
        memory_location_shift(
            backend,
            mem,
            more_offset * (new_scale as i64),
            f_context,
            vm
        )
    } else {
        let mut new_scale = new_scale;
        match mem {
            MemoryLocation::VirtualAddress {
                ref base,
                ref offset,
                scale,
                signed
            } => {
                let offset = if offset.is_some() {
                    let offset = offset.as_ref().unwrap();
                    if match_value_int_imm(&offset) {
                        let temp = make_temporary(f_context, offset.ty.clone(), vm);
                        let offset_scaled =
                            (offset.extract_int_const().unwrap() as i64) * (scale as i64);
                        if offset_scaled % (new_scale as i64) == 0 {
                            emit_add_u64(
                                backend,
                                &temp,
                                &more_offset,
                                (offset_scaled / (new_scale as i64)) as u64
                            );
                        // new_scale*temp = (more_offset + (offset*scale)/new_scale)
                        //                = more_offset*new_scale + offset*scale
                        } else {
                            // temp = more_offset*new_scale + offset*scale
                            emit_mul_u64(backend, &temp, &more_offset, new_scale);
                            emit_add_u64(backend, &temp, &temp, offset_scaled as u64);
                            new_scale = 1;
                        }
                        temp
                    } else {
                        let offset = emit_ireg_value(backend, &offset, f_context, vm);
                        let temp = make_temporary(f_context, offset.ty.clone(), vm);

                        if new_scale == scale {
                            // just add the offsets
                            backend.emit_add_ext(&temp, &more_offset, &temp, signed, 0);
                        } else {
                            // temp = offset * scale
                            emit_mul_u64(backend, &temp, &offset, scale);
<<<<<<< HEAD

                            if new_scale.is_power_of_two() &&
                                is_valid_immediate_extension(log2(new_scale))
                            {
                                // temp = (offset * scale) + more_offset << log2(new_scale)
                                backend.emit_add_ext(
                                    &temp,
                                    &temp,
                                    &more_offset,
                                    signed,
                                    log2(new_scale) as u8
                                );
                            } else {
                                // temp_more = more_offset * new_scale
                                let temp_more = make_temporary(f_context, offset.ty.clone(), vm);
                                emit_mul_u64(backend, &temp_more, &more_offset, new_scale);

=======

                            if new_scale.is_power_of_two() &&
                                is_valid_immediate_extension(log2(new_scale))
                            {
                                // temp = (offset * scale) + more_offset << log2(new_scale)
                                backend.emit_add_ext(
                                    &temp,
                                    &temp,
                                    &more_offset,
                                    signed,
                                    log2(new_scale) as u8
                                );
                            } else {
                                // temp_more = more_offset * new_scale
                                let temp_more = make_temporary(f_context, offset.ty.clone(), vm);
                                emit_mul_u64(backend, &temp_more, &more_offset, new_scale);

>>>>>>> 1d4c17be
                                // temp = (offset * scale) + (more_offset * new_scale);
                                backend.emit_add_ext(&temp, &temp_more, &temp, signed, 0);
                            }

                            new_scale = 1;
                        }
                        temp
                    }
                } else {
                    more_offset.clone()
                };
                MemoryLocation::VirtualAddress {
                    base: base.clone(),
                    offset: Some(offset),
                    scale: new_scale,
                    signed: signed
                }
            }
            _ => panic!("expected a VirtualAddress memory location")
        }
    }
}

pub fn cast_value(val: &P<Value>, t: &P<MuType>) -> P<Value> {
    let to_size = check_op_len(&val.ty);
    let from_size = check_op_len(&t);
    if to_size == from_size {
        val.clone() // No need to cast
    } else {
        if is_machine_reg(val) {
            if from_size < to_size {
                // 64 bits to 32 bits
                get_register_from_id(val.id() + 1)
            } else {
                // 32 bits to 64 bits
                get_register_from_id(val.id() - 1)
            }
        } else {
            unsafe { val.as_type(t.clone()) }
        }
    }
}

fn make_value_symbolic(label: MuName, global: bool, ty: &P<MuType>, vm: &VM) -> P<Value> {
    P(Value {
        hdr: MuEntityHeader::unnamed(vm.next_id()),
        ty: ty.clone(),
        v: Value_::Memory(MemoryLocation::Symbolic {
            label: label,
            is_global: global,
            is_native: false
        })
    })
}

fn emit_move_value_to_value(
    backend: &mut CodeGenerator,
    dest: &P<Value>,
    src: &P<Value>,
    f_context: &mut FunctionContext,
    vm: &VM
) {
    let ref src_ty = src.ty;
    if src_ty.is_scalar() && !src_ty.is_fp() {
        // 128-bit move
        if is_int_ex_reg(&dest) {
            let (dest_l, dest_h) = split_int128(dest, f_context, vm);
            if src.is_int_ex_const() {
                let val = src.extract_int_ex_const();
                assert!(val.len() == 2);

                emit_mov_u64(backend, &dest_l, val[0]);
                emit_mov_u64(backend, &dest_h, val[1]);
            } else if is_int_ex_reg(&src) {
                let (src_l, src_h) = split_int128(src, f_context, vm);

                backend.emit_mov(&dest_l, &src_l);
                backend.emit_mov(&dest_h, &src_h);
            } else if src.is_mem() {
                emit_load(backend, &dest, &src, f_context, vm);
            } else {
                panic!("unexpected gpr mov between {} -> {}", src, dest);
            }
        } else if is_int_reg(&dest) {
            // gpr mov
            if src.is_int_const() {
                let imm = value_imm_to_u64(src);
                emit_mov_u64(backend, dest, imm);
            } else if is_int_reg(&src) {
                backend.emit_mov(dest, src);
            } else if src.is_mem() {
                emit_load(backend, &dest, &src, f_context, vm);
            } else {
                panic!("unexpected gpr mov between {} -> {}", src, dest);
            }
        } else if dest.is_mem() {
            let temp = emit_ireg_value(backend, src, f_context, vm);
            emit_store(backend, dest, &temp, f_context, vm);
        } else {
            panic!("unexpected gpr mov between {} -> {}", src, dest);
        }
    } else if src_ty.is_scalar() && src_ty.is_fp() {
        // fpr mov
        if is_fp_reg(&dest) {
            if match_value_f32imm(src) {
                let src = value_imm_to_f32(src);
                emit_mov_f32(backend, dest, f_context, vm, src);
            } else if match_value_f64imm(src) {
                let src = value_imm_to_f64(src);
                emit_mov_f64(backend, dest, f_context, vm, src);
            } else if is_fp_reg(&src) {
                backend.emit_fmov(dest, src);
            } else if src.is_mem() {
                emit_load(backend, &dest, &src, f_context, vm);
            } else {
                panic!("unexpected gpr mov between {} -> {}", src, dest);
            }
        } else if dest.is_mem() {
            let temp = emit_fpreg_value(backend, src, f_context, vm);
            emit_store(backend, dest, &temp, f_context, vm);
        } else {
            panic!("unexpected fpr mov between {} -> {}", src, dest);
        }
    } else {
        panic!("unexpected mov of type {}", src_ty)
    }
}

fn emit_load(
    backend: &mut CodeGenerator,
    dest: &P<Value>,
    src: &P<Value>,
    f_context: &mut FunctionContext,
    vm: &VM
) {
    let src = emit_mem(
        backend,
        &src,
        get_type_alignment(&dest.ty, vm),
        f_context,
        vm
    );
    if is_int_reg(dest) || is_fp_reg(dest) {
        backend.emit_ldr(&dest, &src, false);
    } else if is_int_ex_reg(dest) {
        let (dest_l, dest_h) = emit_ireg_ex_value(backend, dest, f_context, vm);
        backend.emit_ldp(&dest_l, &dest_h, &src);
    } else {
        unimplemented!();
    }

}

fn emit_store(
    backend: &mut CodeGenerator,
    dest: &P<Value>,
    src: &P<Value>,
    f_context: &mut FunctionContext,
    vm: &VM
) {
    let dest = emit_mem(
        backend,
        &dest,
        get_type_alignment(&src.ty, vm),
        f_context,
        vm
    );
    if is_int_reg(src) || is_fp_reg(src) {
        backend.emit_str(&dest, &src);
    } else if is_int_ex_reg(src) {
        let (src_l, src_h) = emit_ireg_ex_value(backend, src, f_context, vm);
        backend.emit_stp(&dest, &src_l, &src_h);
    } else {
        unimplemented!();
    }
}

fn emit_load_base_offset(
    backend: &mut CodeGenerator,
    dest: &P<Value>,
    base: &P<Value>,
    offset: i64,
    f_context: &mut FunctionContext,
    vm: &VM
) -> P<Value> {
    let mem = make_value_base_offset(base, offset, &dest.ty, vm);
    emit_load(backend, dest, &mem, f_context, vm);
    mem
}

fn emit_store_base_offset(
    backend: &mut CodeGenerator,
    base: &P<Value>,
    offset: i64,
    src: &P<Value>,
    f_context: &mut FunctionContext,
    vm: &VM
) {
    let mem = make_value_base_offset(base, offset, &src.ty, vm);
    emit_store(backend, &mem, src, f_context, vm);
}


fn is_int_reg(val: &P<Value>) -> bool {
    RegGroup::get_from_value(&val) == RegGroup::GPR && (val.is_reg() || val.is_const())
}
fn is_int_ex_reg(val: &P<Value>) -> bool {
    RegGroup::get_from_value(&val) == RegGroup::GPREX && (val.is_reg() || val.is_const())
}
fn is_fp_reg(val: &P<Value>) -> bool {
    RegGroup::get_from_value(&val) == RegGroup::FPR && (val.is_reg() || val.is_const())
}<|MERGE_RESOLUTION|>--- conflicted
+++ resolved
@@ -132,31 +132,12 @@
 GPR_ALIAS!(XZR_ALIAS: (64, XZR)  -> WZR); // Pseudo register, not to be used by register allocator
 
 // Aliases
-<<<<<<< HEAD
 ALIAS!(X8 -> XR); // Indirect result location register (points to a location in memory to write return values to)
 ALIAS!(X16 -> IP0); // Intra proecdure call register 0 (may be modified by the linker when executing BL/BLR instructions)
 ALIAS!(X17 -> IP1); // Intra proecdure call register 1 (may be modified by the linker when executing BL/BLR instructions)
 ALIAS!(X18 -> PR); // Platform Register (NEVER TOUCH THIS REGISTER (Unless you can prove Linux dosn't use it))
 ALIAS!(X29 -> FP); // Frame Pointer (can be used as a normal register when not calling or returning)
 ALIAS!(X30 -> LR); // Link Register (not supposed to be used for any other purpose)
-=======
-
-// Indirect result location register (points to a location in memory to write return values to)
-ALIAS!(X8 -> XR);
-// Intra proecdure call register 0
-// (may be modified by the linker when executing BL/BLR instructions)
-ALIAS!(X16 -> IP0);
-// Intra proecdure call register 1
-// (may be modified by the linker when executing BL/BLR instructions)
-ALIAS!(X17 -> IP1);
-// Platform Register (NEVER TOUCH THIS REGISTER (Unless you can prove Linux doesn't use it))
-ALIAS!(X18 -> PR);
-// Frame Pointer (can be used as a normal register when not calling or returning)
-ALIAS!(X29 -> FP);
-// Link Register (not supposed to be used for any other purpose)
-ALIAS!(X30 -> LR);
->>>>>>> 1d4c17be
-
 
 lazy_static! {
     pub static ref GPR_ALIAS_TABLE : LinkedHashMap<MuID, Vec<P<Value>>> = {
@@ -338,11 +319,7 @@
 #[inline(always)]
 pub fn primitive_byte_size(ty: &P<MuType>) -> usize {
     match ty.get_int_length() {
-<<<<<<< HEAD
         Some(val) => (align_up(val, 8) / 8).next_power_of_two(),
-=======
-        Some(val) => (round_up(val, 8) / 8).next_power_of_two(),
->>>>>>> 1d4c17be
         None => {
             match ty.v {
                 MuType_::Float => 4,
@@ -1193,11 +1170,7 @@
 // where each element is the same floating-point type, and there are at most 4 elements)
 // returns the number of elements, otherwise returns 0
 
-<<<<<<< HEAD
 fn hfa_length(t: &P<MuType>) -> usize {
-=======
-fn hfa_length(t: P<MuType>) -> usize {
->>>>>>> 1d4c17be
     match t.v {
         MuType_::Struct(ref name) => {
             let read_lock = STRUCT_TAG_MAP.read().unwrap();
@@ -1241,12 +1214,7 @@
     if n <= 8 {
         (val >= -(1 << 8) && val < (1 << 8)) || // Valid 9 bit signed unscaled offset
             // Valid unsigned 12-bit scalled offset
-<<<<<<< HEAD
             (val >= 0 && (val as u64) % (n_align as u64) == 0 && ((val as u64) / (n_align as u64) < (1 << 12)))
-=======
-            (val >= 0 && (val as u64) % (n_align as u64) == 0 &&
-                ((val as u64) / (n_align as u64) < (1 << 12)))
->>>>>>> 1d4c17be
     } else {
         // Will be using a load/store-pair
         // Is val a signed 7 bit multiple of n_align
@@ -1264,15 +1232,6 @@
 pub fn is_valid_immediate_extension(val: u64) -> bool {
     val <= 4
 }
-<<<<<<< HEAD
-=======
-
-// Rounds n to the next multiple of d
-#[inline(always)]
-pub fn round_up(n: usize, d: usize) -> usize {
-    ((n + d - 1) / d) * d
-}
->>>>>>> 1d4c17be
 
 #[inline(always)]
 // Log2, assumes value is a power of two
@@ -2652,7 +2611,6 @@
                         } else {
                             // temp = offset * scale
                             emit_mul_u64(backend, &temp, &offset, scale);
-<<<<<<< HEAD
 
                             if new_scale.is_power_of_two() &&
                                 is_valid_immediate_extension(log2(new_scale))
@@ -2670,25 +2628,6 @@
                                 let temp_more = make_temporary(f_context, offset.ty.clone(), vm);
                                 emit_mul_u64(backend, &temp_more, &more_offset, new_scale);
 
-=======
-
-                            if new_scale.is_power_of_two() &&
-                                is_valid_immediate_extension(log2(new_scale))
-                            {
-                                // temp = (offset * scale) + more_offset << log2(new_scale)
-                                backend.emit_add_ext(
-                                    &temp,
-                                    &temp,
-                                    &more_offset,
-                                    signed,
-                                    log2(new_scale) as u8
-                                );
-                            } else {
-                                // temp_more = more_offset * new_scale
-                                let temp_more = make_temporary(f_context, offset.ty.clone(), vm);
-                                emit_mul_u64(backend, &temp_more, &more_offset, new_scale);
-
->>>>>>> 1d4c17be
                                 // temp = (offset * scale) + (more_offset * new_scale);
                                 backend.emit_add_ext(&temp, &temp_more, &temp, signed, 0);
                             }
