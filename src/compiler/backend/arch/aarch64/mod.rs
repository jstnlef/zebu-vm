--- conflicted
+++ resolved
@@ -1570,7 +1570,6 @@
 
         // Have to use more than one instruciton
     } else {
-<<<<<<< HEAD
         // Otherwise emmit a sequences of MOVZ, MOVN and MOVK, where:
         //  MOVZ(dest, v, n) will set dest = (v << n)
         //  MOVN(dest, v, n) will set dest = !(v << n)
@@ -1589,38 +1588,11 @@
             ((negative_value & (bits_ones(16)<<16) == (bits_ones(16)<<16)) as u64) +
             ((negative_value & (bits_ones(16)<<32) == (bits_ones(16)<<32)) as u64) +
             ((negative_value & (bits_ones(16)<<48) == (bits_ones(16)<<48)) as u64);
-=======
-        // Mask val so the higher (unused) bits are cleared
-        let val = if n < 64 {
-            val & (1 << n) - 1
-        } else {
-            val
-        };
-        // Note n > 16, so there are at least two halfwords in n
-
-        // How many halfowrds are zero or one
-        let mut n_zeros = ((val & 0xFF == 0x00) as u64) + ((val & 0xFF00 == 0x0000) as u64);
-        let mut n_ones = ((val & 0xFF == 0xFF) as u64) + ((val & 0xFF00 == 0xFF00) as u64);
-        if n >= 32 {
-            n_zeros += (val & 0xFF0000 == 0xFF0000) as u64;
-            n_ones += (val & 0xFF0000 == 0xFF0000) as u64;
-            if n >= 48 {
-                n_zeros += (val & 0xFF000000 == 0xFF000000) as u64;
-                n_ones += (val & 0xFF000000 == 0xFF000000) as u64;
-            }
-        }
->>>>>>> ca642057
+
 
         let mut movzn = false; // whether a movz/movn has been emmited yet
-<<<<<<< HEAD
         if n_ones > n_zeros { // It will take less instructions to use MOVN
             let (pv0, pv1, pv2, pv3) = split_aarch64_imm_u64(negative_value);
-=======
-
-        if false /*n_ones > n_zeros*/ { // TODO: Fix this??
-            // It will take less instructions to use MOVN
-            // MOVN(dest, v, n) will set dest = !(v << n)
->>>>>>> ca642057
 
             if pv0 != 0xFF {
                 backend.emit_movn(&dest, !pv0, 0);
