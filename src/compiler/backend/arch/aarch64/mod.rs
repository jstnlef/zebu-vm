// Copyright 2017 The Australian National University
//
// Licensed under the Apache License, Version 2.0 (the "License");
// you may not use this file except in compliance with the License.
// You may obtain a copy of the License at
//
//     http://www.apache.org/licenses/LICENSE-2.0
//
// Unless required by applicable law or agreed to in writing, software
// distributed under the License is distributed on an "AS IS" BASIS,
// WITHOUT WARRANTIES OR CONDITIONS OF ANY KIND, either express or implied.
// See the License for the specific language governing permissions and
// limitations under the License.

#![allow(dead_code)]

// TODO: CHECK THAT THE TYPE OF EVERY MEMORY LOCATION HAS THE CORRECT SIZE
// (the size should be size of the area in memory that it is referring to, and will indicate
// how much data any load/store instructions that uses it will operate on
// (so it should be [1], 8, 16, 32, 64, or 128 bits in size (when using emit_mem, it can have other sizes before this))

#![allow(non_upper_case_globals)]
// TODO: Move architecture independent codes in here, inst_sel and asm_backend to somewhere else...
pub mod inst_sel;

use utils::bit_utils::bits_ones;

mod codegen;
pub use compiler::backend::aarch64::codegen::CodeGenerator;

mod asm_backend;
pub use compiler::backend::aarch64::asm_backend::ASMCodeGen;
pub use compiler::backend::aarch64::asm_backend::emit_code;
pub use compiler::backend::aarch64::asm_backend::emit_context;
pub use compiler::backend::aarch64::asm_backend::emit_context_with_reloc;
use utils::Address;

#[cfg(feature = "aot")]
pub use compiler::backend::aarch64::asm_backend::spill_rewrite;

use ast::ptr::P;
use ast::ir::*;
use ast::types::*;
use ast::op;
use compiler::backend::RegGroup;
use vm::VM;

use utils::ByteSize;
use utils::LinkedHashMap;
use std::collections::HashMap;

// Number of nromal callee saved registers (excluding FP and LR, and SP)
pub const CALLEE_SAVED_COUNT : usize = 18;

macro_rules! REGISTER {
    ($id:expr, $name: expr, $ty: ident) => {
        {
            P(Value {
                hdr: MuEntityHeader::named($id, $name.to_string()),
                ty: $ty.clone(),
                v: Value_::SSAVar($id)
            })
        }
    };
}

macro_rules! GPR_ALIAS {
    ($alias: ident: ($id64: expr, $r64: ident) -> $r32: ident) => {
        lazy_static!{
            pub static ref $r64 : P<Value> = REGISTER!($id64,    stringify!($r64), UINT64_TYPE);
            pub static ref $r32 : P<Value> = REGISTER!($id64 +1, stringify!($r32), UINT32_TYPE);
            pub static ref $alias : [P<Value>; 2] = [$r64.clone(), $r32.clone()];
        }
    };
}

// Used to create a generic alias name
macro_rules! ALIAS {
    ($src: ident -> $dest: ident) => {
        //pub use $src as $dest;
        lazy_static!{
            pub static ref $dest : P<Value> = $src.clone();
        }
    };
}


macro_rules! FPR_ALIAS {
    ($alias: ident: ($id64: expr, $r64: ident) -> $r32: ident) => {
        lazy_static!{
            pub static ref $r64 : P<Value> = REGISTER!($id64,    stringify!($r64), DOUBLE_TYPE);
            pub static ref $r32 : P<Value> = REGISTER!($id64 +1, stringify!($r32), FLOAT_TYPE);
            pub static ref $alias : [P<Value>; 2] = [$r64.clone(), $r32.clone()];
        }
    };
}

GPR_ALIAS!(X0_ALIAS: (0, X0)  -> W0);
GPR_ALIAS!(X1_ALIAS: (2, X1)  -> W1);
GPR_ALIAS!(X2_ALIAS: (4, X2)  -> W2);
GPR_ALIAS!(X3_ALIAS: (6, X3)  -> W3);
GPR_ALIAS!(X4_ALIAS: (8, X4)  -> W4);
GPR_ALIAS!(X5_ALIAS: (10, X5)  -> W5);
GPR_ALIAS!(X6_ALIAS: (12, X6)  -> W6);
GPR_ALIAS!(X7_ALIAS: (14, X7)  -> W7);
GPR_ALIAS!(X8_ALIAS: (16, X8)  -> W8);
GPR_ALIAS!(X9_ALIAS: (18, X9)  -> W9);
GPR_ALIAS!(X10_ALIAS: (20, X10)  -> W10);
GPR_ALIAS!(X11_ALIAS: (22, X11)  -> W11);
GPR_ALIAS!(X12_ALIAS: (24, X12)  -> W12);
GPR_ALIAS!(X13_ALIAS: (26, X13)  -> W13);
GPR_ALIAS!(X14_ALIAS: (28, X14)  -> W14);
GPR_ALIAS!(X15_ALIAS: (30, X15)  -> W15);
GPR_ALIAS!(X16_ALIAS: (32, X16)  -> W16);
GPR_ALIAS!(X17_ALIAS: (34, X17)  -> W17);
GPR_ALIAS!(X18_ALIAS: (36, X18)  -> W18);
GPR_ALIAS!(X19_ALIAS: (38, X19)  -> W19);
GPR_ALIAS!(X20_ALIAS: (40, X20)  -> W20);
GPR_ALIAS!(X21_ALIAS: (42, X21)  -> W21);
GPR_ALIAS!(X22_ALIAS: (44, X22)  -> W22);
GPR_ALIAS!(X23_ALIAS: (46, X23)  -> W23);
GPR_ALIAS!(X24_ALIAS: (48, X24)  -> W24);
GPR_ALIAS!(X25_ALIAS: (50, X25)  -> W25);
GPR_ALIAS!(X26_ALIAS: (52, X26)  -> W26);
GPR_ALIAS!(X27_ALIAS: (54, X27)  -> W27);
GPR_ALIAS!(X28_ALIAS: (56, X28)  -> W28);
GPR_ALIAS!(X29_ALIAS: (58, X29)  -> W29);
GPR_ALIAS!(X30_ALIAS: (60, X30)  -> W30);
GPR_ALIAS!(SP_ALIAS: (62, SP)  -> WSP); // Special register (only some instructions can reference it)
GPR_ALIAS!(XZR_ALIAS: (64, XZR)  -> WZR); // Pseudo register, not to be used by register allocator

// Aliases
ALIAS!(X8 -> XR); // Indirect result location register (points to a location in memory to write return values to)
ALIAS!(X16 -> IP0); // Intra proecdure call register 0 (may be modified by the linker when executing BL/BLR instructions)
ALIAS!(X17 -> IP1);// Intra proecdure call register 1 (may be modified by the linker when executing BL/BLR instructions)
ALIAS!(X18 -> PR); // Platform Register (NEVER TOUCH THIS REGISTER (Unless you can prove Linux dosn't use it))
ALIAS!(X29 -> FP); // Frame Pointer (can be used as a normal register when not calling or returning)
ALIAS!(X30 -> LR); // Link Register (not supposed to be used for any other purpose)


lazy_static! {
    pub static ref GPR_ALIAS_TABLE : LinkedHashMap<MuID, Vec<P<Value>>> = {
        let mut ret = LinkedHashMap::new();

        ret.insert(X0.id(), X0_ALIAS.to_vec());
        ret.insert(X1.id(), X1_ALIAS.to_vec());
        ret.insert(X2.id(), X2_ALIAS.to_vec());
        ret.insert(X3.id(), X3_ALIAS.to_vec());
        ret.insert(X4.id(), X4_ALIAS.to_vec());
        ret.insert(X5.id(), X5_ALIAS.to_vec());
        ret.insert(X6.id(), X6_ALIAS.to_vec());
        ret.insert(X7.id(), X7_ALIAS.to_vec());
        ret.insert(X8.id(), X8_ALIAS.to_vec());
        ret.insert(X9.id(), X9_ALIAS.to_vec());
        ret.insert(X10.id(), X10_ALIAS.to_vec());
        ret.insert(X11.id(), X11_ALIAS.to_vec());
        ret.insert(X12.id(), X12_ALIAS.to_vec());
        ret.insert(X13.id(), X13_ALIAS.to_vec());
        ret.insert(X14.id(), X14_ALIAS.to_vec());
        ret.insert(X15.id(), X15_ALIAS.to_vec());
        ret.insert(X16.id(), X16_ALIAS.to_vec());
        ret.insert(X17.id(), X17_ALIAS.to_vec());
        ret.insert(X18.id(), X18_ALIAS.to_vec());
        ret.insert(X19.id(), X19_ALIAS.to_vec());
        ret.insert(X20.id(), X20_ALIAS.to_vec());
        ret.insert(X21.id(), X21_ALIAS.to_vec());
        ret.insert(X22.id(), X22_ALIAS.to_vec());
        ret.insert(X23.id(), X23_ALIAS.to_vec());
        ret.insert(X24.id(), X24_ALIAS.to_vec());
        ret.insert(X25.id(), X25_ALIAS.to_vec());
        ret.insert(X26.id(), X26_ALIAS.to_vec());
        ret.insert(X27.id(), X27_ALIAS.to_vec());
        ret.insert(X28.id(), X28_ALIAS.to_vec());
        ret.insert(X29.id(), X29_ALIAS.to_vec());
        ret.insert(X30.id(), X30_ALIAS.to_vec());
        ret.insert(SP.id(), SP_ALIAS.to_vec());
        ret.insert(XZR.id(), XZR_ALIAS.to_vec());
        ret
    };

    // e.g. given eax, return rax
    pub static ref GPR_ALIAS_LOOKUP : HashMap<MuID, P<Value>> = {
        let mut ret = HashMap::new();

        for vec in GPR_ALIAS_TABLE.values() {
            let colorable = vec[0].clone();

            for gpr in vec {
                ret.insert(gpr.id(), colorable.clone());
            }
        }

        ret
    };
}

// Is val a hard coded machine register (not a pseudo register)
pub fn is_machine_reg(val: &P<Value>) -> bool {
    match val.v {
        Value_::SSAVar(ref id) => {
            if *id < FPR_ID_START {
                match GPR_ALIAS_LOOKUP.get(&id) {
                    Some(_) => true,
                    None => false
                }
            } else {
                match FPR_ALIAS_LOOKUP.get(&id) {
                    Some(_) => true,
                    None => false
                }
            }
        }
        _ => false
    }

}


// Returns a P<Value> to the register id
pub fn get_register_from_id(id: MuID) -> P<Value> {
    if id < FPR_ID_START {
        match GPR_ALIAS_LOOKUP.get(&id) {
            Some(val) => val.clone(),
            None => panic!("cannot find GPR {}", id)
        }
    } else {
        match FPR_ALIAS_LOOKUP.get(&id) {
            Some(val) => val.clone(),
            None => panic!("cannot find FPR {}", id)
        }
    }
}

pub fn get_alias_for_length(id: MuID, length: usize) -> P<Value> {
    if id < FPR_ID_START {
        let vec = match GPR_ALIAS_TABLE.get(&id) {
            Some(vec) => vec,
            None => panic!("didnt find {} as GPR", id)
        };

        if length > 32 {
            vec[0].clone()
        } else {
            vec[1].clone()
        }
    } else {
        let vec = match FPR_ALIAS_TABLE.get(&id) {
            Some(vec) => vec,
            None => panic!("didnt find {} as FPR", id)
        };

        if length > 32 {
            vec[0].clone()
        } else {
            vec[1].clone()
        }
    }
}

pub fn is_aliased(id1: MuID, id2: MuID) -> bool {
    return get_color_for_precolored(id1) == get_color_for_precolored(id2);
}

pub fn get_color_for_precolored(id: MuID) -> MuID {
    debug_assert!(id < MACHINE_ID_END);

    if id < FPR_ID_START {
        match GPR_ALIAS_LOOKUP.get(&id) {
            Some(val) => val.id(),
            None => panic!("cannot find GPR {}", id)
        }
    } else {
        match FPR_ALIAS_LOOKUP.get(&id) {
            Some(val) => val.id(),
            None => panic!("cannot find FPR {}", id)
        }
    }
}

#[inline(always)]
pub fn check_op_len(ty: &P<MuType>) -> usize {
    match ty.get_int_length() {
        Some(n) if n <= 32 => 32,
        Some(n) if n <= 64 => 64,
        Some(n) => panic!("unimplemented int size: {}", n),
        None => {
            match ty.v {
                MuType_::Float => 32,
                MuType_::Double => 64,
                _ => panic!("unimplemented primitive type: {}", ty)
            }
        }
    }
}

#[inline(always)]
pub fn get_bit_size(ty : &P<MuType>, vm: &VM) -> usize
{
    match ty.get_int_length() {
        Some(val) => val,
        None => {
            match ty.v {
                MuType_::Float => 32,
                MuType_::Double => 64,
                MuType_::Vector(ref t, n) => get_bit_size(t, vm)*n,
                MuType_::Array(ref t, n) => get_bit_size(t, vm)*n,
                MuType_::Void => 0,
                _ => vm.get_backend_type_size(ty.id())*8,
            }
        }
    }
}

#[inline(always)]
pub fn get_type_alignment(ty: &P<MuType>, vm: &VM) -> usize
{
    vm.get_backend_type_info(ty.id()).alignment
}

#[inline(always)]
pub fn primitive_byte_size(ty : &P<MuType>) -> usize
{
    match ty.get_int_length() {
        Some(val) => (round_up(val, 8)/8).next_power_of_two(),
        None => {
            match ty.v {
                MuType_::Float => 4,
                MuType_::Double => 8,
                MuType_::Void => 0,
                _ => panic!("Not a primitive type")
            }
        }
    }
}

lazy_static! {
    // Note: these are the same as the ARGUMENT_GPRS
    pub static ref RETURN_GPRS : [P<Value>; 8] = [
        X0.clone(),
        X1.clone(),
        X2.clone(),
        X3.clone(),
        X4.clone(),
        X5.clone(),
        X6.clone(),
        X7.clone()
    ];

    pub static ref ARGUMENT_GPRS : [P<Value>; 8] = [
        X0.clone(),
        X1.clone(),
        X2.clone(),
        X3.clone(),
        X4.clone(),
        X5.clone(),
        X6.clone(),
        X7.clone()
    ];

    pub static ref CALLEE_SAVED_GPRS : [P<Value>; 10] = [
        X19.clone(),
        X20.clone(),
        X21.clone(),
        X22.clone(),
        X23.clone(),
        X24.clone(),
        X25.clone(),
        X26.clone(),
        X27.clone(),
        X28.clone(),

        // Note: These two are technically CALLEE saved but need to be dealt with specially
        //X29.clone(), // Frame Pointer
        //X30.clone() // Link Register
    ];

    pub static ref CALLER_SAVED_GPRS : [P<Value>; 18] = [
        X0.clone(),
        X1.clone(),
        X2.clone(),
        X3.clone(),
        X4.clone(),
        X5.clone(),
        X6.clone(),
        X7.clone(),
        X8.clone(),
        X9.clone(),
        X10.clone(),
        X11.clone(),
        X12.clone(),
        X13.clone(),
        X14.clone(),
        X15.clone(),
        X16.clone(),
        X17.clone(),
        //X18.clone(), // Platform Register
    ];

<<<<<<< HEAD
=======
    /*#[allow(dead_code)]
>>>>>>> 5a939029
    static ref ALL_GPRS : [P<Value>; 30] = [
        X0.clone(),
        X1.clone(),
        X2.clone(),
        X3.clone(),
        X4.clone(),
        X5.clone(),
        X6.clone(),
        X7.clone(),
        X8.clone(),
        X9.clone(),
        X10.clone(),
        X11.clone(),
        X12.clone(),
        X13.clone(),
        X14.clone(),
        X15.clone(),
        X16.clone(),
        X17.clone(),
        //X18.clone(), // Platform Register
        X19.clone(),
        X20.clone(),
        X21.clone(),
        X22.clone(),
        X23.clone(),
        X24.clone(),
        X25.clone(),
        X26.clone(),
        X27.clone(),
        X28.clone(),
        X29.clone(), // Frame Pointer
        X30.clone() // Link Register
    ];*/
}

pub const FPR_ID_START : usize = 100;

FPR_ALIAS!(D0_ALIAS: (FPR_ID_START + 0, D0)  -> S0);
FPR_ALIAS!(D1_ALIAS: (FPR_ID_START + 2, D1)  -> S1);
FPR_ALIAS!(D2_ALIAS: (FPR_ID_START + 4, D2)  -> S2);
FPR_ALIAS!(D3_ALIAS: (FPR_ID_START + 6, D3)  -> S3);
FPR_ALIAS!(D4_ALIAS: (FPR_ID_START + 8, D4)  -> S4);
FPR_ALIAS!(D5_ALIAS: (FPR_ID_START + 10, D5)  -> S5);
FPR_ALIAS!(D6_ALIAS: (FPR_ID_START + 12, D6)  -> S6);
FPR_ALIAS!(D7_ALIAS: (FPR_ID_START + 14, D7)  -> S7);
FPR_ALIAS!(D8_ALIAS: (FPR_ID_START + 16, D8)  -> S8);
FPR_ALIAS!(D9_ALIAS: (FPR_ID_START + 18, D9)  -> S9);
FPR_ALIAS!(D10_ALIAS: (FPR_ID_START + 20, D10)  -> S10);
FPR_ALIAS!(D11_ALIAS: (FPR_ID_START + 22, D11)  -> S11);
FPR_ALIAS!(D12_ALIAS: (FPR_ID_START + 24, D12)  -> S12);
FPR_ALIAS!(D13_ALIAS: (FPR_ID_START + 26, D13)  -> S13);
FPR_ALIAS!(D14_ALIAS: (FPR_ID_START + 28, D14)  -> S14);
FPR_ALIAS!(D15_ALIAS: (FPR_ID_START + 30, D15)  -> S15);
FPR_ALIAS!(D16_ALIAS: (FPR_ID_START + 32, D16)  -> S16);
FPR_ALIAS!(D17_ALIAS: (FPR_ID_START + 34, D17)  -> S17);
FPR_ALIAS!(D18_ALIAS: (FPR_ID_START + 36, D18)  -> S18);
FPR_ALIAS!(D19_ALIAS: (FPR_ID_START + 38, D19)  -> S19);
FPR_ALIAS!(D20_ALIAS: (FPR_ID_START + 40, D20)  -> S20);
FPR_ALIAS!(D21_ALIAS: (FPR_ID_START + 42, D21)  -> S21);
FPR_ALIAS!(D22_ALIAS: (FPR_ID_START + 44, D22)  -> S22);
FPR_ALIAS!(D23_ALIAS: (FPR_ID_START + 46, D23)  -> S23);
FPR_ALIAS!(D24_ALIAS: (FPR_ID_START + 48, D24)  -> S24);
FPR_ALIAS!(D25_ALIAS: (FPR_ID_START + 50, D25)  -> S25);
FPR_ALIAS!(D26_ALIAS: (FPR_ID_START + 52, D26)  -> S26);
FPR_ALIAS!(D27_ALIAS: (FPR_ID_START + 54, D27)  -> S27);
FPR_ALIAS!(D28_ALIAS: (FPR_ID_START + 56, D28)  -> S28);
FPR_ALIAS!(D29_ALIAS: (FPR_ID_START + 58, D29)  -> S29);
FPR_ALIAS!(D30_ALIAS: (FPR_ID_START + 60, D30)  -> S30);
FPR_ALIAS!(D31_ALIAS: (FPR_ID_START + 62, D31)  -> S31);

lazy_static! {
    pub static ref FPR_ALIAS_TABLE : LinkedHashMap<MuID, Vec<P<Value>>> = {
        let mut ret = LinkedHashMap::new();

        ret.insert(D0.id(), D0_ALIAS.to_vec());
        ret.insert(D1.id(), D1_ALIAS.to_vec());
        ret.insert(D2.id(), D2_ALIAS.to_vec());
        ret.insert(D3.id(), D3_ALIAS.to_vec());
        ret.insert(D4.id(), D4_ALIAS.to_vec());
        ret.insert(D5.id(), D5_ALIAS.to_vec());
        ret.insert(D6.id(), D6_ALIAS.to_vec());
        ret.insert(D7.id(), D7_ALIAS.to_vec());
        ret.insert(D8.id(), D8_ALIAS.to_vec());
        ret.insert(D9.id(), D9_ALIAS.to_vec());
        ret.insert(D10.id(), D10_ALIAS.to_vec());
        ret.insert(D11.id(), D11_ALIAS.to_vec());
        ret.insert(D12.id(), D12_ALIAS.to_vec());
        ret.insert(D13.id(), D13_ALIAS.to_vec());
        ret.insert(D14.id(), D14_ALIAS.to_vec());
        ret.insert(D15.id(), D15_ALIAS.to_vec());
        ret.insert(D16.id(), D16_ALIAS.to_vec());
        ret.insert(D17.id(), D17_ALIAS.to_vec());
        ret.insert(D18.id(), D18_ALIAS.to_vec());
        ret.insert(D19.id(), D19_ALIAS.to_vec());
        ret.insert(D20.id(), D20_ALIAS.to_vec());
        ret.insert(D21.id(), D21_ALIAS.to_vec());
        ret.insert(D22.id(), D22_ALIAS.to_vec());
        ret.insert(D23.id(), D23_ALIAS.to_vec());
        ret.insert(D24.id(), D24_ALIAS.to_vec());
        ret.insert(D25.id(), D25_ALIAS.to_vec());
        ret.insert(D26.id(), D26_ALIAS.to_vec());
        ret.insert(D27.id(), D27_ALIAS.to_vec());
        ret.insert(D28.id(), D28_ALIAS.to_vec());
        ret.insert(D29.id(), D29_ALIAS.to_vec());
        ret.insert(D30.id(), D30_ALIAS.to_vec());
        ret.insert(D31.id(), D31_ALIAS.to_vec());

        ret
    };


    pub static ref FPR_ALIAS_LOOKUP : HashMap<MuID, P<Value>> = {
        let mut ret = HashMap::new();

        for vec in FPR_ALIAS_TABLE.values() {
            let colorable = vec[0].clone();

            for fpr in vec {
                ret.insert(fpr.id(), colorable.clone());
            }
        }

        ret
    };
}

lazy_static!{
    // Same as ARGUMENT_FPRS
    pub static ref RETURN_FPRS : [P<Value>; 8] = [
        D0.clone(),
        D1.clone(),
        D2.clone(),
        D3.clone(),
        D4.clone(),
        D5.clone(),
        D6.clone(),
        D7.clone()
    ];

    pub static ref ARGUMENT_FPRS : [P<Value>; 8] = [
        D0.clone(),
        D1.clone(),
        D2.clone(),
        D3.clone(),
        D4.clone(),
        D5.clone(),
        D6.clone(),
        D7.clone(),
    ];

    pub static ref CALLEE_SAVED_FPRS : [P<Value>; 8] = [
        D8.clone(),
        D9.clone(),
        D10.clone(),
        D11.clone(),
        D12.clone(),
        D13.clone(),
        D14.clone(),
        D15.clone()
    ];

    pub static ref CALLER_SAVED_FPRS : [P<Value>; 24] = [
        D0.clone(),
        D1.clone(),
        D2.clone(),
        D3.clone(),
        D4.clone(),
        D5.clone(),
        D6.clone(),
        D7.clone(),

        D16.clone(),
        D17.clone(),
        D18.clone(),
        D19.clone(),
        D20.clone(),
        D21.clone(),
        D22.clone(),
        D23.clone(),
        D24.clone(),
        D25.clone(),
        D26.clone(),
        D27.clone(),
        D28.clone(),
        D29.clone(),
        D30.clone(),
        D31.clone()
    ];

<<<<<<< HEAD
=======
    /*#[allow(dead_code)]
>>>>>>> 5a939029
    static ref ALL_FPRS : [P<Value>; 32] = [
        D0.clone(),
        D1.clone(),
        D2.clone(),
        D3.clone(),
        D4.clone(),
        D5.clone(),
        D6.clone(),
        D7.clone(),

        D8.clone(),
        D9.clone(),
        D10.clone(),
        D11.clone(),
        D12.clone(),
        D13.clone(),
        D14.clone(),
        D15.clone(),

        D16.clone(),
        D17.clone(),
        D18.clone(),
        D19.clone(),
        D20.clone(),
        D21.clone(),
        D22.clone(),
        D23.clone(),
        D24.clone(),
        D25.clone(),
        D26.clone(),
        D27.clone(),
        D28.clone(),
        D29.clone(),
        D30.clone(),
        D31.clone()
    ];*/
}

lazy_static! {
    pub static ref ALL_MACHINE_REGS : LinkedHashMap<MuID, P<Value>> = {
        let mut map = LinkedHashMap::new();

        for vec in GPR_ALIAS_TABLE.values() {
            for reg in vec {
                map.insert(reg.id(), reg.clone());
            }
        }

        for vec in FPR_ALIAS_TABLE.values() {
            for reg in vec {
                map.insert(reg.id(), reg.clone());
            }
        }

        map
    };

    pub static ref CALLEE_SAVED_REGS : [P<Value>; 18] = [
        X19.clone(),
        X20.clone(),
        X21.clone(),
        X22.clone(),
        X23.clone(),
        X24.clone(),
        X25.clone(),
        X26.clone(),
        X27.clone(),
        X28.clone(),

        // Note: These two are technically CALLEE saved but need to be dealt with specially
        //X29.clone(), // Frame Pointer
        //X30.clone() // Link Register

        D8.clone(),
        D9.clone(),
        D10.clone(),
        D11.clone(),
        D12.clone(),
        D13.clone(),
        D14.clone(),
        D15.clone()
    ];

    pub static ref ALL_USABLE_GPRS : Vec<P<Value>> = vec![
        X0.clone(),
        X1.clone(),
        X2.clone(),
        X3.clone(),
        X4.clone(),
        X5.clone(),
        X6.clone(),
        X7.clone(),
        X8.clone(),
        X9.clone(),
        X10.clone(),
        X11.clone(),
        X12.clone(),
        X13.clone(),
        X14.clone(),
        X15.clone(),
        X16.clone(),
        X17.clone(),
        // X18.clone(), // Platform Register

        X19.clone(),
        X20.clone(),
        X21.clone(),
        X22.clone(),
        X23.clone(),
        X24.clone(),
        X25.clone(),
        X26.clone(),
        X27.clone(),
        X28.clone(),
        //X29.clone(), // Frame Pointer
        //X30.clone(), // Link Register
    ];

    pub static ref ALL_USABLE_FPRS : Vec<P<Value>> = vec![
        D0.clone(),
        D1.clone(),
        D2.clone(),
        D3.clone(),
        D4.clone(),
        D5.clone(),
        D6.clone(),
        D7.clone(),

        D16.clone(),
        D17.clone(),
        D18.clone(),
        D19.clone(),
        D20.clone(),
        D21.clone(),
        D22.clone(),
        D23.clone(),
        D24.clone(),
        D25.clone(),
        D26.clone(),
        D27.clone(),
        D28.clone(),
        D29.clone(),
        D30.clone(),
        D31.clone(),

        D8.clone(),
        D9.clone(),
        D10.clone(),
        D11.clone(),
        D12.clone(),
        D13.clone(),
        D14.clone(),
        D15.clone(),
    ];

    // put caller saved regs first (they imposes no overhead if there is no call instruction)
    pub static ref ALL_USABLE_MACHINE_REGS : Vec<P<Value>> = {
        let mut ret = vec![];
        ret.extend_from_slice(&ALL_USABLE_GPRS);
        ret.extend_from_slice(&ALL_USABLE_FPRS);
        ret
    };
}

pub fn init_machine_regs_for_func (func_context: &mut FunctionContext) {
    for reg in ALL_MACHINE_REGS.values() {
        let reg_id = reg.extract_ssa_id().unwrap();
        let entry = SSAVarEntry::new(reg.clone());

        func_context.values.insert(reg_id, entry);
    }
}

pub fn number_of_usable_regs_in_group(group: RegGroup) -> usize {
    match group {
        RegGroup::GPR => ALL_USABLE_GPRS.len(),
        RegGroup::FPR => ALL_USABLE_FPRS.len(),
        RegGroup::GPREX => unimplemented!(),
    }
}

pub fn number_of_all_regs() -> usize {
    ALL_MACHINE_REGS.len()
}

pub fn all_regs() -> &'static LinkedHashMap<MuID, P<Value>> {
    &ALL_MACHINE_REGS
}

pub fn all_usable_regs() -> &'static Vec<P<Value>> {
    &ALL_USABLE_MACHINE_REGS
}

pub fn pick_group_for_reg(reg_id: MuID) -> RegGroup {
    let reg = all_regs().get(&reg_id).unwrap();
    if is_int_reg(&reg) {
        RegGroup::GPR
    } else if is_fp_reg(&reg) {
        RegGroup::FPR
    } else {
        panic!("expect a machine reg to be either a GPR or a FPR: {}", reg)
    }
}

// Gets the previouse frame pointer with respect to the current
#[inline(always)]
pub fn get_previous_frame_pointer(frame_pointer: Address) -> Address {
    unsafe { frame_pointer.load::<Address>() }
}

// Gets the return address for the current frame pointer
#[inline(always)]
pub fn get_return_address(frame_pointer: Address) -> Address {
    unsafe { (frame_pointer + 8 as ByteSize).load::<Address>() }
}

// Gets the stack pointer before the current frame was created
#[inline(always)]
pub fn get_previous_stack_pointer(frame_pointer: Address, stack_arg_size: usize) -> Address {
    frame_pointer + 16 as ByteSize + stack_arg_size
}

#[inline(always)]
pub fn set_previous_frame_pointer(frame_pointer: Address, value: Address) {
    unsafe { frame_pointer.store::<Address>(value) }
}

// Gets the return address for the current frame pointer
#[inline(always)]
pub fn set_return_address(frame_pointer: Address, value: Address) {
    unsafe { (frame_pointer + 8 as ByteSize).store::<Address>(value) }
}

// Reg should be a 64-bit callee saved GPR or FPR
pub fn get_callee_saved_offset(reg: MuID) -> isize {
    debug_assert!(is_callee_saved(reg));
    let id = if reg < FPR_ID_START {
        (reg - CALLEE_SAVED_GPRS[0].id())/2
    } else {
        (reg - CALLEE_SAVED_FPRS[0].id()) / 2 + CALLEE_SAVED_GPRS.len()
    };
    (id as isize + 1)*(-8)
}

// Returns the callee saved register with the id...
/*pub fn get_callee_saved_register(offset: isize) -> P<Value> {
    debug_assert!(offset <= -8 && (-offset) % 8 == 0);
    let id = ((offset/-8) - 1) as usize;
    if id < CALLEE_SAVED_GPRs.len() {
        CALLEE_SAVED_GPRs[id].clone()
    } else if id - CALLEE_SAVED_GPRs.len() < CALLEE_SAVED_FPRs.len() {
        CALLEE_SAVED_FPRs[id - CALLEE_SAVED_GPRs.len()].clone()
    } else {
        panic!("There is no callee saved register with id {}", offset)
    }
}*/

pub fn is_callee_saved(reg_id: MuID) -> bool {

    for reg in CALLEE_SAVED_GPRS.iter() {
        if reg_id == reg.extract_ssa_id().unwrap() {
            return true;
        }
    }

    for reg in CALLEE_SAVED_FPRS.iter() {
        if reg_id == reg.extract_ssa_id().unwrap() {
            return true;
        }
    }
    false
}

// TODO: Check that these numbers are reasonable (THEY ARE ONLY AN ESTIMATE)
use ast::inst::*;
pub fn estimate_insts_for_ir(inst: &Instruction) -> usize {
    use ast::inst::Instruction_::*;

    match inst.v {
        // simple
        BinOp(_, _, _)  => 1,
        BinOpWithStatus(_, _, _, _) => 2,
        CmpOp(_, _, _)  => 1,
        ConvOp{..}      => 1,

        // control flow
        Branch1(_)     => 1,
        Branch2{..}    => 1,
        Select{..}     => 2,
        Watchpoint{..} => 1,
        WPBranch{..}   => 2,
        Switch{..}     => 3,

        // call
        ExprCall{..} | ExprCCall{..} | Call{..} | CCall{..} => 5,
        Return(_)   => 1,
        TailCall(_) => 1,

        // memory access
        Load{..} | Store{..} => 1,
        CmpXchg{..}          => 1,
        AtomicRMW{..}        => 1,
        AllocA(_)            => 1,
        AllocAHybrid(_, _)   => 1,
        Fence(_)             => 1,

        // memory addressing
        GetIRef(_) | GetFieldIRef{..} | GetElementIRef{..} | ShiftIRef{..} | GetVarPartIRef{..} => 0,

        // runtime
        New(_) | NewHybrid(_, _) => 10,
        NewStack(_) | NewThread(_, _) | NewThreadExn(_, _) | NewFrameCursor(_) => 10,
        ThreadExit    => 10,
        Throw(_)      => 10,
        SwapStack{..} => 10,
        CommonInst_GetThreadLocal | CommonInst_SetThreadLocal(_) => 10,
        CommonInst_Pin(_) | CommonInst_Unpin(_) => 10,

        // others
        Move(_) => 0,
        PrintHex(_) => 10,
        SetRetval(_) => 10,
        ExnInstruction{ref inner, ..} => estimate_insts_for_ir(&inner),
        _ => unimplemented!(),
    }
}


// Splits an integer immediate into four 16-bit segments (returns the least significant first)
pub fn split_aarch64_imm_u64(val: u64) -> (u16, u16, u16, u16) {
    (val as u16, (val >> 16) as u16, (val >> 32) as u16, (val >> 48) as u16)
}

// Trys to reduce the given floating point to an immediate u64 that can be used with MOVI
pub fn f64_to_aarch64_u64(val: f64) -> Option<u64> {
    use std::mem;
    // WARNING: this assumes a little endian representation
    let bytes: [u8; 8] = unsafe { mem::transmute(val) };

    // Check that each byte is all 1 or all 0
    for i in 0..7 {
        if bytes[i] != 0b11111111 || bytes[i] != 0 {
            return None;
        }
    }

    Some(unsafe {mem::transmute::<f64, u64>(val)})
}

// Check that the given floating point fits in 8 bits
pub fn is_valid_f32_imm(val: f32) -> bool {
    use std::mem;

    // returns true if val has the format:
    //       aBbbbbbc defgh000 00000000 00000000 (where B = !b)
    //index: FEDCBA98 76543210 FEDCBA98 76543210
    //                       1                 0

    let uval = unsafe { mem::transmute::<f32, u32>(val) };

    let b = get_bit(uval as u64, 0x19);

    get_bit(uval as u64, 0x1E) == !b &&
        ((uval & (0b11111 << 0x19)) == if b {0b11111 << 0x19} else {0}) &&
        ((uval & !(0b1111111111111 << 0x13)) == 0)
}

// Reduces the given floating point constant to 8-bits (if it won't loose precision, otherwise returns 0)
pub fn is_valid_f64_imm(val: f64) -> bool {
    use std::mem;

    // returns true if val has the format:
    //       aBbbbbbb bbcdefgh 00000000 00000000 00000000 00000000 00000000 00000000 (where B = !b)
    //index: FEDCBA98 76543210 FEDCBA98 76543210 FEDCBA98 76543210 FEDCBA98 76543210
    //                       3                 2                 1                 0

    let uval = unsafe { mem::transmute::<f64, u64>(val) };

    let b = (uval & (1 << 0x36)) != 0;

    ((uval & (1 << 0x3E)) != 0) == !b &&
        ((uval & (0b11111111 << 0x36)) == if b {0b11111111 << 0x36} else {0}) &&
        ((uval & !(0b1111111111111111 << 0x30)) == 0)

}

// Returns the 'ith bit of x
#[inline(always)]
pub fn get_bit(x: u64, i: usize) -> bool {
    (x & ((1 as u64) << i) ) != 0
}

// Returns true if val = A << S, from some 0 <= A < 4096, and S = 0 or S = 12
pub fn is_valid_arithmetic_imm(val : u64) -> bool {
    val < 4096 || ((val & 0b111111111111) == 0 && val < (4096 << 12))
}

// aarch64 instructions only operate on 32 and 64-bit registers
// so a valid n bit logical immediate (where n < 32) can't be dirrectly used
// this function will replicate the bit pattern so that it can be used
// (the resulting value will be valid iff 'val' is valid, and the lower 'n' bits will equal val)
pub fn replicate_logical_imm(val : u64, n : usize) -> u64 {
    let op_size = if n <= 32 { 32 } else { 64 };
    let mut val = val;
    for i in 1..op_size / n {
        val |= val << i * n;
    }
    val
}


// 'val' is a valid logical immediate if the binary value of ROR(val, r) matches the regular expresion
//      (0{k-x}1{x}){m/k}
//      for some r, k that divides N, 2 <= k <= n, and x with 0 < x < k
//      (note: 0 =< r < k);
pub fn is_valid_logical_imm(val : u64, n : usize) -> bool {
    // val should be an 'n' bit number
    debug_assert!(0 < n && n <= 64 && (n == 64 || (val < (1 << n))));
    debug_assert!(n.is_power_of_two());

    // all 0's and all 1's are invalid
    if val == 0 || val == bits_ones(n) {
        return false;
    }

    // find the rightmost '1' with '0' to the right
    let mut r = 0;
    while r < n {
        let current_bit = get_bit(val, r);
        let next_bit = get_bit(val, (r + n - 1) % n);
        if current_bit && !next_bit {
            break;
        }

        r += 1;
    }

    // rotate 'val' so that the MSB is a 0, and the LSB is a 1
    // (since there is a '0' to the right of val[start_index])
    let mut val = val.rotate_right(r as u32);

    // lower n bits ored with the upper n bits
    if n < 64 {
        val = (val & bits_ones(n)) | ((val & (bits_ones(n) << (64 - n))) >> (64 - n))
    }

    let mut x = 0; // number of '1's in a row
    while x < n {
        // found a '0' at position x, there must be x 1's to the right
        if !get_bit(val, x) {
            break;
        }
        x += 1;
    }

    let mut k = x + 1; // where the next '1' is
    while k < n {
        // found a '1'
        if get_bit(val, k) {
            break;
        }
        k += 1;
    }
    // Note: the above may not have found a 1, in which case k == n

    // note: k >= 2, since if k = 1, val = 1....1 (which we've already checked for)
    // check that k divides N
    if n % k != 0 {
        return false;
    }

    // Now we need to check that the pattern (0{k-x}1{x}) is repetead N/K times in val

    let k_mask = bits_ones(k);
    let val_0 = val & k_mask; // the first 'k' bits of val

    // for each N/k expected repitions of val_0 (except the first one_
    for i in 1..(n/k) {
        if val_0 != ((val >> (k*i)) & k_mask) {
            return false; // val_0 dosen't repeat
        }
    }

    return true;
}

// Returns the value of 'val' truncated to 'size', and then zero extended
pub fn get_unsigned_value(val: u64, size: usize) -> u64 {
    (val & bits_ones(size)) as u64 // clears all but the lowest 'size' bits of val
}

// Returns the value of 'val' truncated to 'size', and then sign extended
pub fn get_signed_value(val: u64, size: usize) -> i64 {
    if size == 64 {
        val as i64
    } else {
        let negative = (val & (1 << (size - 1))) != 0;

        if negative {
            (val | (bits_ones(64-size) << size)) as i64 // set the highest '64 - size' bits of val
        } else {
            (val & bits_ones(size)) as i64 // clears all but the lowest 'size' bits of val
        }
    }
}

// Returns the value of 'val' truncated to 'size', treated as a negative number
// (i.e. the highest 64-size bits are set to 1)
pub fn get_negative_value(val: u64, size: usize) -> i64 {
    if size == 64 {
        val as i64
    } else {
        (val | (bits_ones(64-size) << size)) as i64 // set the highest '64 - size' bits of val
    }
}

fn invert_condition_code(cond: &str) -> &'static str {
    match cond {
        "EQ" => "NE",
        "NE" => "EQ",

        "CC" => "CS",
        "CS" => "CV",

        "HS" => "LO",
        "LO" => "HS",

        "MI" => "PL",
        "PL" => "MI",

        "VS" => "VN",
        "VN" => "VS",

        "HI" => "LS",
        "LS" => "HI",

        "GE" => "LT",
        "LT" => "GE",

        "GT" => "LE",
        "LE" => "GT",

        "AL" | "NV" => panic!("AL and NV don't have inverses"),
        _ => panic!("Unrecognised condition code")
    }
}

// Returns the aarch64 condition codes corresponding to the given comparison op
// (the comparisoon is true when the logical or of these conditions is true)
fn get_condition_codes(op: op::CmpOp) -> Vec<&'static str> {
    match op {
        op::CmpOp::EQ  | op::CmpOp::FOEQ => vec!["EQ"],
        op::CmpOp::NE  | op::CmpOp::FUNE => vec!["NE"],
        op::CmpOp::SGT | op::CmpOp::FOGT => vec!["GT"],
        op::CmpOp::SGE | op::CmpOp::FOGE => vec!["GE"],
        op::CmpOp::SLT | op::CmpOp::FULT => vec!["LT"],
        op::CmpOp::SLE | op::CmpOp::FULE => vec!["LE"],
        op::CmpOp::UGT | op::CmpOp::FUGT => vec!["HI"],
        op::CmpOp::UGE | op::CmpOp::FUGE => vec!["HS"],
        op::CmpOp::ULE | op::CmpOp::FOLE => vec!["LS"],
        op::CmpOp::ULT | op::CmpOp::FOLT => vec!["LO"],
        op::CmpOp::FUNO => vec!["VS"],
        op::CmpOp::FORD => vec!["VC"],
        op::CmpOp::FUEQ => vec!["EQ", "VS"],
        op::CmpOp::FONE => vec!["MI", "GT"],

        // These need to be handeled specially
        op::CmpOp::FFALSE => vec![],
        op::CmpOp::FTRUE  => vec![],
    }
}

// if t is a homogenouse floating point aggregate
// (i.e. an array or struct where each element is the same floating-point type, and there are at most 4 elements)
// returns the number of elements, otherwise returns 0

fn hfa_length(t : P<MuType>) -> usize
{
    match t.v {
        MuType_::Struct(ref name) => {
            let read_lock = STRUCT_TAG_MAP.read().unwrap();
            let struc = read_lock.get(name).unwrap();
            let tys = struc.get_tys();
            if tys.len() < 1 || tys.len() > 4 {
                return 0;
            }

            let ref base = tys[0];
            match base.v {
                MuType_::Float | MuType_::Double => {
                    for i in 1..tys.len() - 1 {
                        if tys[i].v != base.v {
                            return 0;
                        }
                    }
                    return tys.len(); // All elements are the same type
                }
                _ => return 0,
            }


        }, // TODO: how do I extra the list of member-types from this??
        MuType_::Array(ref base, n) if n <= 4 => {
            match base.v {
                MuType_::Float | MuType_::Double => n,
                _ => 0
            }
        }
        _ => 0

    }
}

// val is an unsigned multiple of n and val/n fits in 12 bits
#[inline(always)]
pub fn is_valid_immediate_offset(val: i64, n : usize) -> bool {
    use std;
    let n_align = std::cmp::max(n, 8);
    if n <= 8 {
        (val >= -(1 << 8) && val < (1 << 8)) || // Valid 9 bit signed unscaled offset
            // Valid unsigned 12-bit scalled offset
            (val >= 0 && (val as u64) % (n_align as u64) == 0 && ((val as u64) / (n_align as u64) < (1 << 12)))
    } else { // Will be using a load/store-pair
        // Is val a signed 7 bit multiple of n_align
        (val as u64) % (n_align as u64) == 0  && ((val as u64)/(n_align as u64) < (1 << 7))
    }
}

#[inline(always)]
pub fn is_valid_immediate_scale(val: u64, n : usize) -> bool {
    // if n > 8, then a load pair will be used, and they don't support scales
    n <= 8 && (val == (n as u64) || val == 1)
}

#[inline(always)]
pub fn is_valid_immediate_extension(val: u64) -> bool { val <= 4 }

// Rounds n to the next multiple of d
#[inline(always)]
pub fn round_up(n: usize, d: usize) -> usize { ((n + d - 1)/d)*d }

#[inline(always)]
// Log2, assumes value is a power of two
// TODO: Implement this more efficiently?
pub fn log2(val: u64) -> u64 {
    debug_assert!(val.is_power_of_two());
    debug_assert!(val != 0);
    let mut ret = 0;
    for i in 0..63 {
        if val & (1 << i) != 0 {
            ret = i;
        }
    }
    // WARNING: This will only work for val < 2^31
    //let ret = (val as f64).log2() as u64;
    debug_assert!(val == 1 << ret);
    ret
}

// Gets a primitive integer type with the given alignment
pub fn get_alignment_type(align: usize) -> P<MuType> {
    match align {
        1 => UINT8_TYPE.clone(),
        2 => UINT16_TYPE.clone(),
        4 => UINT32_TYPE.clone(),
        8 => UINT64_TYPE.clone(),
        16 => UINT128_TYPE.clone(),
        _ => panic!("aarch64 dosn't have types with alignment {}", align)
    }
}

#[inline(always)]
pub fn is_zero_register(val: &P<Value>) -> bool {
    is_zero_register_id(val.extract_ssa_id().unwrap())
}

#[inline(always)]
pub fn is_zero_register_id(id: MuID) -> bool {
    id == XZR.extract_ssa_id().unwrap() || id == WZR.extract_ssa_id().unwrap()
}

pub fn match_node_f32imm(op: &TreeNode) -> bool {
    match op.v {
        TreeNode_::Value(ref pv) => match pv.v {
            Value_::Constant(Constant::Float(_)) => true,
            _ => false
        },
        _ => false
    }
}

pub fn match_node_f64imm(op: &TreeNode) -> bool {
    match op.v {
        TreeNode_::Value(ref pv) => match pv.v {
            Value_::Constant(Constant::Double(_)) => true,
            _ => false
        },
        _ => false
    }
}

pub fn match_value_f64imm(op: &P<Value>) -> bool {
    match op.v {
        Value_::Constant(Constant::Double(_)) => true,
        _ => false
    }
}

pub fn match_value_f32imm(op: &P<Value>) -> bool {
    match op.v {
        Value_::Constant(Constant::Float(_)) => true,
        _ => false
    }
}

// The type of the node (for a value node)
pub fn node_type(op: &TreeNode) -> P<MuType> {
    match op.v {
        TreeNode_::Instruction(ref inst) => {
            if inst.value.is_some() {
                let ref value = inst.value.as_ref().unwrap();
                if value.len() != 1 {
                    panic!("the node {} does not have one result value", op);
                }

                value[0].ty.clone()
            } else {
                panic!("expected result from the node {}", op);
            }
        }
        TreeNode_::Value(ref pv) => pv.ty.clone(),
    }
}

pub fn match_value_imm(op: &P<Value>) -> bool {
    match op.v {
        Value_::Constant(_) => true,
        _ => false
    }
}

pub fn match_value_int_imm(op: &P<Value>) -> bool {
    match op.v {
        Value_::Constant(Constant::Int(_)) => true,
        _ => false
    }
}
pub fn match_value_ref_imm(op: &P<Value>) -> bool {
    match op.v {
        Value_::Constant(Constant::NullRef) => true,
        _ => false
    }
}
pub fn match_node_value(op: &TreeNode) -> bool {
    match op.v {
        TreeNode_::Value(_) => true,
        _ => false
    }
}

pub fn get_node_value(op: &TreeNode) -> P<Value> {
    match op.v {
        TreeNode_::Value(ref pv) => pv.clone(),
        _ => panic!("Expected node with value")
    }
}

pub fn match_node_int_imm(op: &TreeNode) -> bool {
    match op.v {
        TreeNode_::Value(ref pv) => match_value_int_imm(pv),
        _ => false
    }
}

// The only valid ref immediate is a null ref
pub fn match_node_ref_imm(op: &TreeNode) -> bool {
    match op.v {
        TreeNode_::Value(ref pv) => match_value_ref_imm(pv),
        _ => false
    }
}

pub fn match_node_imm(op: &TreeNode) -> bool {
    match op.v {
        TreeNode_::Value(ref pv) => match_value_imm(pv),
        _ => false
    }
}

pub fn node_imm_to_u64(op: &TreeNode) -> u64 {
    match op.v {
        TreeNode_::Value(ref pv) => value_imm_to_u64(pv),
        _ => panic!("expected imm")
    }
}
pub fn node_imm_to_i64(op: &TreeNode, signed: bool) -> u64 {
    match op.v {
        TreeNode_::Value(ref pv) => value_imm_to_i64(pv, signed),
        _ => panic!("expected imm")
    }
}
pub fn node_imm_to_s64(op: &TreeNode) -> i64 {
    match op.v {
        TreeNode_::Value(ref pv) => value_imm_to_s64(pv),
        _ => panic!("expected imm")
    }
}

pub fn node_imm_to_f64(op: &TreeNode) -> f64 {
    match op.v {
        TreeNode_::Value(ref pv) => value_imm_to_f64(pv),
        _ => panic!("expected imm")
    }
}

pub fn node_imm_to_f32(op: &TreeNode) -> f32 {
    match op.v {
        TreeNode_::Value(ref pv) => value_imm_to_f32(pv),
        _ => panic!("expected imm")
    }
}

pub fn node_imm_to_value(op: &TreeNode) -> P<Value> {
    match op.v {
        TreeNode_::Value(ref pv) => {
            pv.clone()
        }
        _ => panic!("expected imm")
    }
}

pub fn value_imm_to_f32(op: &P<Value>) -> f32 {
    match op.v {
        Value_::Constant(Constant::Float(val)) => {
            val as f32
        },
        _ => panic!("expected imm float")
    }
}

pub fn value_imm_to_f64(op: &P<Value>) -> f64 {
    match op.v {
        Value_::Constant(Constant::Double(val)) => {
            val as f64
        },
        _ => panic!("expected imm double")
    }
}

pub fn value_imm_to_u64(op: &P<Value>) -> u64 {
    match op.v {
        Value_::Constant(Constant::Int(val)) =>
            get_unsigned_value(val as u64, op.ty.get_int_length().unwrap()),
        Value_::Constant(Constant::NullRef) => 0,
        _ => panic!("expected imm int")
    }
}

pub fn value_imm_to_i64(op: &P<Value>, signed: bool) -> u64 {
    match op.v {
        Value_::Constant(Constant::Int(val)) =>
            if signed {
                get_signed_value(val as u64, op.ty.get_int_length().unwrap()) as u64
            } else {
                get_unsigned_value(val as u64, op.ty.get_int_length().unwrap())
            },
        Value_::Constant(Constant::NullRef) => 0,
        _ => panic!("expected imm int")
    }
}

pub fn value_imm_to_s64(op: &P<Value>) -> i64 {
    match op.v {
        Value_::Constant(Constant::Int(val)) =>
            get_signed_value(val as u64, op.ty.get_int_length().unwrap()),
        Value_::Constant(Constant::NullRef) => 0,
        _ => panic!("expected imm int")
    }
}

pub fn make_value_int_const(val: u64, vm: &VM) -> P<Value> {
    P(Value {
        hdr: MuEntityHeader::unnamed(vm.next_id()),
        ty: UINT64_TYPE.clone(),
        v: Value_::Constant(Constant::Int(val))
    })
}

// Replaces the zero register with a temporary whose value is zero (or returns the orignal register)
/* TODO use this function for the following arguments:

We can probabbly allow the zero register to be the second argument to an _ext function (as the assembler will simply use the shifted-register encoding, which allows it)
add[,s1] // tirival
add_ext[d, s1]  // trivial
add_imm[d, s1] // trivial

adds[,s1 // not trivial (sets flags)
adds_ext[,s1]   // not trivial (sets flags)
adds_imm[, s2] // not trivial (sets flags)

sub_ext[d, s1]  // trivial
sub_imm[d, s1] // trivial

subs_ext[,s1]   // not trivial (sets flags)
subs_imm[, s2] // not trivial (sets flags)

and_imm[d] // trivial
eor_imm[d] // trivial
orr_imm[d] // trivial

cmn_ext[s1] // not trivial (sets flags)
cmn_imm[s1] // not trivial (sets flags)

cmp_ext[s1] // not trivial (sets flags)
cmp_imm[s1] // not trivial (sets flags)

(they are all (or did I miss some??) places that the SP can be used, which takes up the encoding of the ZR
I believe the Zero register can be used in all other places that an integer register is expected
(BUT AM NOT CERTAIN)
*/

/*
Just insert this immediatly before each emit_XX where XX is one the above instructions,
and arg is the name of the argument that can't be the zero register (do so for each such argument)
let arg = replace_zero_register(backend, &arg, f_context, vm);
*/

pub fn replace_zero_register(backend: &mut CodeGenerator, val: &P<Value>, f_context: &mut FunctionContext, vm: &VM) -> P<Value> {
    if is_zero_register(&val) {
        let temp = make_temporary(f_context, val.ty.clone(), vm);
        backend.emit_mov_imm(&temp, 0);
        temp
    } else {
        val.clone()
    }
}

pub fn make_temporary(f_context: &mut FunctionContext, ty: P<MuType>, vm: &VM) -> P<Value> {
    f_context.make_temporary(vm.next_id(), ty).clone_value()
}

fn emit_mov_f64(backend: &mut CodeGenerator, dest: &P<Value>, f_context: &mut FunctionContext, vm: &VM, val: f64)
{
    use std::mem;
    if val == 0.0 {
        backend.emit_fmov(&dest, &XZR);
    } else if is_valid_f64_imm(val) {
        backend.emit_fmov_imm(&dest, val as f32);
    } else {
        match f64_to_aarch64_u64(val) {
            Some(v) => {
                // Can use a MOVI to load the immediate
                backend.emit_movi(&dest, v);
            }
            None => {
                // Have to load a temporary GPR with the value first
                let tmp_int = make_temporary(f_context, UINT64_TYPE.clone(), vm);
                emit_mov_u64(backend, &tmp_int, unsafe { mem::transmute::<f64, u64>(val) });

                // then move it to an FPR
                backend.emit_fmov(&dest, &tmp_int);
            }
        }
    }
}

fn emit_mov_f32(backend: &mut CodeGenerator, dest: &P<Value>, f_context: &mut FunctionContext, vm: &VM, val: f32)
{
    use std::mem;
    if val == 0.0 {
        backend.emit_fmov(&dest, &WZR);
    } else if is_valid_f32_imm(val) {
        backend.emit_fmov_imm(&dest, val);
    } else {
        // Have to load a temporary GPR with the value first
        let tmp_int = make_temporary(f_context, UINT32_TYPE.clone(), vm);

        emit_mov_u64(backend, &tmp_int, unsafe { mem::transmute::<f32, u32>(val) } as u64);
        // then move it to an FPR
        backend.emit_fmov(&dest, &tmp_int);
    }
}

pub fn emit_mov_u64(backend: &mut CodeGenerator, dest: &P<Value>, val: u64)
{
    let n = dest.ty.get_int_length().unwrap();
    let unsigned_value = get_unsigned_value(val, n);
    let negative_value = get_negative_value(val, n) as u64;
    // Can use one instruction
    if n <= 16 {
        backend.emit_movz(&dest, val as u16, 0);
    } else if unsigned_value == 0 {
        backend.emit_movz(&dest, 0, 0); // All zeros
    } else if negative_value == bits_ones(64) {
        backend.emit_movn(&dest, 0, 0); // All ones
    } else if val > 0xFF && is_valid_logical_imm(val, n) {
        // Value is more than 16 bits
        backend.emit_mov_imm(&dest, replicate_logical_imm(val, n));

        // Have to use more than one instruciton
    } else {
        // Otherwise emmit a sequences of MOVZ, MOVN and MOVK, where:
        //  MOVZ(dest, v, n) will set dest = (v << n)
        //  MOVN(dest, v, n) will set dest = !(v << n)
        //  MOVK(dest, v, n) will set dest = dest[63:16+n]:n:dest[(n-1):0];

        // How many halfowrds are all zeros
        let n_zeros =
            ((unsigned_value & bits_ones(16) == 0) as u64) +
            ((unsigned_value & (bits_ones(16)<<16) == 0) as u64) +
            ((unsigned_value & (bits_ones(16)<<32) == 0) as u64) +
            ((unsigned_value & (bits_ones(16)<<48) == 0) as u64);

        // How many halfowrds are all ones
        let n_ones =
            ((negative_value & bits_ones(16) == bits_ones(16)) as u64) +
            ((negative_value & (bits_ones(16)<<16) == (bits_ones(16)<<16)) as u64) +
            ((negative_value & (bits_ones(16)<<32) == (bits_ones(16)<<32)) as u64) +
            ((negative_value & (bits_ones(16)<<48) == (bits_ones(16)<<48)) as u64);


        let mut movzn = false; // whether a movz/movn has been emmited yet
        if n_ones > n_zeros { // It will take less instructions to use MOVN
            let (pv0, pv1, pv2, pv3) = split_aarch64_imm_u64(negative_value);

            if pv0 != bits_ones(16) as u16 {
                backend.emit_movn(&dest, !pv0, 0);
                movzn = true;
            }
            if pv1 != bits_ones(16) as u16 {
                if !movzn {
                    backend.emit_movn(&dest, !pv1, 16);
                    movzn = true;
                } else {
                    backend.emit_movk(&dest, pv1, 16);
                }
            }
            if pv2 != bits_ones(16) as u16 {
                if !movzn {
                    backend.emit_movn(&dest, !pv2, 32);
                    movzn = true;
                } else {
                    backend.emit_movk(&dest, pv2, 32);
                }
            }
            if pv3 != bits_ones(16) as u16 {
                if !movzn {
                    backend.emit_movn(&dest, pv3, 48);
                } else {
                    backend.emit_movk(&dest, pv3, 48);
                }
            }
        } else { // It will take less instructions to use MOVZ
            let (pv0, pv1, pv2, pv3) = split_aarch64_imm_u64(unsigned_value);

            if pv0 != 0 {
                backend.emit_movz(&dest, pv0, 0);
                movzn = true;
            }
            if pv1 != 0 {
                if !movzn {
                    backend.emit_movz(&dest, pv1, 16);
                    movzn = true;
                } else {
                    backend.emit_movk(&dest, pv1, 16);
                }
            }
            if pv2 != 0 {
                if !movzn {
                    backend.emit_movz(&dest, pv2, 32);
                    movzn = true;
                } else {
                    backend.emit_movk(&dest, pv2, 32);
                }
            }
            if pv3 != 0 {
                if !movzn {
                    backend.emit_movz(&dest, pv3, 48);
                } else {
                    backend.emit_movk(&dest, pv3, 48);
                }
            }
        }
    }
}

// TODO: Will this be correct if src is treated as signed (i think so...)
pub fn emit_mul_u64(backend: &mut CodeGenerator, dest: &P<Value>, src: &P<Value>, val: u64)
{
    if val == 0 {
        // dest = 0
        backend.emit_mov_imm(&dest, 0);
    } else if val == 1 {
        // dest = src
        if dest.id() != src.id() {
            backend.emit_mov(&dest, &src);
        }
    } else if val.is_power_of_two() {
        // dest = src << log2(val)
        backend.emit_lsl_imm(&dest, &src, log2(val as u64) as u8);
    } else {
        // dest = src * val
        emit_mov_u64(backend, &dest, val as u64);
        backend.emit_mul(&dest, &src, &dest);
    }
}

// Decrement the register by an immediate value
fn emit_sub_u64(backend: &mut CodeGenerator, dest: &P<Value>, src: &P<Value>, val: u64)
{
    if (val as i64) < 0 {
        emit_add_u64(backend, &dest, &src, (-(val as i64) as u64));
    } else if val == 0 {
        if dest.id() != src.id() {
            backend.emit_mov(&dest, &src);
        }
    } else if is_valid_arithmetic_imm(val) {
        let imm_shift = val > 4096;
        let imm_val = if imm_shift { val >> 12 } else { val };
        backend.emit_sub_imm(&dest, &src, imm_val as u16, imm_shift);
    } else {
        emit_mov_u64(backend, &dest, val);
        backend.emit_sub(&dest, &src, &dest);
    }
}

// Increment the register by an immediate value
fn emit_add_u64(backend: &mut CodeGenerator, dest: &P<Value>, src: &P<Value>, val: u64)
{
    if (val as i64) < 0 {
        emit_sub_u64(backend, &dest, &src, (-(val as i64) as u64));
    } else if val == 0 {
        if dest.id() != src.id() {
            backend.emit_mov(&dest, &src);
        }
    } else if is_valid_arithmetic_imm(val) {
        let imm_shift = val > 4096;
        let imm_val = if imm_shift { val >> 12 } else { val };
        backend.emit_add_imm(&dest, &src, imm_val as u16, imm_shift);
    } else {
        emit_mov_u64(backend, &dest, val);
        backend.emit_add(&dest, &src, &dest);
    }
}

// dest = src1*val + src2
fn emit_madd_u64(backend: &mut CodeGenerator, dest: &P<Value>, src1: &P<Value>, val: u64, src2: &P<Value>)
{
    if val == 0 {
        // dest = src2
        backend.emit_mov(&dest, &src2);
    } else if val == 1 {
        // dest = src1 + src2
        backend.emit_add(&dest, &src1, &src2);
    } else if val == !0 {
        // dest = src2 - src1
        backend.emit_sub(&dest, &src2, &src1);
    } else if val.is_power_of_two() {
        let shift = log2(val as u64) as u8;
        // dest = src1 << log2(val) + src2
        if shift <= 4 {
            backend.emit_add_ext(&dest, &src2, &src1, false, shift);
        } else {
            backend.emit_lsl_imm(&dest, &src1, shift);
            backend.emit_add(&dest, &dest, &src2);
        }
    } else {
        // dest = src1 * val + src2
        emit_mov_u64(backend, &dest, val as u64);
        backend.emit_madd(&dest, &src1, &dest, &src2);
    }
}

// dest = src*val1 + val2
fn emit_madd_u64_u64(backend: &mut CodeGenerator, dest: &P<Value>, src: &P<Value>, f_context: &mut FunctionContext, vm: &VM, val1: u64, val2: u64)
{
    if val2 == 0 {
        // dest = src*val
        emit_mul_u64(backend, &dest, &src, val1);
    } else if val1 == 0 {
        // dest = val2
        emit_mov_u64(backend, &dest, val2);
    } else if val1 == 1 {
        // dest = src1 + val2
        emit_add_u64(backend, &dest, &src, val2);
    } else if val1 == !0 {
        // dest = val2 - src1
        emit_mov_u64(backend, &dest, val2);
        backend.emit_sub(&dest, &dest, &src);
    } else if val1.is_power_of_two() {
        let shift = log2(val1 as u64) as u8;
        // dest = src << log2(val1) + val2
        backend.emit_lsl_imm(&dest, &src, shift);
        emit_add_u64(backend, &dest, &dest, val2);
    } else {
        // dest = src * val1 + val2
        let tmp = make_temporary(f_context, src.ty.clone(), vm);
        emit_mov_u64(backend, &dest, val1 as u64);
        emit_mov_u64(backend, &tmp, val2 as u64);
        backend.emit_madd(&dest, &src, &dest, &tmp);
    }
}

// Compare register with value
fn emit_cmp_u64(backend: &mut CodeGenerator, src1: &P<Value>, f_context: &mut FunctionContext, vm: &VM, val: u64)
{
    if (val as i64) < 0 {
        emit_cmn_u64(backend, &src1, f_context, vm, (-(val as i64) as u64));
    } else if val == 0 {
        // Operation has no effect
    } else if is_valid_arithmetic_imm(val) {
        let imm_shift = val > 4096;
        let imm_val = if imm_shift { val >> 12 } else { val };
        backend.emit_cmp_imm(&src1, imm_val as u16, imm_shift);
    } else {
        let tmp = make_temporary(f_context, UINT64_TYPE.clone(), vm);
        emit_mov_u64(backend, &tmp, val);
        backend.emit_cmp(&src1, &tmp);
    }
}

// Compare register with value
fn emit_cmn_u64(backend: &mut CodeGenerator, src1: &P<Value>, f_context: &mut FunctionContext, vm: &VM, val: u64)
{
    if (val as i64) < 0 {
        emit_cmp_u64(backend, &src1, f_context, vm, (-(val as i64) as u64));
    } else if val == 0 {
        // Operation has no effect
    } else if is_valid_arithmetic_imm(val) {
        let imm_shift = val > 4096;
        let imm_val = if imm_shift { val >> 12 } else { val };
        backend.emit_cmn_imm(&src1, imm_val as u16, imm_shift);
    } else {
        let tmp = make_temporary(f_context, UINT64_TYPE.clone(), vm);
        emit_mov_u64(backend, &tmp, val);
        backend.emit_cmn(&src1, &tmp);
    }
}

// sign extends reg, to fit in a 32/64 bit register
fn emit_sext(backend: &mut CodeGenerator, reg: &P<Value>)
{
    let nreg = check_op_len(&reg.ty); // The size of the aarch64 register
    let nmu = reg.ty.get_int_length().unwrap(); // the size of the Mu type

    // No need to sign extend the zero register
    if nreg > nmu && !is_zero_register(&reg) {
        backend.emit_sbfx(&reg, &reg, 0, nmu as u8);
    }
}

// zero extends reg, to fit in a 32/64 bit register
fn emit_zext(backend: &mut CodeGenerator, reg: &P<Value>)
{
    let nreg = check_op_len(&reg.ty); // The size of the aarch64 register
    let nmu = reg.ty.get_int_length().unwrap(); // the size of the Mu type

    // No need to zero extend the zero register
    if nreg > nmu && !is_zero_register(&reg) {
        backend.emit_ubfx(&reg, &reg, 0, nmu as u8);
    }
}

// one extends reg, to fit in a 32/64 bit register
fn emit_oext(backend: &mut CodeGenerator, reg: &P<Value>)
{
    let nreg = check_op_len(&reg.ty); // The size of the aarch64 register
    let nmu = reg.ty.get_int_length().unwrap(); // the size of the Mu type

    if nreg > nmu {
        if is_zero_register(&reg) {
            unimplemented!(); // Can't one extend the zero register
        }
        backend.emit_orr_imm(&reg, &reg, bits_ones(nreg - nmu) << nmu)
    }
}

// Masks 'src' so that it can be used to shift 'dest'
// Returns a register that should be used for the shift operand (may be dest or src)
fn emit_shift_mask<'b>(backend: &mut CodeGenerator, dest: &'b P<Value>, src: &'b P<Value>) -> &'b P<Value>
{
    let ndest = dest.ty.get_int_length().unwrap() as u64;

    if ndest != 32 && ndest != 64 { // Not a native integer size, need to mask
        backend.emit_and_imm(&dest, &src, ndest.next_power_of_two() - 1);
        &dest
    } else {
        &src
    }
}
// TODO: Deal with memory case
fn emit_reg_value(backend: &mut CodeGenerator, pv: &P<Value>, f_context: &mut FunctionContext, vm: &VM) -> P<Value> {
    match pv.v {
        Value_::SSAVar(_) => pv.clone(),
        Value_::Constant(ref c) => {
            match c {
                &Constant::Int(val) => {
                    /*if val == 0 {
                        // TODO emit the zero register (NOTE: it can't be used by all instructions)
                        // Use the zero register (saves having to use a temporary)
                        get_alias_for_length(XZR.id(), get_bit_size(&pv.ty, vm))
                    } else {*/
                    let tmp = make_temporary(f_context, pv.ty.clone(), vm);
                    debug!("tmp's ty: {}", tmp.ty);
                    emit_mov_u64(backend, &tmp, val);
                    tmp
                    //}
                },
                &Constant::IntEx(ref val) => {
                    assert!(val.len() == 2);

                    let tmp = make_temporary(f_context, pv.ty.clone(), vm);
                    let (tmp_l, tmp_h) = split_int128(&tmp, f_context, vm);

                    emit_mov_u64(backend, &tmp_l, val[0]);
                    emit_mov_u64(backend, &tmp_h, val[1]);

                    tmp
                },
                &Constant::FuncRef(func_id) => {
                    let tmp = make_temporary(f_context, pv.ty.clone(), vm);

                    let mem = make_value_symbolic(vm.get_name_for_func(func_id), true, &ADDRESS_TYPE, vm);
                    emit_calculate_address(backend, &tmp, &mem, vm);
                    tmp
                },
                &Constant::NullRef => {
                    let tmp = make_temporary(f_context, pv.ty.clone(), vm);
                    backend.emit_mov_imm(&tmp, 0);
                    tmp
                    //get_alias_for_length(XZR.id(), get_bit_size(&pv.ty, vm))
                },
                &Constant::Double(val) => {
                    let tmp = make_temporary(f_context, pv.ty.clone(), vm);
                    emit_mov_f64(backend, &tmp, f_context, vm, val);
                    tmp
                }
                &Constant::Float(val) => {
                    let tmp = make_temporary(f_context, pv.ty.clone(), vm);
                    emit_mov_f32(backend, &tmp, f_context, vm, val);
                    tmp
                },
                _ => panic!("expected fpreg or ireg")
            }
        },
        _ => panic!("expected fpreg or ireg")
    }
}

// TODO: Deal with memory case
pub fn emit_ireg_value(backend: &mut CodeGenerator, pv: &P<Value>, f_context: &mut FunctionContext, vm: &VM) -> P<Value> {
    match pv.v {
        Value_::SSAVar(_) => pv.clone(),
        Value_::Constant(ref c) => {
            match c {
                &Constant::Int(val) => {
                    // TODO Deal with zero case
                    /*if val == 0 {
                        // TODO: Are there any (integer) instructions that can't use the Zero register?
                        // Use the zero register (saves having to use a temporary)
                        get_alias_for_length(XZR.id(), get_bit_size(&pv.ty, vm))
                    } else {*/
                    let tmp = make_temporary(f_context, pv.ty.clone(), vm);
                    debug!("tmp's ty: {}", tmp.ty);
                    emit_mov_u64(backend, &tmp, val);
                    tmp
                    //}
                },
                &Constant::IntEx(ref val) => {
                    assert!(val.len() == 2);

                    let tmp = make_temporary(f_context, pv.ty.clone(), vm);
                    let (tmp_l, tmp_h) = split_int128(&tmp, f_context, vm);

                    emit_mov_u64(backend, &tmp_l, val[0]);
                    emit_mov_u64(backend, &tmp_h, val[1]);

                    tmp
                },
                &Constant::FuncRef(func_id) => {
                    let tmp = make_temporary(f_context, pv.ty.clone(), vm);

                    let mem = make_value_symbolic(vm.get_name_for_func(func_id), true, &ADDRESS_TYPE, vm);
                    emit_calculate_address(backend, &tmp, &mem, vm);
                    tmp
                },
                &Constant::NullRef => {
                    let tmp = make_temporary(f_context, pv.ty.clone(), vm);
                    backend.emit_mov_imm(&tmp, 0);
                    tmp
                    //get_alias_for_length(XZR.id(), get_bit_size(&pv.ty, vm))
                },
                _ => panic!("expected ireg")
            }
        },
        _ => panic!("expected ireg")
    }
}

// TODO: Deal with memory case
fn emit_fpreg_value(backend: &mut CodeGenerator, pv: &P<Value>, f_context: &mut FunctionContext, vm: &VM) -> P<Value> {
    match pv.v {
        Value_::SSAVar(_) => pv.clone(),
        Value_::Constant(Constant::Double(val)) => {
            let tmp = make_temporary(f_context, DOUBLE_TYPE.clone(), vm);
            emit_mov_f64(backend, &tmp, f_context, vm, val);
            tmp
        }
        Value_::Constant(Constant::Float(val)) => {
            let tmp = make_temporary(f_context, FLOAT_TYPE.clone(), vm);
            emit_mov_f32(backend, &tmp, f_context, vm, val);
            tmp
        },
        _ => panic!("expected fpreg")
    }
}

fn split_int128(int128: &P<Value>, f_context: &mut FunctionContext, vm: &VM) -> (P<Value>, P<Value>) {
    if f_context.get_value(int128.id()).unwrap().has_split() {
        let vec = f_context.get_value(int128.id()).unwrap().get_split().as_ref().unwrap();
        (vec[0].clone(), vec[1].clone())
    } else {
        let arg_l = make_temporary(f_context, UINT64_TYPE.clone(), vm);
        let arg_h = make_temporary(f_context, UINT64_TYPE.clone(), vm);

        f_context.get_value_mut(int128.id()).unwrap().set_split(vec![arg_l.clone(), arg_h.clone()]);

        trace!("ISAAC <- make temporary ({}, {})", &arg_l, &arg_h);
        (arg_l, arg_h)
    }
}

pub fn emit_ireg_ex_value(backend: &mut CodeGenerator, pv: &P<Value>, f_context: &mut FunctionContext, vm: &VM) -> (P<Value>, P<Value>)  {
    match pv.v {
        Value_::SSAVar(_) => {
            split_int128(pv, f_context, vm)
        },
        Value_::Constant(Constant::IntEx(ref val)) => {
            assert!(val.len() == 2);

            let tmp_l = make_temporary(f_context, UINT64_TYPE.clone(), vm);
            let tmp_h = make_temporary(f_context, UINT64_TYPE.clone(), vm);

            emit_mov_u64(backend, &tmp_l, val[0]);
            emit_mov_u64(backend, &tmp_h, val[1]);

            trace!("ISAAC <- ({}, {}) = ({}, {})", &tmp_l, &tmp_h, val[0], val[1]);
            (tmp_l, tmp_h)
        },
        _ => panic!("expected ireg_ex")
    }
}

pub fn emit_mem(backend: &mut CodeGenerator, pv: &P<Value>, alignment: usize, f_context: &mut FunctionContext, vm: &VM) -> P<Value> {
    match pv.v {
        Value_::Memory(ref mem) => {
            match mem {
                &MemoryLocation::VirtualAddress{ref base, ref offset, scale, signed} => {
                    let mut shift = 0 as u8;
                    let offset =
                        if offset.is_some() {
                            let offset = offset.as_ref().unwrap();
                            if match_value_int_imm(offset) {
                                let mut offset_val = value_imm_to_i64(offset, signed) as i64;
                                offset_val *= scale as i64;

                                if is_valid_immediate_offset(offset_val, alignment) {
                                    Some(make_value_int_const(offset_val as u64, vm))
                                } else if alignment <= 8 {
                                    let offset = make_temporary(f_context, UINT64_TYPE.clone(), vm);
                                    emit_mov_u64(backend, &offset, offset_val as u64);
                                    Some(offset)
                                } else {
                                    // We will be using a store/load pair which dosn't support register offsets
                                    return emit_mem_base(backend, &pv, f_context, vm);
                                }
                            } else {
                                let offset = emit_ireg_value(backend, offset, f_context, vm);

                                // TODO: If scale == (2^n)*m (for some m), set shift = n, and multiply index by m
                                if !is_valid_immediate_scale(scale, alignment) {
                                    let temp = make_temporary(f_context, offset.ty.clone(), vm);

                                    emit_mul_u64(backend, &temp, &offset, scale);
                                    Some(temp)
                                } else {
                                    shift = log2(scale) as u8;
                                    Some(offset)
                                }
                            }
                        }
                            else {
                                None
                            };

                    P(Value {
                        hdr: MuEntityHeader::unnamed(vm.next_id()),
                        ty: pv.ty.clone(),
                        v: Value_::Memory(MemoryLocation::Address {
                            base: base.clone(),
                            offset: offset,
                            shift: shift,
                            signed: signed
                        })
                    })
                }
                &MemoryLocation::Symbolic{is_global, ..} => {
                    if is_global {
                        let temp = make_temporary(f_context, pv.ty.clone(), vm);
                        emit_addr_sym(backend, &temp, &pv, vm);

                        P(Value {
                            hdr: MuEntityHeader::unnamed(vm.next_id()),
                            ty: pv.ty.clone(),
                            v: Value_::Memory(MemoryLocation::Address {
                                base: temp,
                                offset: None,
                                shift: 0,
                                signed: false,
                            })
                        })
                    } else {
                        pv.clone()
                    }
                }
                _ => pv.clone()
            }
        }
        _ => // Use the value as the base registers
            {
                let tmp_mem = make_value_base_offset(&pv, 0, &pv.ty, vm);
                emit_mem(backend, &tmp_mem, alignment, f_context, vm)
            }
    }
}

// Same as emit_mem except returns a memory location with only a base
// NOTE: This code duplicates allot of code in emit_mem and emit_calculate_address
fn emit_mem_base(backend: &mut CodeGenerator, pv: &P<Value>, f_context: &mut FunctionContext, vm: &VM) -> P<Value> {
    match pv.v {
        Value_::Memory(ref mem) => {
            let base = match mem {
                &MemoryLocation::VirtualAddress{ref base, ref offset, scale, signed} => {
                    if offset.is_some() {
                        let offset = offset.as_ref().unwrap();
                        if match_value_int_imm(offset) {
                            let offset_val = value_imm_to_i64(offset, signed) as i64;
                            if offset_val == 0 {
                                base.clone() // trivial
                            } else {
                                let temp = make_temporary(f_context, pv.ty.clone(), vm);
                                emit_add_u64(backend, &temp, &base, (offset_val * scale as i64) as u64);
                                temp
                            }
                        } else {
                            let offset = emit_ireg_value(backend, offset, f_context, vm);

                            // TODO: If scale == r*m (for some 0 <= m <= 4), multiply offset by r
                            // then use and add_ext(,...,m)
                            if scale.is_power_of_two() && is_valid_immediate_extension(log2(scale)) {
                                let temp = make_temporary(f_context, pv.ty.clone(), vm);
                                // temp = base + offset << log2(scale)
                                backend.emit_add_ext(&temp, &base, &offset, signed, log2(scale) as u8);
                                temp
                            } else {
                                let temp_offset = make_temporary(f_context, offset.ty.clone(), vm);

                                // temp_offset = offset * scale
                                emit_mul_u64(backend, &temp_offset, &offset, scale);

                                // Don't need to create a new register, just overwrite temp_offset
                                let temp = cast_value(&temp_offset, &pv.ty);
                                // Need to use add_ext, in case offset is 32-bits
                                backend.emit_add_ext(&temp, &base, &temp_offset, signed, 0);
                                temp
                            }
                        }
                    }
                        else {
                            base.clone() // trivial
                        }
                }
                &MemoryLocation::Address{ref base, ref offset, shift, signed} => {
                    if offset.is_some() {
                        let ref offset = offset.as_ref().unwrap();

                        if match_value_int_imm(&offset) {
                            let offset = value_imm_to_u64(&offset);
                            if offset == 0 {
                                // Offset is 0, it can be ignored
                                base.clone()
                            } else {
                                let temp = make_temporary(f_context, pv.ty.clone(), vm);
                                emit_add_u64(backend, &temp, &base, offset as u64);
                                temp
                            }
                        } else if RegGroup::get_from_value(&offset) == RegGroup::GPR && offset.is_reg() {
                            let temp = make_temporary(f_context, pv.ty.clone(), vm);
                            backend.emit_add_ext(&temp, &base, &offset, signed, shift);
                            temp
                        } else {
                            panic!("Offset should be an integer register or a constant")
                        }
                    } else {
                        // Simple base address
                        base.clone()
                    }
                }
                &MemoryLocation::Symbolic{..} => {
                    let temp = make_temporary(f_context, pv.ty.clone(), vm);
                    emit_addr_sym(backend, &temp, &pv, vm);
                    temp
                },
            };

            P(Value {
                hdr: MuEntityHeader::unnamed(vm.next_id()),
                ty: pv.ty.clone(),
                v: Value_::Memory(MemoryLocation::Address {
                    base: base.clone(),
                    offset: None,
                    shift: 0,
                    signed: false
                })
            })
        }
        _ => // Use the value as the base register
            {
                let tmp_mem = make_value_base_offset(&pv, 0, &pv.ty, vm);
                emit_mem_base(backend, &tmp_mem, f_context, vm)
            }
    }
}

// Sets 'dest' to the absolute address of the given global symbolic memory location
//WARNING: this assumes that the resulting assembly file is compiled with -fPIC
pub fn emit_addr_sym(backend: &mut CodeGenerator, dest: &P<Value>, src: &P<Value>, vm: &VM) {
    match src.v {
        Value_::Memory(ref mem) => {
            match mem {
                &MemoryLocation::Symbolic{ref label, is_global, is_native} => {
                    if is_global {
                        // Set dest to be the page address of the entry for src in the GOT
                        backend.emit_adrp(&dest, &src);

                        // Note: The offset should always be a valid immediate offset as it is 12-bits
                        // (The same size as an immediate offset)
                        let offset = P(Value {
                            hdr: MuEntityHeader::unnamed(vm.next_id()),
                            ty: UINT64_TYPE.clone(),
                            v: Value_::Constant(Constant::ExternSym(
                                if is_native {
                                    format!("/*C*/:got_lo12:{}", label)
                                } else {
                                    format!(":got_lo12:{}", mangle_name(label.clone()))
                                }))
                        });

                        // [dest + low 12 bits of the GOT entry for src]
                        let address_loc = P(Value {
                            hdr: MuEntityHeader::unnamed(vm.next_id()),
                            ty: ADDRESS_TYPE.clone(),
                            // should be ptr<src.ty>

                            v: Value_::Memory(MemoryLocation::Address {
                                base: dest.clone(),
                                offset: Some(offset),
                                shift: 0,
                                signed: false,
                            })
                        });

                        // Load dest with the value in the GOT entry for src
                        backend.emit_ldr(&dest, &address_loc, false);
                    } else {
                        // Load 'dest' with the value of PC + the PC-offset of src
                        backend.emit_adr(&dest, &src);
                    }
                }
                _ => panic!("Expected symbolic memory location")
            }
        }
        _ => panic!("Expected memory value")
    }
}

fn emit_calculate_address(backend: &mut CodeGenerator, dest: &P<Value>, src: &P<Value>, vm: &VM) {
    match src.v {
        Value_::Memory(MemoryLocation::VirtualAddress{ref base, ref offset, scale, signed}) => {
            if offset.is_some() {
                let offset = offset.as_ref().unwrap();
                if match_value_int_imm(offset) {
                    emit_add_u64(backend, &dest, &base, ((value_imm_to_i64(offset, signed) as i64)*(scale as i64)) as u64);
                } else {
                    // dest = offset * scale + base
                    emit_madd_u64(backend, &dest, &offset, scale as u64, &base);
                }
            } else {
                backend.emit_mov(&dest, &base)
            }
        }
        // offset(base,index,scale)
        Value_::Memory(MemoryLocation::Address{ref base, ref offset, shift, signed}) => {
            if offset.is_some() {
                let ref offset = offset.as_ref().unwrap();

                if match_value_int_imm(&offset) {
                    let offset = value_imm_to_u64(&offset);
                    if offset == 0 {
                        // Offset is 0, address calculation is trivial
                        backend.emit_mov(&dest, &base);
                    } else {
                        emit_add_u64(backend, &dest, &base, offset as u64);
                    }
                } else if is_int_reg(&offset) {
                    backend.emit_add_ext(&dest, &base, &offset, signed, shift);
                } else {
                    panic!("Offset should be an integer register or a constant")
                }
            } else {
                // Simple base address
                backend.emit_mov(&dest, &base);
            }
        },

        Value_::Memory(MemoryLocation::Symbolic{..}) => {
            emit_addr_sym(backend, &dest, &src, vm);
        }
        _ => panic!("expect mem location as value")
    }
}

fn make_value_base_offset(base: &P<Value>, offset: i64, ty: &P<MuType>, vm: &VM) -> P<Value> {
    let mem = make_memory_location_base_offset(base, offset, vm);
    make_value_from_memory(mem, ty, vm)
}

fn make_value_from_memory(mem: MemoryLocation, ty: &P<MuType>, vm: &VM) -> P<Value> {
    P(Value {
        hdr: MuEntityHeader::unnamed(vm.next_id()),
        ty: ty.clone(),
        v: Value_::Memory(mem)
    })
}

fn make_memory_location_base_offset(base: &P<Value>, offset: i64, vm: &VM) -> MemoryLocation {
    if offset == 0 {
        MemoryLocation::VirtualAddress{
            base: base.clone(),
            offset: None,
            scale: 1,
            signed: true,
        }
    } else {
        MemoryLocation::VirtualAddress{
            base: base.clone(),
            offset: Some(make_value_int_const(offset as u64, vm)),
            scale: 1,
            signed: true,
        }
    }
}

fn make_memory_location_base_offset_scale(base: &P<Value>, offset: &P<Value>, scale: u64, signed: bool) -> MemoryLocation {
    MemoryLocation::VirtualAddress{
        base: base.clone(),
        offset: Some(offset.clone()),
        scale: scale,
        signed: signed
    }
}

// Returns a memory location that points to 'Base + offset*scale + more_offset'
fn memory_location_shift(backend: &mut CodeGenerator, mem: MemoryLocation, more_offset: i64, f_context: &mut FunctionContext, vm: &VM) -> MemoryLocation {
    if more_offset == 0 {
        return mem; // No need to do anything
    }
    match mem {
        MemoryLocation::VirtualAddress { ref base, ref offset, scale, signed } => {
            let mut new_scale = 1;
            let new_offset =
                if offset.is_some() {
                    let offset = offset.as_ref().unwrap();
                    if match_value_int_imm(&offset) {
                        let offset = offset.extract_int_const().unwrap() *scale + (more_offset as u64);
                        make_value_int_const(offset as u64, vm)
                    } else {
                        let offset = emit_ireg_value(backend, &offset, f_context, vm);
                        let temp = make_temporary(f_context, offset.ty.clone(), vm);

                        if more_offset % (scale as i64) == 0 {
                            // temp = offset + more_offset/scale
                            emit_add_u64(backend, &temp, &offset, (more_offset/(scale as i64)) as u64);
                            new_scale = scale;
                        } else {
                            // temp = offset*scale + more_offset
                            emit_mul_u64(backend, &temp, &offset, scale);
                            emit_add_u64(backend, &temp, &temp,  more_offset as u64);
                        }

                        temp
                    }
                }
                    else {
                        make_value_int_const(more_offset as u64, vm)
                    };

            // if offset was an immediate or more_offset % scale != 0:
            //      new_offset = offset*scale+more_offset
            //      new_scale = 1
            // otherwise:
            //      new_offset = offset + more_offset/scale
            //      new_scale = scale
            // Either way: (new_offset*new_scale) = offset*scale+more_offset
            MemoryLocation::VirtualAddress {
                base: base.clone(),
                offset: Some(new_offset),
                scale: new_scale,
                signed: signed,
            }
        },
        _ => panic!("expected a VirtualAddress memory location")
    }
}

// Returns a memory location that points to 'Base + offset*scale + more_offset*new_scale'
fn memory_location_shift_scale(backend: &mut CodeGenerator, mem: MemoryLocation, more_offset:  &P<Value>, new_scale: u64, f_context: &mut FunctionContext, vm: &VM) -> MemoryLocation {
    if match_value_int_imm(&more_offset) {
        let more_offset = value_imm_to_s64(&more_offset);
        memory_location_shift(backend, mem, more_offset * (new_scale as i64), f_context, vm)
    } else {
        let mut new_scale = new_scale;
        match mem {
            MemoryLocation::VirtualAddress { ref base, ref offset, scale, signed } => {
                let offset =
                    if offset.is_some() {
                        let offset = offset.as_ref().unwrap();
                        if match_value_int_imm(&offset) {
                            let temp = make_temporary(f_context, offset.ty.clone(), vm);
                            let offset_scaled = (offset.extract_int_const().unwrap() as i64)*(scale as i64);
                            if offset_scaled % (new_scale as i64) == 0 {
                                emit_add_u64(backend, &temp, &more_offset, (offset_scaled / (new_scale as i64)) as u64);
                                // new_scale*temp = (more_offset + (offset*scale)/new_scale)
                                //                = more_offset*new_scale + offset*scale
                            } else {
                                // temp = more_offset*new_scale + offset*scale
                                emit_mul_u64(backend, &temp, &more_offset, new_scale);
                                emit_add_u64(backend, &temp, &temp, offset_scaled as u64);
                                new_scale = 1;
                            }
                            temp
                        } else {
                            let offset = emit_ireg_value(backend, &offset, f_context, vm);
                            let temp = make_temporary(f_context, offset.ty.clone(), vm);

                            if new_scale == scale {
                                // just add the offsets
                                backend.emit_add_ext(&temp, &more_offset, &temp, signed, 0);
                            }  else {
                                // temp = offset * scale
                                emit_mul_u64(backend, &temp, &offset, scale);

                                if new_scale.is_power_of_two() && is_valid_immediate_extension(log2(new_scale)) {
                                    // temp = (offset * scale) + more_offset << log2(new_scale)
                                    backend.emit_add_ext(&temp, &temp, &more_offset, signed, log2(new_scale) as u8);
                                } else {
                                    // temp_more = more_offset * new_scale
                                    let temp_more = make_temporary(f_context, offset.ty.clone(), vm);
                                    emit_mul_u64(backend, &temp_more, &more_offset, new_scale);

                                    // temp = (offset * scale) + (more_offset * new_scale);
                                    backend.emit_add_ext(&temp, &temp_more, &temp, signed, 0);
                                }

                                new_scale = 1;
                            }
                            temp
                        }
                    } else {
                        more_offset.clone()
                    };
                MemoryLocation::VirtualAddress {
                    base: base.clone(),
                    offset: Some(offset),
                    scale: new_scale,
                    signed: signed,
                }
            },
            _ => panic!("expected a VirtualAddress memory location")
        }
    }
}

pub fn cast_value(val: &P<Value>, t: &P<MuType>) -> P<Value> {
    let to_size = check_op_len(&val.ty);
    let from_size = check_op_len(&t);
    if to_size == from_size {
        val.clone() // No need to cast
    } else {
        if is_machine_reg(val) {
            if from_size < to_size { // 64 bits to 32 bits
                get_register_from_id(val.id() + 1)
            } else { // 32 bits to 64 bits
                get_register_from_id(val.id() - 1)
            }
        } else {
            unsafe { val.as_type(t.clone()) }
        }
    }
}

fn make_value_symbolic(label: MuName, global: bool, ty: &P<MuType>, vm: &VM) -> P<Value> {
    P(Value {
        hdr: MuEntityHeader::unnamed(vm.next_id()),
        ty : ty.clone(),
        v  : Value_::Memory(MemoryLocation::Symbolic {
            label: label,
            is_global: global,
            is_native: false,
        })
    })
}

fn emit_move_value_to_value(backend: &mut CodeGenerator, dest: &P<Value>, src: &P<Value>, f_context: &mut FunctionContext, vm: &VM) {
    let ref src_ty = src.ty;
    if src_ty.is_scalar() && !src_ty.is_fp() {
        // 128-bit move
        if is_int_ex_reg(&dest) {
            let (dest_l, dest_h) = split_int128(dest, f_context, vm);
            if src.is_int_ex_const() {
                let val = src.extract_int_ex_const();
                assert!(val.len() == 2);

                emit_mov_u64(backend, &dest_l, val[0]);
                emit_mov_u64(backend, &dest_h, val[1]);
            } else if is_int_ex_reg(&src) {
                let (src_l, src_h) = split_int128(src, f_context, vm);

                backend.emit_mov(&dest_l, &src_l);
                backend.emit_mov(&dest_h, &src_h);
            } else if src.is_mem() {
                emit_load(backend, &dest, &src, f_context, vm);
            } else {
                panic!("unexpected gpr mov between {} -> {}", src, dest);
            }
        } else if is_int_reg(&dest) { // gpr mov
            if src.is_int_const() {
                let imm = value_imm_to_u64(src);
                emit_mov_u64(backend, dest, imm);
            } else if is_int_reg(&src) {
                backend.emit_mov(dest, src);
            } else if src.is_mem() {
                emit_load(backend, &dest, &src, f_context, vm);
            } else {
                panic!("unexpected gpr mov between {} -> {}", src, dest);
            }
        } else if dest.is_mem() {
            let temp = emit_ireg_value(backend, src, f_context, vm);
            emit_store(backend, dest, &temp, f_context, vm);
        } else {
            panic!("unexpected gpr mov between {} -> {}", src, dest);
        }
    } else if src_ty.is_scalar() && src_ty.is_fp() {
        // fpr mov
        if is_fp_reg(&dest) {
            if match_value_f32imm(src) {
                let src = value_imm_to_f32(src);
                emit_mov_f32(backend, dest, f_context, vm, src);
            } else if match_value_f64imm(src) {
                let src = value_imm_to_f64(src);
                emit_mov_f64(backend, dest, f_context, vm, src);
            } else if is_fp_reg(&src) {
                backend.emit_fmov(dest, src);
            } else if src.is_mem() {
                emit_load(backend, &dest, &src, f_context, vm);
            } else {
                panic!("unexpected gpr mov between {} -> {}", src, dest);
            }
        } else if dest.is_mem() {
            let temp = emit_fpreg_value(backend, src, f_context, vm);
            emit_store(backend, dest, &temp, f_context, vm);
        } else {
            panic!("unexpected fpr mov between {} -> {}", src, dest);
        }
    } else {
        panic!("unexpected mov of type {}", src_ty)
    }
}

fn emit_load(backend: &mut CodeGenerator, dest: &P<Value>, src: &P<Value>, f_context: &mut FunctionContext, vm: &VM) {
    let src = emit_mem(backend, &src, get_type_alignment(&dest.ty, vm), f_context, vm);
    if is_int_reg(dest) || is_fp_reg(dest) {
        backend.emit_ldr(&dest, &src, false);
    } else if is_int_ex_reg(dest) {
        let (dest_l, dest_h) = emit_ireg_ex_value(backend, dest, f_context, vm);
        backend.emit_ldp(&dest_l, &dest_h, &src);
    } else {
        unimplemented!();
    }

}

fn emit_store(backend: &mut CodeGenerator, dest: &P<Value>, src: &P<Value>, f_context: &mut FunctionContext, vm: &VM) {
    let dest = emit_mem(backend, &dest, get_type_alignment(&src.ty, vm), f_context, vm);
    if is_int_reg(src) || is_fp_reg(src) {
        backend.emit_str(&dest, &src);
    } else if is_int_ex_reg(src) {
        let (src_l, src_h) = emit_ireg_ex_value(backend, src, f_context, vm);
        backend.emit_stp(&dest, &src_l, &src_h);
    } else {
        unimplemented!();
    }
}

fn emit_load_base_offset(backend: &mut CodeGenerator, dest: &P<Value>, base: &P<Value>, offset: i64, f_context: &mut FunctionContext, vm: &VM) -> P<Value> {
    let mem = make_value_base_offset(base, offset, &dest.ty, vm);
    emit_load(backend, dest, &mem, f_context, vm);
    mem
}

fn emit_store_base_offset(backend: &mut CodeGenerator, base: &P<Value>, offset: i64, src: &P<Value>, f_context: &mut FunctionContext, vm: &VM) {
    let mem = make_value_base_offset(base, offset, &src.ty, vm);
    emit_store(backend, &mem, src, f_context, vm);
}


fn is_int_reg(val: &P<Value>) -> bool
{
    RegGroup::get_from_value(&val) == RegGroup::GPR && (val.is_reg() || val.is_const())
}
fn is_int_ex_reg(val: &P<Value>) -> bool
{
    RegGroup::get_from_value(&val) == RegGroup::GPREX && (val.is_reg() || val.is_const())
}
fn is_fp_reg(val: &P<Value>) -> bool
{
    RegGroup::get_from_value(&val) == RegGroup::FPR && (val.is_reg() || val.is_const())
}<|MERGE_RESOLUTION|>--- conflicted
+++ resolved
@@ -396,10 +396,6 @@
         //X18.clone(), // Platform Register
     ];
 
-<<<<<<< HEAD
-=======
-    /*#[allow(dead_code)]
->>>>>>> 5a939029
     static ref ALL_GPRS : [P<Value>; 30] = [
         X0.clone(),
         X1.clone(),
@@ -432,7 +428,7 @@
         X28.clone(),
         X29.clone(), // Frame Pointer
         X30.clone() // Link Register
-    ];*/
+    ];
 }
 
 pub const FPR_ID_START : usize = 100;
@@ -589,10 +585,6 @@
         D31.clone()
     ];
 
-<<<<<<< HEAD
-=======
-    /*#[allow(dead_code)]
->>>>>>> 5a939029
     static ref ALL_FPRS : [P<Value>; 32] = [
         D0.clone(),
         D1.clone(),
@@ -628,7 +620,7 @@
         D29.clone(),
         D30.clone(),
         D31.clone()
-    ];*/
+    ];
 }
 
 lazy_static! {
