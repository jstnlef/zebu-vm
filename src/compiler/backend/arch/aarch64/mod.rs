#![allow(non_upper_case_globals)]
#![allow(dead_code)]

// TODO: Move architecture independent codes in here, inst_sel and asm_backend to somewhere else...
pub mod inst_sel;

mod codegen;
pub use compiler::backend::aarch64::codegen::CodeGenerator;

mod asm_backend;
pub use compiler::backend::aarch64::asm_backend::ASMCodeGen;
pub use compiler::backend::aarch64::asm_backend::emit_code;
pub use compiler::backend::aarch64::asm_backend::emit_context;
pub use compiler::backend::aarch64::asm_backend::emit_context_with_reloc;
#[cfg(feature = "aot")]
pub use compiler::backend::aarch64::asm_backend::spill_rewrite;

use ast::ptr::P;
use ast::ir::*;
use ast::types::*;
use ast::op;
use compiler::backend::RegGroup;
use vm::VM;

use utils::LinkedHashMap;
use std::collections::HashMap;

macro_rules! REGISTER {
    ($id:expr, $name: expr, $ty: ident) => {
        {
            P(Value {
                hdr: MuEntityHeader::named($id, $name.to_string()),
                ty: $ty.clone(),
                v: Value_::SSAVar($id)
            })
        }
    };
}

macro_rules! GPR_ALIAS {
    ($alias: ident: ($id64: expr, $r64: ident) -> $r32: ident) => {
        lazy_static!{
            pub static ref $r64 : P<Value> = REGISTER!($id64,    stringify!($r64), UINT64_TYPE);
            pub static ref $r32 : P<Value> = REGISTER!($id64 +1, stringify!($r32), UINT32_TYPE);
            pub static ref $alias : [P<Value>; 2] = [$r64.clone(), $r32.clone()];
        }
    };
}

// Used to create a generic alias name
macro_rules! ALIAS {
    ($src: ident -> $dest: ident) => {
        //pub use $src as $dest;
        lazy_static!{
            pub static ref $dest : P<Value> = $src.clone();
        }
    };
}


macro_rules! FPR_ALIAS {
    ($alias: ident: ($id64: expr, $r64: ident) -> $r32: ident) => {
        lazy_static!{
            pub static ref $r64 : P<Value> = REGISTER!($id64,    stringify!($r64), DOUBLE_TYPE);
            pub static ref $r32 : P<Value> = REGISTER!($id64 +1, stringify!($r32), FLOAT_TYPE);
            pub static ref $alias : [P<Value>; 2] = [$r64.clone(), $r32.clone()];
        }
    };
}

GPR_ALIAS!(X0_ALIAS: (0, X0)  -> W0);
GPR_ALIAS!(X1_ALIAS: (2, X1)  -> W1);
GPR_ALIAS!(X2_ALIAS: (4, X2)  -> W2);
GPR_ALIAS!(X3_ALIAS: (6, X3)  -> W3);
GPR_ALIAS!(X4_ALIAS: (8, X4)  -> W4);
GPR_ALIAS!(X5_ALIAS: (10, X5)  -> W5);
GPR_ALIAS!(X6_ALIAS: (12, X6)  -> W6);
GPR_ALIAS!(X7_ALIAS: (14, X7)  -> W7);
GPR_ALIAS!(X8_ALIAS: (16, X8)  -> W8);
GPR_ALIAS!(X9_ALIAS: (18, X9)  -> W9);
GPR_ALIAS!(X10_ALIAS: (20, X10)  -> W10);
GPR_ALIAS!(X11_ALIAS: (22, X11)  -> W11);
GPR_ALIAS!(X12_ALIAS: (24, X12)  -> W12);
GPR_ALIAS!(X13_ALIAS: (26, X13)  -> W13);
GPR_ALIAS!(X14_ALIAS: (28, X14)  -> W14);
GPR_ALIAS!(X15_ALIAS: (30, X15)  -> W15);
GPR_ALIAS!(X16_ALIAS: (32, X16)  -> W16);
GPR_ALIAS!(X17_ALIAS: (34, X17)  -> W17);
GPR_ALIAS!(X18_ALIAS: (36, X18)  -> W18);
GPR_ALIAS!(X19_ALIAS: (38, X19)  -> W19);
GPR_ALIAS!(X20_ALIAS: (40, X20)  -> W20);
GPR_ALIAS!(X21_ALIAS: (42, X21)  -> W21);
GPR_ALIAS!(X22_ALIAS: (44, X22)  -> W22);
GPR_ALIAS!(X23_ALIAS: (46, X23)  -> W23);
GPR_ALIAS!(X24_ALIAS: (48, X24)  -> W24);
GPR_ALIAS!(X25_ALIAS: (50, X25)  -> W25);
GPR_ALIAS!(X26_ALIAS: (52, X26)  -> W26);
GPR_ALIAS!(X27_ALIAS: (54, X27)  -> W27);
GPR_ALIAS!(X28_ALIAS: (56, X28)  -> W28);
GPR_ALIAS!(X29_ALIAS: (58, X29)  -> W29);
GPR_ALIAS!(X30_ALIAS: (60, X30)  -> W30);
GPR_ALIAS!(SP_ALIAS: (62, SP)  -> WSP); // Special register (only some instructions can reference it)
GPR_ALIAS!(XZR_ALIAS: (64, XZR)  -> WZR); // Pseudo register, not to be used by register allocator

// Aliases
ALIAS!(X8 -> XR); // Indirect result location register (points to a location in memory to write return values to)
ALIAS!(X16 -> IP0); // Intra proecdure call register 0 (may be modified by the linker when executing BL/BLR instructions)
ALIAS!(X17 -> IP1);// Intra proecdure call register 1 (may be modified by the linker when executing BL/BLR instructions)
ALIAS!(X18 -> PR); // Platform Register (NEVER TOUCH THIS REGISTER (Unless you can proove Linux dosn't use it))
ALIAS!(X29 -> FP); // Frame Pointer (can be used as a normal register when not calling or returning)
ALIAS!(X30 -> LR); // Link Register (not supposed to be used for any other purpose)


lazy_static! {
    pub static ref GPR_ALIAS_TABLE : LinkedHashMap<MuID, Vec<P<Value>>> = {
        let mut ret = LinkedHashMap::new();

        ret.insert(X0.id(), X0_ALIAS.to_vec());
        ret.insert(X1.id(), X1_ALIAS.to_vec());
        ret.insert(X2.id(), X2_ALIAS.to_vec());
        ret.insert(X3.id(), X3_ALIAS.to_vec());
        ret.insert(X4.id(), X4_ALIAS.to_vec());
        ret.insert(X5.id(), X5_ALIAS.to_vec());
        ret.insert(X6.id(), X6_ALIAS.to_vec());
        ret.insert(X7.id(), X7_ALIAS.to_vec());
        ret.insert(X8.id(), X8_ALIAS.to_vec());
        ret.insert(X9.id(), X9_ALIAS.to_vec());
        ret.insert(X10.id(), X10_ALIAS.to_vec());
        ret.insert(X11.id(), X11_ALIAS.to_vec());
        ret.insert(X12.id(), X12_ALIAS.to_vec());
        ret.insert(X13.id(), X13_ALIAS.to_vec());
        ret.insert(X14.id(), X14_ALIAS.to_vec());
        ret.insert(X15.id(), X15_ALIAS.to_vec());
        ret.insert(X16.id(), X16_ALIAS.to_vec());
        ret.insert(X17.id(), X17_ALIAS.to_vec());
        ret.insert(X18.id(), X18_ALIAS.to_vec());
        ret.insert(X19.id(), X19_ALIAS.to_vec());
        ret.insert(X20.id(), X20_ALIAS.to_vec());
        ret.insert(X21.id(), X21_ALIAS.to_vec());
        ret.insert(X22.id(), X22_ALIAS.to_vec());
        ret.insert(X23.id(), X23_ALIAS.to_vec());
        ret.insert(X24.id(), X24_ALIAS.to_vec());
        ret.insert(X25.id(), X25_ALIAS.to_vec());
        ret.insert(X26.id(), X26_ALIAS.to_vec());
        ret.insert(X27.id(), X27_ALIAS.to_vec());
        ret.insert(X28.id(), X28_ALIAS.to_vec());
        ret.insert(X29.id(), X29_ALIAS.to_vec());
        ret.insert(X30.id(), X30_ALIAS.to_vec());
        ret.insert(SP.id(), SP_ALIAS.to_vec());
        ret.insert(XZR.id(), XZR_ALIAS.to_vec());
        ret
    };

    // e.g. given eax, return rax
    pub static ref GPR_ALIAS_LOOKUP : HashMap<MuID, P<Value>> = {
        let mut ret = HashMap::new();

        for vec in GPR_ALIAS_TABLE.values() {
            let colorable = vec[0].clone();

            for gpr in vec {
                ret.insert(gpr.id(), colorable.clone());
            }
        }

        ret
    };
}

// Is val a hard coded machine register (not a pseudo register)
pub fn is_machine_reg(val: &P<Value>) -> bool {
    match val.v {
        Value_::SSAVar(ref id) => {
            if *id < FPR_ID_START {
                match GPR_ALIAS_LOOKUP.get(&id) {
                    Some(_) => true,
                    None => false
                }
            } else {
                match FPR_ALIAS_LOOKUP.get(&id) {
                    Some(_) => true,
                    None => false
                }
            }
        }
        _ => false
    }

}


// Returns a P<Value> to the register id
pub fn get_register_from_id(id: MuID) -> P<Value> {
    if id < FPR_ID_START {
        match GPR_ALIAS_LOOKUP.get(&id) {
            Some(val) => val.clone(),
            None => panic!("cannot find GPR {}", id)
        }
    } else {
        match FPR_ALIAS_LOOKUP.get(&id) {
            Some(val) => val.clone(),
            None => panic!("cannot find FPR {}", id)
        }
    }
}

pub fn get_alias_for_length(id: MuID, length: usize) -> P<Value> {
    if id < FPR_ID_START {
        let vec = match GPR_ALIAS_TABLE.get(&id) {
            Some(vec) => vec,
            None => panic!("didnt find {} as GPR", id)
        };

        if length > 32 {
            vec[0].clone()
        } else {
            vec[1].clone()
        }
    } else {
        let vec = match FPR_ALIAS_TABLE.get(&id) {
            Some(vec) => vec,
            None => panic!("didnt find {} as FPR", id)
        };

        if length > 32 {
            vec[0].clone()
        } else {
            vec[1].clone()
        }
    }
}

pub fn is_aliased(id1: MuID, id2: MuID) -> bool {
    return get_color_for_precolored(id1) == get_color_for_precolored(id2);
}

pub fn get_color_for_precolored(id: MuID) -> MuID {
    debug_assert!(id < MACHINE_ID_END);

    if id < FPR_ID_START {
        match GPR_ALIAS_LOOKUP.get(&id) {
            Some(val) => val.id(),
            None => panic!("cannot find GPR {}", id)
        }
    } else {
        match FPR_ALIAS_LOOKUP.get(&id) {
            Some(val) => val.id(),
            None => panic!("cannot find FPR {}", id)
        }
    }
}

#[inline(always)]
pub fn check_op_len(ty: &P<MuType>) -> usize {
    match ty.get_int_length() {
        Some(64) => 64,
        Some(32) => 32,
        Some(n) if n < 32 => 32,
        Some(n) => panic!("unimplemented int size: {}", n),
        None => {
            match ty.v {
                MuType_::Float => 32,
                MuType_::Double => 64,
                _ => panic!("unimplemented primitive type: {}", ty)
            }
        }
    }
}

#[inline(always)]
pub fn get_bit_size(ty : &P<MuType>, vm: &VM) -> usize
{
    match ty.get_int_length() {
        Some(val) => val,
        None => {
            match ty.v {
                MuType_::Float => 32,
                MuType_::Double => 64,
                MuType_::Vector(ref t, n) => get_bit_size(t, vm)*n,
                MuType_::Array(ref t, n) => get_bit_size(t, vm)*n,
                MuType_::Void => 0,
                _ => vm.get_type_size(ty.id())*8,
            }
        }
    }
}

#[inline(always)]
pub fn primitive_byte_size(ty : &P<MuType>) -> usize
{
    match ty.get_int_length() {
        Some(val) => round_up(val, 8)/8,
        None => {
            match ty.v {
                MuType_::Float => 4,
                MuType_::Double => 8,
                MuType_::Void => 0,
                _ => panic!("Not a primitive type")
            }
        }
    }
}

lazy_static! {
    // Note: these are the same as the ARGUMENT_GPRs
    pub static ref RETURN_GPRs : [P<Value>; 8] = [
        X0.clone(),
        X1.clone(),
        X2.clone(),
        X3.clone(),
        X4.clone(),
        X5.clone(),
        X6.clone(),
        X7.clone()
    ];

    pub static ref ARGUMENT_GPRs : [P<Value>; 8] = [
        X0.clone(),
        X1.clone(),
        X2.clone(),
        X3.clone(),
        X4.clone(),
        X5.clone(),
        X6.clone(),
        X7.clone()
    ];

    pub static ref CALLEE_SAVED_GPRs : [P<Value>; 10] = [
        X19.clone(),
        X20.clone(),
        X21.clone(),
        X22.clone(),
        X23.clone(),
        X24.clone(),
        X25.clone(),
        X26.clone(),
        X27.clone(),
        X28.clone(),

        // Note: These two are technically CALLEE saved but need to be dealt with specially
        //X29.clone(), // Frame Pointer
        //X30.clone() // Link Register
    ];

    pub static ref CALLER_SAVED_GPRs : [P<Value>; 18] = [
        X0.clone(),
        X1.clone(),
        X2.clone(),
        X3.clone(),
        X4.clone(),
        X5.clone(),
        X6.clone(),
        X7.clone(),
        X8.clone(),
        X9.clone(),
        X10.clone(),
        X11.clone(),
        X12.clone(),
        X13.clone(),
        X14.clone(),
        X15.clone(),
        X16.clone(),
        X17.clone(),
        //X18.clone(), // Platform Register
    ];

    static ref ALL_GPRs : [P<Value>; 30] = [
        X0.clone(),
        X1.clone(),
        X2.clone(),
        X3.clone(),
        X4.clone(),
        X5.clone(),
        X6.clone(),
        X7.clone(),
        X8.clone(),
        X9.clone(),
        X10.clone(),
        X11.clone(),
        X12.clone(),
        X13.clone(),
        X14.clone(),
        X15.clone(),
        X16.clone(),
        X17.clone(),
        //X18.clone(), // Platform Register
        X19.clone(),
        X20.clone(),
        X21.clone(),
        X22.clone(),
        X23.clone(),
        X24.clone(),
        X25.clone(),
        X26.clone(),
        X27.clone(),
        X28.clone(),
        X29.clone(), // Frame Pointer
        X30.clone() // Link Register
    ];
}

pub const FPR_ID_START : usize = 100;

FPR_ALIAS!(D0_ALIAS: (FPR_ID_START + 0, D0)  -> S0);
FPR_ALIAS!(D1_ALIAS: (FPR_ID_START + 2, D1)  -> S1);
FPR_ALIAS!(D2_ALIAS: (FPR_ID_START + 4, D2)  -> S2);
FPR_ALIAS!(D3_ALIAS: (FPR_ID_START + 6, D3)  -> S3);
FPR_ALIAS!(D4_ALIAS: (FPR_ID_START + 8, D4)  -> S4);
FPR_ALIAS!(D5_ALIAS: (FPR_ID_START + 10, D5)  -> S5);
FPR_ALIAS!(D6_ALIAS: (FPR_ID_START + 12, D6)  -> S6);
FPR_ALIAS!(D7_ALIAS: (FPR_ID_START + 14, D7)  -> S7);
FPR_ALIAS!(D8_ALIAS: (FPR_ID_START + 16, D8)  -> S8);
FPR_ALIAS!(D9_ALIAS: (FPR_ID_START + 18, D9)  -> S9);
FPR_ALIAS!(D10_ALIAS: (FPR_ID_START + 20, D10)  -> S10);
FPR_ALIAS!(D11_ALIAS: (FPR_ID_START + 22, D11)  -> S11);
FPR_ALIAS!(D12_ALIAS: (FPR_ID_START + 24, D12)  -> S12);
FPR_ALIAS!(D13_ALIAS: (FPR_ID_START + 26, D13)  -> S13);
FPR_ALIAS!(D14_ALIAS: (FPR_ID_START + 28, D14)  -> S14);
FPR_ALIAS!(D15_ALIAS: (FPR_ID_START + 30, D15)  -> S15);
FPR_ALIAS!(D16_ALIAS: (FPR_ID_START + 32, D16)  -> S16);
FPR_ALIAS!(D17_ALIAS: (FPR_ID_START + 34, D17)  -> S17);
FPR_ALIAS!(D18_ALIAS: (FPR_ID_START + 36, D18)  -> S18);
FPR_ALIAS!(D19_ALIAS: (FPR_ID_START + 38, D19)  -> S19);
FPR_ALIAS!(D20_ALIAS: (FPR_ID_START + 40, D20)  -> S20);
FPR_ALIAS!(D21_ALIAS: (FPR_ID_START + 42, D21)  -> S21);
FPR_ALIAS!(D22_ALIAS: (FPR_ID_START + 44, D22)  -> S22);
FPR_ALIAS!(D23_ALIAS: (FPR_ID_START + 46, D23)  -> S23);
FPR_ALIAS!(D24_ALIAS: (FPR_ID_START + 48, D24)  -> S24);
FPR_ALIAS!(D25_ALIAS: (FPR_ID_START + 50, D25)  -> S25);
FPR_ALIAS!(D26_ALIAS: (FPR_ID_START + 52, D26)  -> S26);
FPR_ALIAS!(D27_ALIAS: (FPR_ID_START + 54, D27)  -> S27);
FPR_ALIAS!(D28_ALIAS: (FPR_ID_START + 56, D28)  -> S28);
FPR_ALIAS!(D29_ALIAS: (FPR_ID_START + 58, D29)  -> S29);
FPR_ALIAS!(D30_ALIAS: (FPR_ID_START + 60, D30)  -> S30);
FPR_ALIAS!(D31_ALIAS: (FPR_ID_START + 62, D31)  -> S31);

lazy_static! {
    pub static ref FPR_ALIAS_TABLE : LinkedHashMap<MuID, Vec<P<Value>>> = {
        let mut ret = LinkedHashMap::new();

        ret.insert(D0.id(), D0_ALIAS.to_vec());
        ret.insert(D1.id(), D1_ALIAS.to_vec());
        ret.insert(D2.id(), D2_ALIAS.to_vec());
        ret.insert(D3.id(), D3_ALIAS.to_vec());
        ret.insert(D4.id(), D4_ALIAS.to_vec());
        ret.insert(D5.id(), D5_ALIAS.to_vec());
        ret.insert(D6.id(), D6_ALIAS.to_vec());
        ret.insert(D7.id(), D7_ALIAS.to_vec());
        ret.insert(D8.id(), D8_ALIAS.to_vec());
        ret.insert(D9.id(), D9_ALIAS.to_vec());
        ret.insert(D10.id(), D10_ALIAS.to_vec());
        ret.insert(D11.id(), D11_ALIAS.to_vec());
        ret.insert(D12.id(), D12_ALIAS.to_vec());
        ret.insert(D13.id(), D13_ALIAS.to_vec());
        ret.insert(D14.id(), D14_ALIAS.to_vec());
        ret.insert(D15.id(), D15_ALIAS.to_vec());
        ret.insert(D16.id(), D16_ALIAS.to_vec());
        ret.insert(D17.id(), D17_ALIAS.to_vec());
        ret.insert(D18.id(), D18_ALIAS.to_vec());
        ret.insert(D19.id(), D19_ALIAS.to_vec());
        ret.insert(D20.id(), D20_ALIAS.to_vec());
        ret.insert(D21.id(), D21_ALIAS.to_vec());
        ret.insert(D22.id(), D22_ALIAS.to_vec());
        ret.insert(D23.id(), D23_ALIAS.to_vec());
        ret.insert(D24.id(), D24_ALIAS.to_vec());
        ret.insert(D25.id(), D25_ALIAS.to_vec());
        ret.insert(D26.id(), D26_ALIAS.to_vec());
        ret.insert(D27.id(), D27_ALIAS.to_vec());
        ret.insert(D28.id(), D28_ALIAS.to_vec());
        ret.insert(D29.id(), D29_ALIAS.to_vec());
        ret.insert(D30.id(), D30_ALIAS.to_vec());
        ret.insert(D31.id(), D31_ALIAS.to_vec());

        ret
    };


    pub static ref FPR_ALIAS_LOOKUP : HashMap<MuID, P<Value>> = {
        let mut ret = HashMap::new();

        for vec in FPR_ALIAS_TABLE.values() {
            let colorable = vec[0].clone();

            for fpr in vec {
                ret.insert(fpr.id(), colorable.clone());
            }
        }

        ret
    };
}

lazy_static!{
    // Same as ARGUMENT_FPRs
    pub static ref RETURN_FPRs : [P<Value>; 8] = [
        D0.clone(),
        D1.clone(),
        D2.clone(),
        D3.clone(),
        D4.clone(),
        D5.clone(),
        D6.clone(),
        D7.clone()
    ];

    pub static ref ARGUMENT_FPRs : [P<Value>; 8] = [
        D0.clone(),
        D1.clone(),
        D2.clone(),
        D3.clone(),
        D4.clone(),
        D5.clone(),
        D6.clone(),
        D7.clone(),
    ];

    pub static ref CALLEE_SAVED_FPRs : [P<Value>; 8] = [
        D8.clone(),
        D9.clone(),
        D10.clone(),
        D11.clone(),
        D12.clone(),
        D13.clone(),
        D14.clone(),
        D15.clone()
    ];

    pub static ref CALLER_SAVED_FPRs : [P<Value>; 24] = [
        D0.clone(),
        D1.clone(),
        D2.clone(),
        D3.clone(),
        D4.clone(),
        D5.clone(),
        D6.clone(),
        D7.clone(),

        D16.clone(),
        D17.clone(),
        D18.clone(),
        D19.clone(),
        D20.clone(),
        D21.clone(),
        D22.clone(),
        D23.clone(),
        D24.clone(),
        D25.clone(),
        D26.clone(),
        D27.clone(),
        D28.clone(),
        D29.clone(),
        D30.clone(),
        D31.clone()
    ];

    static ref ALL_FPRs : [P<Value>; 32] = [
        D0.clone(),
        D1.clone(),
        D2.clone(),
        D3.clone(),
        D4.clone(),
        D5.clone(),
        D6.clone(),
        D7.clone(),

        D8.clone(),
        D9.clone(),
        D10.clone(),
        D11.clone(),
        D12.clone(),
        D13.clone(),
        D14.clone(),
        D15.clone(),

        D16.clone(),
        D17.clone(),
        D18.clone(),
        D19.clone(),
        D20.clone(),
        D21.clone(),
        D22.clone(),
        D23.clone(),
        D24.clone(),
        D25.clone(),
        D26.clone(),
        D27.clone(),
        D28.clone(),
        D29.clone(),
        D30.clone(),
        D31.clone()
    ];
}

lazy_static! {
    pub static ref ALL_MACHINE_REGs : LinkedHashMap<MuID, P<Value>> = {
        let mut map = LinkedHashMap::new();

        for vec in GPR_ALIAS_TABLE.values() {
            for reg in vec {
                map.insert(reg.id(), reg.clone());
            }
        }

        for vec in FPR_ALIAS_TABLE.values() {
            for reg in vec {
                map.insert(reg.id(), reg.clone());
            }
        }

        map
    };

    pub static ref CALLEE_SAVED_REGs : [P<Value>; 18] = [
        X19.clone(),
        X20.clone(),
        X21.clone(),
        X22.clone(),
        X23.clone(),
        X24.clone(),
        X25.clone(),
        X26.clone(),
        X27.clone(),
        X28.clone(),

        // Note: These two are technically CALLEE saved but need to be dealt with specially
        //X29.clone(), // Frame Pointer
        //X30.clone() // Link Register

        D8.clone(),
        D9.clone(),
        D10.clone(),
        D11.clone(),
        D12.clone(),
        D13.clone(),
        D14.clone(),
        D15.clone()
    ];


    // put caller saved regs first (they imposes no overhead if there is no call instruction)
    pub static ref ALL_USABLE_MACHINE_REGs : Vec<P<Value>> = vec![
        X19.clone(),
        X20.clone(),
        X21.clone(),
        X22.clone(),
        X23.clone(),
        X24.clone(),
        X25.clone(),
        X26.clone(),
        X27.clone(),
        X28.clone(),
        //X29.clone(), // Frame Pointer
        //X30.clone(), // Link Register

        X0.clone(),
        X1.clone(),
        X2.clone(),
        X3.clone(),
        X4.clone(),
        X5.clone(),
        X6.clone(),
        X7.clone(),
        X8.clone(),
        X9.clone(),
        X10.clone(),
        X11.clone(),
        X12.clone(),
        X13.clone(),
        X14.clone(),
        X15.clone(),
        X16.clone(),
        X17.clone(),
        // X18.clone(), // Platform Register

        D8.clone(),
        D9.clone(),
        D10.clone(),
        D11.clone(),
        D12.clone(),
        D13.clone(),
        D14.clone(),
        D15.clone(),

        D0.clone(),
        D1.clone(),
        D2.clone(),
        D3.clone(),
        D4.clone(),
        D5.clone(),
        D6.clone(),
        D7.clone(),

        D16.clone(),
        D17.clone(),
        D18.clone(),
        D19.clone(),
        D20.clone(),
        D21.clone(),
        D22.clone(),
        D23.clone(),
        D24.clone(),
        D25.clone(),
        D26.clone(),
        D27.clone(),
        D28.clone(),
        D29.clone(),
        D30.clone(),
        D31.clone()
    ];
}

pub fn init_machine_regs_for_func (func_context: &mut FunctionContext) {
    for reg in ALL_MACHINE_REGs.values() {
        let reg_id = reg.extract_ssa_id().unwrap();
        let entry = SSAVarEntry::new(reg.clone());

        func_context.values.insert(reg_id, entry);
    }
}

pub fn number_of_regs_in_group(group: RegGroup) -> usize {
    match group {
        RegGroup::GPR => ALL_GPRs.len(),
        RegGroup::FPR => ALL_FPRs.len(),
        RegGroup::GPREX => unimplemented!(),
    }
}

pub fn number_of_all_regs() -> usize {
    ALL_MACHINE_REGs.len()
}

pub fn all_regs() -> &'static LinkedHashMap<MuID, P<Value>> {
    &ALL_MACHINE_REGs
}

pub fn all_usable_regs() -> &'static Vec<P<Value>> {
    &ALL_USABLE_MACHINE_REGs
}

pub fn pick_group_for_reg(reg_id: MuID) -> RegGroup {
    let reg = all_regs().get(&reg_id).unwrap();
    if is_int_reg(&reg) {
        RegGroup::GPR
    } else if is_fp_reg(&reg) {
        RegGroup::FPR
    } else {
        panic!("expect a machine reg to be either a GPR or a FPR: {}", reg)
    }
}

pub fn is_callee_saved(reg_id: MuID) -> bool {

    for reg in CALLEE_SAVED_GPRs.iter() {
        if reg_id == reg.extract_ssa_id().unwrap() {
            return true;
        }
    }

    for reg in CALLEE_SAVED_FPRs.iter() {
        if reg_id == reg.extract_ssa_id().unwrap() {
            return true;
        }
    }
    false
}

// TODO: Check that these numbers are reasonable (THEY ARE ONLY AN ESTIMATE)
use ast::inst::*;
pub fn estimate_insts_for_ir(inst: &Instruction) -> usize {
    use ast::inst::Instruction_::*;

    match inst.v {
        // simple
        BinOp(_, _, _)  => 1,
        BinOpWithStatus(_, _, _, _) => 2,
        CmpOp(_, _, _)  => 1,
        ConvOp{..}      => 1,

        // control flow
        Branch1(_)     => 1,
        Branch2{..}    => 1,
        Select{..}     => 2,
        Watchpoint{..} => 1,
        WPBranch{..}   => 2,
        Switch{..}     => 3,

        // call
        ExprCall{..} | ExprCCall{..} | Call{..} | CCall{..} => 5,
        Return(_)   => 1,
        TailCall(_) => 1,

        // memory access
        Load{..} | Store{..} => 1,
        CmpXchg{..}          => 1,
        AtomicRMW{..}        => 1,
        AllocA(_)            => 1,
        AllocAHybrid(_, _)   => 1,
        Fence(_)             => 1,

        // memory addressing
        GetIRef(_) | GetFieldIRef{..} | GetElementIRef{..} | ShiftIRef{..} | GetVarPartIRef{..} => 0,

        // runtime
        New(_) | NewHybrid(_, _) => 10,
        NewStack(_) | NewThread(_, _) | NewThreadExn(_, _) | NewFrameCursor(_) => 10,
        ThreadExit    => 10,
        Throw(_)      => 10,
        SwapStack{..} => 10,
        CommonInst_GetThreadLocal | CommonInst_SetThreadLocal(_) => 10,
        CommonInst_Pin(_) | CommonInst_Unpin(_) => 10,

        // others
        Move(_) => 0,
        PrintHex(_) => 10,
        ExnInstruction{ref inner, ..} => estimate_insts_for_ir(&inner)
    }
}


// Splits an integer immediate into four 16-bit segments (returns the least significant first)
pub fn split_aarch64_imm_u64(val: u64) -> (u16, u16, u16, u16) {
    (val as u16, (val >> 16) as u16, (val >> 32) as u16, (val >> 48) as u16)
}

// Trys to reduce the given floating point to an immediate u64 that can be used with MOVI
pub fn f64_to_aarch64_u64(val: f64) -> Option<u64> {
    use std::mem;
    // WARNING: this assumes a little endian representation
    let bytes: [u8; 8] = unsafe { mem::transmute(val) };

    // Check that each byte is all 1 or all 0
    for i in 0..7 {
        if bytes[i] != 0b11111111 || bytes[i] != 0 {
            return None;
        }
    }

    Some(unsafe {mem::transmute::<f64, u64>(val)})
}

// Check that the given floating point fits in 8 bits
pub fn is_valid_f32_imm(val: f32) -> bool {
    use std::mem;

    // returns true if val has the format:
    //       aBbbbbbc defgh000 00000000 00000000 (where B = !b)
    //index: FEDCBA98 76543210 FEDCBA98 76543210
    //                       1                 0

    let uval = unsafe { mem::transmute::<f32, u32>(val) };

    let b = get_bit(uval as u64, 0x19);

    get_bit(uval as u64, 0x1E) == !b &&
        ((uval & (0b11111 << 0x19)) == if b {0b11111 << 0x19} else {0}) &&
        ((uval & !(0b1111111111111 << 0x13)) == 0)
}

// Reduces the given floating point constant to 8-bits (if it won't loose precision, otherwise returns 0)
pub fn is_valid_f64_imm(val: f64) -> bool {
    use std::mem;

    // returns true if val has the format:
    //       aBbbbbbb bbcdefgh 00000000 00000000 00000000 00000000 00000000 00000000 (where B = !b)
    //index: FEDCBA98 76543210 FEDCBA98 76543210 FEDCBA98 76543210 FEDCBA98 76543210
    //                       3                 2                 1                 0

    let uval = unsafe { mem::transmute::<f64, u64>(val) };

    let b = (uval & (1 << 0x36)) != 0;

    ((uval & (1 << 0x3E)) != 0) == !b &&
        ((uval & (0b11111111 << 0x36)) == if b {0b11111111 << 0x36} else {0}) &&
        ((uval & !(0b1111111111111111 << 0x30)) == 0)

}

// Returns the 'ith bit of x
#[inline(always)]
pub fn get_bit(x: u64, i: usize) -> bool {
    (x & ((1 as u64) << i) ) != 0
}

// Returns true if val = A << S, from some 0 <= A < 4096, and S = 0 or S = 12
pub fn is_valid_arithmetic_imm(val : u64) -> bool {
    val < 4096 || ((val & 0b111111111111) == 0 && val < (4096 << 12))
}

// aarch64 instructions only operate on 32 and 64-bit registers
// so a valid n bit logical immediate (where n < 32) can't be dirrectly used
// this function will replicate the bit pattern so that it can be used
// (the resulting value will be valid iff 'val' is valid, and the lower 'n' bits will equal val)
pub fn replicate_logical_imm(val : u64, n : usize) -> u64 {
    if n < 32 {
        let mut val = val;
        for i in 1..32/n {
            val |= val << i*n;
        }
        val
    } else {
        val
    }
}


// 'val' is a valid logical immediate if the binary value of ROR(val, r) matches the regular expresion
//      (0{k-x}1{x}){m/k}
//      for some r, k that divides N, 2 <= k <= n, and x with 0 < x < k
//      (note: 0 =< r < k);
pub fn is_valid_logical_imm(val : u64, n : usize) -> bool {
    // val should be an 'n' bit number
    debug_assert!(0 < n && n <= 64 && (n == 64 || (val < (1 << n))));
    debug_assert!(n.is_power_of_two());

    // all 0's and all 1's are invalid
    if val == 0 || val == bits_ones(n) {
        return false;
    }

    // find the rightmost '1' with '0' to the right
    let mut r = 0;
    while r < n {
        let current_bit = get_bit(val, r);
        let next_bit = get_bit(val, (r + n - 1) % n);
        if current_bit && !next_bit {
            break;
        }

        r += 1;
    }

    // rotate 'val' so that the MSB is a 0, and the LSB is a 1
    // (since there is a '0' to the right of val[start_index])
    let mut val = val.rotate_right(r as u32);

    // lower n bits ored with the upper n bits
    if n < 64 {
        val = (val & bits_ones(n)) | ((val & (bits_ones(n) << (64 - n))) >> (64 - n))
    }

    let mut x = 0; // number of '1's in a row
    while x < n {
        // found a '0' at position x, there must be x 1's to the right
        if !get_bit(val, x) {
            break;
        }
        x += 1;
    }

    let mut k = x + 1; // where the next '1' is
    while k < n {
        // found a '1'
        if get_bit(val, k) {
            break;
        }
        k += 1;
    }
    // Note: the above may not have found a 1, in which case k == n

    // note: k >= 2, since if k = 1, val = 1....1 (which we've already checked for)
    // check that k divides N
    if n % k != 0 {
        return false;
    }

    // Now we need to check that the pattern (0{k-x}1{x}) is repetead N/K times in val

    let k_mask = bits_ones(k);
    let val_0 = val & k_mask; // the first 'k' bits of val

    // for each N/k expected repitions of val_0 (except the first one_
    for i in 1..(n/k) {
        if val_0 != ((val >> (k*i)) & k_mask) {
            return false; // val_0 dosen't repeat
        }
    }

    return true;
}

// Returns the value of 'val' truncated to 'size', interpreted as an unsigned integer
pub fn get_unsigned_value(val: u64, size: usize) -> u64 {
    (val & bits_ones(size)) as u64 // clears all but the lowest 'size' bits of val
}

// Returns the value of 'val' truncated to 'size', interpreted as a signed integer
pub fn get_signed_value(val: u64, size: usize) -> i64 {
    if size == 64 {
        val as i64
    } else {
        let negative = (val & (1 << (size - 1))) != 0;

        if negative {
            (val | (bits_ones(64-size) << size)) as i64 // set the highest '64 - size' bits of val
        } else {
            (val & bits_ones(size)) as i64 // clears all but the lowest 'size' bits of val
        }
    }
}

fn invert_condition_code(cond: &str) -> &'static str {
    match cond {
        "EQ" => "NE",
        "NE" => "EQ",

        "CC" => "CS",
        "CS" => "CV",

        "HS" => "LO",
        "LO" => "HS",

        "MI" => "PL",
        "PL" => "MI",

        "VS" => "VN",
        "VN" => "VS",

        "HI" => "LS",
        "LS" => "HI",

        "GE" => "LT",
        "LT" => "GE",

        "GT" => "LE",
        "LE" => "GT",

        "AL" | "NV" => panic!("AL and NV don't have inverses"),
        _ => panic!("Unrecognised condition code")
    }
}

// Returns the aarch64 condition codes corresponding to the given comparison op
// (the comparisoon is true when the logical or of these conditions is true)
fn get_condition_codes(op: op::CmpOp) -> Vec<&'static str> {
    match op {
        op::CmpOp::EQ  | op::CmpOp::FOEQ => vec!["EQ"],
        op::CmpOp::NE  | op::CmpOp::FUNE => vec!["NE"],
        op::CmpOp::SGT | op::CmpOp::FOGT => vec!["GT"],
        op::CmpOp::SGE | op::CmpOp::FOGE => vec!["GE"],
        op::CmpOp::SLT | op::CmpOp::FULT => vec!["LT"],
        op::CmpOp::SLE | op::CmpOp::FULE => vec!["LE"],
        op::CmpOp::UGT | op::CmpOp::FUGT => vec!["HI"],
        op::CmpOp::UGE | op::CmpOp::FUGE => vec!["HS"],
        op::CmpOp::ULE | op::CmpOp::FOLE => vec!["LS"],
        op::CmpOp::ULT | op::CmpOp::FOLT => vec!["LO"],
        op::CmpOp::FUNO => vec!["VS"],
        op::CmpOp::FORD => vec!["VC"],
        op::CmpOp::FUEQ => vec!["EQ", "VS"],
        op::CmpOp::FONE => vec!["MI", "GT"],

        // These need to be handeled specially
        op::CmpOp::FFALSE => vec![],
        op::CmpOp::FTRUE  => vec![],
    }
}

// if t is a homogenouse floating point aggregate
// (i.e. an array or struct where each element is the same floating-point type, and there are at most 4 elements)
// returns the number of elements, otherwise returns 0

fn hfa_length(t : P<MuType>) -> usize
{
    match t.v {
        MuType_::Struct(ref name) => {
            let read_lock = STRUCT_TAG_MAP.read().unwrap();
            let struc = read_lock.get(name).unwrap();
            let tys = struc.get_tys();
            if tys.len() < 1 || tys.len() > 4 {
                return 0;
            }

            let ref base = tys[0];
            match base.v {
                MuType_::Float | MuType_::Double => {
                    for i in 1..tys.len() - 1 {
                        if tys[i].v != base.v {
                            return 0;
                        }
                    }
                    return tys.len(); // All elements are the same type
                }
                _ => return 0,
            }


        }, // TODO: how do I extra the list of member-types from this??
        MuType_::Array(ref base, n) if n <= 4 => {
            match base.v {
                MuType_::Float | MuType_::Double => n,
                _ => 0
            }
        }
        _ => 0

    }
}

#[inline(always)]
// Returns the number that has 'n' 1's in a row (i.e. 2^n-1)
pub fn bits_ones(n: usize) -> u64 {
    if n == 64 { (-(1 as i64)) as u64 }
        else { (1 << n) - 1 }
}
// val is an unsigned multiple of n and val/n fits in 12 bits
#[inline(always)]
pub fn is_valid_immediate_offset(val: i64, n : usize) -> bool {
    use std;
    let n_align =  std::cmp::max(n, 8);
    if n <= 8 {
        (val >= -(1 << 8) && val < (1 << 8)) || // Valid 9 bit signed unscaled offset
            // Valid unsigned 12-bit scalled offset
            (val >= 0 && (val as u64) % (n_align as u64) == 0 && ((val as u64) / (n_align as u64) < (1 << 12)))
    } else { // Will use a load-pair instead
        // Is val a signed 7 bit multiple of n_align
        (val as u64) % (n_align as u64) == 0  && ((val as u64)/(n_align as u64) < (1 << 7))
    }
}

#[inline(always)]
pub fn is_valid_immediate_scale(val: u64, n : usize) -> bool {
    // if n > 8, then a load pair will be used, and they don't support scales
    n <= 8 && (val == (n as u64) || val == 1)
}

#[inline(always)]
pub fn is_valid_immediate_extension(val: u64) -> bool { val <= 4 }

// Rounds n to the next multiple of d
#[inline(always)]
pub fn round_up(n: usize, d: usize) -> usize { ((n + d - 1)/d)*d }

#[inline(always)]
// Log2, assumes value is a power of two
// TODO: Implement this more efficiently?
pub fn log2(val: u64) -> u64 {
    debug_assert!(val.is_power_of_two());
    debug_assert!(val != 0);
    let mut ret = 0;
    for i in 0..63 {
        if val & (1 << i) != 0 {
            ret = i;
        }
    }
    // WARNING: This will only work for val < 2^31
    //let ret = (val as f64).log2() as u64;
    debug_assert!(val == 1 << ret);
    ret
}

// Gets a primitive integer type with the given alignment
pub fn get_alignment_type(align: usize) -> P<MuType> {
    match align {
        1 => UINT8_TYPE.clone(),
        2 => UINT16_TYPE.clone(),
        4 => UINT32_TYPE.clone(),
        8 => UINT64_TYPE.clone(),
        16 => UINT128_TYPE.clone(),
        _ => panic!("aarch64 dosn't have types with alignment {}", align)
    }
}

#[inline(always)]
pub fn is_zero_register(val: &P<Value>) -> bool {
    is_zero_register_id(val.extract_ssa_id().unwrap())
}

#[inline(always)]
pub fn is_zero_register_id(id: MuID) -> bool {
    id == XZR.extract_ssa_id().unwrap() || id == WZR.extract_ssa_id().unwrap()
}

pub fn match_f32imm(op: &TreeNode) -> bool {
    match op.v {
        TreeNode_::Value(ref pv) => match pv.v {
            Value_::Constant(Constant::Float(_)) => true,
            _ => false
        },
        _ => false
    }
}

pub fn match_f64imm(op: &TreeNode) -> bool {
    match op.v {
        TreeNode_::Value(ref pv) => match pv.v {
            Value_::Constant(Constant::Double(_)) => true,
            _ => false
        },
        _ => false
    }
}

pub fn match_value_f64imm(op: &P<Value>) -> bool {
    match op.v {
        Value_::Constant(Constant::Double(_)) => true,
        _ => false
    }
}

pub fn match_value_f32imm(op: &P<Value>) -> bool {
    match op.v {
        Value_::Constant(Constant::Float(_)) => true,
        _ => false
    }
}

// The type of the node (for a value node)
pub fn node_type(op: &TreeNode) -> P<MuType> {
    match op.v {
        TreeNode_::Instruction(ref inst) => {
            if inst.value.is_some() {
                let ref value = inst.value.as_ref().unwrap();
                if value.len() != 1 {
                    panic!("the node {} does not have one result value", op);
                }

                value[0].ty.clone()
            } else {
                panic!("expected result from the node {}", op);
            }
        }
        TreeNode_::Value(ref pv) => pv.ty.clone(),
        _ => panic!("expected node value")
    }
}

pub fn match_value_imm(op: &P<Value>) -> bool {
    match op.v {
        Value_::Constant(_) => true,
        _ => false
    }
}

pub fn match_value_int_imm(op: &P<Value>) -> bool {
    match op.v {
        Value_::Constant(Constant::Int(_)) => true,
        _ => false
    }
}

pub fn match_node_value(op: &TreeNode) -> bool {
    match op.v {
        TreeNode_::Value(ref pv) => true,
        _ => false
    }
}

pub fn get_node_value(op: &TreeNode) -> P<Value> {
    match op.v {
        TreeNode_::Value(ref pv) => pv.clone(),
        _ => panic!("Expected node with value")
    }
}

pub fn match_node_int_imm(op: &TreeNode) -> bool {
    match op.v {
        TreeNode_::Value(ref pv) => match_value_int_imm(pv),
        _ => false
    }
}

pub fn match_node_imm(op: &TreeNode) -> bool {
    match op.v {
        TreeNode_::Value(ref pv) => match_value_imm(pv),
        _ => false
    }
}

pub fn node_imm_to_u64(op: &TreeNode) -> u64 {
    match op.v {
        TreeNode_::Value(ref pv) => value_imm_to_u64(pv),
        _ => panic!("expected imm")
    }
}

pub fn node_imm_to_f64(op: &TreeNode) -> f64 {
    match op.v {
        TreeNode_::Value(ref pv) => value_imm_to_f64(pv),
        _ => panic!("expected imm")
    }
}

pub fn node_imm_to_f32(op: &TreeNode) -> f32 {
    match op.v {
        TreeNode_::Value(ref pv) => value_imm_to_f32(pv),
        _ => panic!("expected imm")
    }
}

pub fn node_imm_to_value(op: &TreeNode) -> P<Value> {
    match op.v {
        TreeNode_::Value(ref pv) => {
            pv.clone()
        }
        _ => panic!("expected imm")
    }
}

pub fn value_imm_to_f32(op: &P<Value>) -> f32 {
    match op.v {
        Value_::Constant(Constant::Float(val)) => {
            val as f32
        },
        _ => panic!("expected imm float")
    }
}

pub fn value_imm_to_f64(op: &P<Value>) -> f64 {
    match op.v {
        Value_::Constant(Constant::Double(val)) => {
            val as f64
        },
        _ => panic!("expected imm double")
    }
}

pub fn value_imm_to_u64(op: &P<Value>) -> u64 {
    match op.v {
        Value_::Constant(Constant::Int(val)) =>
            get_unsigned_value(val as u64, op.ty.get_int_length().unwrap()),
        Value_::Constant(Constant::NullRef) => 0,
        _ => panic!("expected imm int")
    }
}

pub fn value_imm_to_i64(op: &P<Value>) -> i64 {
    match op.v {
        Value_::Constant(Constant::Int(val)) =>
            get_signed_value(val as u64, op.ty.get_int_length().unwrap()),
        Value_::Constant(Constant::NullRef) => 0,
        _ => panic!("expected imm int")
    }
}

pub fn make_value_int_const(val: u64, vm: &VM) -> P<Value> {
    P(Value {
        hdr: MuEntityHeader::unnamed(vm.next_id()),
        ty: UINT64_TYPE.clone(),
        v: Value_::Constant(Constant::Int(val))
    })
}

// Replaces the zero register with a temporary whose value is zero (or returns the orignal register)
/* TODO use this function for the following arguments:

We can probabbly allow the zero register to be the second argument to an _ext function (as the assembler will simply use the shifted-register encoding, which allows it)
add[,s1] // tirival
add_ext[d, s1]  // trivial
add_imm[d, s1] // trivial

adds[,s1 // not trivial (sets flags)
adds_ext[,s1]   // not trivial (sets flags)
adds_imm[, s2] // not trivial (sets flags)

sub_ext[d, s1]  // trivial
sub_imm[d, s1] // trivial

subs_ext[,s1]   // not trivial (sets flags)
subs_imm[, s2] // not trivial (sets flags)

and_imm[d] // trivial
eor_imm[d] // trivial
orr_imm[d] // trivial

cmn_ext[s1] // not trivial (sets flags)
cmn_imm[s1] // not trivial (sets flags)

cmp_ext[s1] // not trivial (sets flags)
cmp_imm[s1] // not trivial (sets flags)

(they are all (or did I miss some??) places that the SP can be used, which takes up the encoding of the ZR
I believe the Zero register can be used in all other places that an integer register is expected
(BUT AM NOT CERTAIN)
*/

/*
Just insert this immediatly before each emit_XX where XX is one the above instructions,
and arg is the name of the argument that can't be the zero register (do so for each such argument)
let arg = replace_zero_register(backend, &arg, f_context, vm);
*/

pub fn replace_zero_register(backend: &mut CodeGenerator, val: &P<Value>, f_context: &mut FunctionContext, vm: &VM) -> P<Value> {
    if is_zero_register(&val) {
        let temp = make_temporary(f_context, val.ty.clone(), vm);
        backend.emit_mov_imm(&temp, 0);
        temp
    } else {
        val.clone()
    }
}

pub fn make_temporary(f_context: &mut FunctionContext, ty: P<MuType>, vm: &VM) -> P<Value> {
    f_context.make_temporary(vm.next_id(), ty).clone_value()
}

fn emit_mov_f64(backend: &mut CodeGenerator, dest: &P<Value>, f_context: &mut FunctionContext, vm: &VM, val: f64)
{
    use std::mem;
    if val == 0.0 {
        backend.emit_fmov(&dest, &XZR);
    } else if is_valid_f64_imm(val) {
        backend.emit_fmov_imm(&dest, val as f32);
    } else {
        match f64_to_aarch64_u64(val) {
            Some(v) => {
                // Can use a MOVI to load the immediate
                backend.emit_movi(&dest, v);
            }
            None => {
                // Have to load a temporary GPR with the value first
                let tmp_int = make_temporary(f_context, UINT64_TYPE.clone(), vm);
                emit_mov_u64(backend, &tmp_int, unsafe { mem::transmute::<f64, u64>(val) });

                // then move it to an FPR
                backend.emit_fmov(&dest, &tmp_int);
            }
        }
    }
}

fn emit_mov_f32(backend: &mut CodeGenerator, dest: &P<Value>, f_context: &mut FunctionContext, vm: &VM, val: f32)
{
    use std::mem;
    if val == 0.0 {
        backend.emit_fmov(&dest, &WZR);
    } else if is_valid_f32_imm(val) {
        backend.emit_fmov_imm(&dest, val);
    } else {
        // Have to load a temporary GPR with the value first
        let tmp_int = make_temporary(f_context, UINT32_TYPE.clone(), vm);

        emit_mov_u64(backend, &tmp_int, unsafe { mem::transmute::<f32, u32>(val) } as u64);
        // then move it to an FPR
        backend.emit_fmov(&dest, &tmp_int);
    }
}

pub fn emit_mov_u64(backend: &mut CodeGenerator, dest: &P<Value>, val: u64)
{
    let n = dest.ty.get_int_length().unwrap();
    // Can use one instruction
    if n <= 16 {
        backend.emit_movz(&dest, val as u16, 0);
    } else if val == 0 {
        backend.emit_movz(&dest, 0, 0);
    } else if val == (-1i64) as u64 {
        backend.emit_movn(&dest, 0, 0);
    } else if val > 0xFF && is_valid_logical_imm(val, n) {
        // Value is more than 16 bits
        backend.emit_mov_imm(&dest, replicate_logical_imm(val, n));

        // Have to use more than one instruciton
    } else {
        // Note n > 16, so there are at least two halfwords in n

        // How many halfowrds are zero or one
        let mut n_zeros = ((val & 0xFF == 0x00) as u64) + ((val & 0xFF00 == 0x0000) as u64);
        let mut n_ones = ((val & 0xFF == 0xFF) as u64) + ((val & 0xFF00 == 0xFF00) as u64);
        if n >= 32 {
            n_zeros += (val & 0xFF0000 == 0xFF0000) as u64;
            n_ones += (val & 0xFF0000 == 0xFF0000) as u64;
            if n >= 48 {
                n_zeros += (val & 0xFF000000 == 0xFF000000) as u64;
                n_ones += (val & 0xFF000000 == 0xFF000000) as u64;
            }
        }

        let (pv0, pv1, pv2, pv3) = split_aarch64_imm_u64(val);
        let mut movzn = false; // whether a movz/movn has been emmited yet

        if n_ones > n_zeros {
            // It will take less instructions to use MOVN
            // MOVN(dest, v, n) will set dest = !(v << n)

            if pv0 != 0xFF {
                backend.emit_movn(&dest, !pv0, 0);
                movzn = true;
            }
            if pv1 != 0xFF {
                if !movzn {
                    backend.emit_movn(&dest, !pv1, 16);
                    movzn = true;
                } else {
                    backend.emit_movk(&dest, pv1, 16);
                }
            }
            if n >= 32 && pv2 != 0xFF {
                if !movzn {
                    backend.emit_movn(&dest, !pv2, 32);
                    movzn = true;
                } else {
                    backend.emit_movk(&dest, pv2, 32);
                }
            }
            if n >= 48 && pv3 != 0xFF {
                if !movzn {
                    backend.emit_movn(&dest, pv3, 48);
                } else {
                    backend.emit_movk(&dest, pv3, 48);
                }
            }
        } else {
            // It will take less instructions to use MOVZ
            // MOVZ(dest, v, n) will set dest = (v << n)
            // MOVK(dest, v, n) will set dest = dest[64-0]:[n];
            if pv0 != 0 {
                backend.emit_movz(&dest, pv0, 0);
                movzn = true;
            }
            if pv1 != 0 {
                if !movzn {
                    backend.emit_movz(&dest, pv1, 16);
                    movzn = true;
                } else {
                    backend.emit_movk(&dest, pv1, 16);
                }
            }
            if n >= 32 && pv2 != 0 {
                if !movzn {
                    backend.emit_movz(&dest, pv2, 32);
                    movzn = true;
                } else {
                    backend.emit_movk(&dest, pv2, 32);
                }
            }
            if n >= 48 && pv3 != 0 {
                if !movzn {
                    backend.emit_movz(&dest, pv3, 48);
                } else {
                    backend.emit_movk(&dest, pv3, 48);
                }
            }
        }
    }
}

// TODO: Will this be correct if src is treated as signed (i think so...)
pub fn emit_mul_u64(backend: &mut CodeGenerator, dest: &P<Value>, src: &P<Value>, f_context: &mut FunctionContext, vm: &VM, val: u64)
{
    if val == 0 {
        // dest = 0
        backend.emit_mov_imm(&dest, 0);
    } else if val == 1 {
        // dest = src
        if dest.id() != src.id() {
            backend.emit_mov(&dest, &src);
        }
    } else if val.is_power_of_two() {
        // dest = src << log2(val)
        backend.emit_lsl_imm(&dest, &src, log2(val as u64) as u8);
    } else {
        // dest = src * val
        let temp_mul = make_temporary(f_context, src.ty.clone(), vm);
        emit_mov_u64(backend, &temp_mul, val as u64);
        backend.emit_mul(&dest, &src, &temp_mul);
    }
}

// Decrement the register by an immediate value
fn emit_sub_u64(backend: &mut CodeGenerator, dest: &P<Value>, src: &P<Value>, f_context: &mut FunctionContext, vm: &VM, val: u64)
{
    if (val as i64) < 0 {
        emit_add_u64(backend, &dest, &src, f_context, vm, (-(val as i64) as u64));
    } else if val == 0 {
        if dest.id() != src.id() {
            backend.emit_mov(&dest, &src);
        }
    } else if is_valid_arithmetic_imm(val) {
        let imm_shift = val > 4096;
        let imm_val = if imm_shift { val >> 12 } else { val };
        backend.emit_sub_imm(&dest, &src, imm_val as u16, imm_shift);
    } else {
        let tmp = make_temporary(f_context, UINT64_TYPE.clone(), vm);
        emit_mov_u64(backend, &tmp, val);
        backend.emit_sub(&dest, &src, &tmp);
    }
}

// Increment the register by an immediate value
fn emit_add_u64(backend: &mut CodeGenerator, dest: &P<Value>, src: &P<Value>, f_context: &mut FunctionContext, vm: &VM, val: u64)
{
    if (val as i64) < 0 {
        emit_sub_u64(backend, &dest, &src, f_context, vm, (-(val as i64) as u64));
    } else if val == 0 {
        if dest.id() != src.id() {
            backend.emit_mov(&dest, &src);
        }
    } else if is_valid_arithmetic_imm(val) {
        let imm_shift = val > 4096;
        let imm_val = if imm_shift { val >> 12 } else { val };
        backend.emit_add_imm(&dest, &src, imm_val as u16, imm_shift);
    } else {
        let tmp = make_temporary(f_context, UINT64_TYPE.clone(), vm);
        emit_mov_u64(backend, &tmp, val);
        backend.emit_add(&dest, &src, &tmp);
    }
}

// Compare register with value
fn emit_cmp_u64(backend: &mut CodeGenerator, src1: &P<Value>, f_context: &mut FunctionContext, vm: &VM, val: u64)
{
    if (val as i64) < 0 {
        emit_cmn_u64(backend, &src1, f_context, vm, (-(val as i64) as u64));
    } else if val == 0 {
        // Operation has no effect
    } else if is_valid_arithmetic_imm(val) {
        let imm_shift = val > 4096;
        let imm_val = if imm_shift { val >> 12 } else { val };
        backend.emit_cmp_imm(&src1, imm_val as u16, imm_shift);
    } else {
        let tmp = make_temporary(f_context, UINT64_TYPE.clone(), vm);
        emit_mov_u64(backend, &tmp, val);
        backend.emit_cmp(&src1, &tmp);
    }
}

// Compare register with value
fn emit_cmn_u64(backend: &mut CodeGenerator, src1: &P<Value>, f_context: &mut FunctionContext, vm: &VM, val: u64)
{
    if (val as i64) < 0 {
        emit_cmp_u64(backend, &src1, f_context, vm, (-(val as i64) as u64));
    } else if val == 0 {
        // Operation has no effect
    } else if is_valid_arithmetic_imm(val) {
        let imm_shift = val > 4096;
        let imm_val = if imm_shift { val >> 12 } else { val };
        backend.emit_cmn_imm(&src1, imm_val as u16, imm_shift);
    } else {
        let tmp = make_temporary(f_context, UINT64_TYPE.clone(), vm);
        emit_mov_u64(backend, &tmp, val);
        backend.emit_cmn(&src1, &tmp);
    }
}

// sign extends reg, to fit in a 32/64 bit register
fn emit_sext(backend: &mut CodeGenerator, reg: &P<Value>)
{
    let nreg = check_op_len(&reg.ty); // The size of the aarch64 register
    let nmu = reg.ty.get_int_length().unwrap(); // the size of the Mu type

    // No need to sign extend the zero register
    if nreg > nmu && !is_zero_register(&reg) {
        backend.emit_sbfx(&reg, &reg, 0, nmu as u8);
    }
}

// zero extends reg, to fit in a 32/64 bit register
fn emit_zext(backend: &mut CodeGenerator, reg: &P<Value>)
{
    let nreg = check_op_len(&reg.ty); // The size of the aarch64 register
    let nmu = reg.ty.get_int_length().unwrap(); // the size of the Mu type

    // No need to zero extend the zero register
    if nreg > nmu && !is_zero_register(&reg) {
        backend.emit_ubfx(&reg, &reg, 0, nmu as u8);
    }
}

// one extends reg, to fit in a 32/64 bit register
fn emit_oext(backend: &mut CodeGenerator, reg: &P<Value>)
{
    let nreg = check_op_len(&reg.ty); // The size of the aarch64 register
    let nmu = reg.ty.get_int_length().unwrap(); // the size of the Mu type

    if nreg > nmu {
        if is_zero_register(&reg) {
            unimplemented!(); // Can't one extend the zero register
        }
        backend.emit_orr_imm(&reg, &reg, bits_ones(nreg - nmu) << nmu)
    }
}

// Masks 'src' so that it can be used to shift 'dest'
// Returns a register that should be used for the shift operand (may be dest or src)
fn emit_shift_mask<'b>(backend: &mut CodeGenerator, dest: &'b P<Value>, src: &'b P<Value>) -> &'b P<Value>
{
    let ndest = dest.ty.get_int_length().unwrap() as u64;

    if ndest < 32 { // 16 or 8 bits (need to mask it)
        backend.emit_and_imm(&dest, &src, ndest - 1);
        &dest
    } else {
        &src
    }
}
// TODO: Deal with memory case
fn emit_reg_value(backend: &mut CodeGenerator, pv: &P<Value>, f_context: &mut FunctionContext, vm: &VM) -> P<Value> {
    match pv.v {
        Value_::SSAVar(_) => pv.clone(),
        Value_::Constant(ref c) => {
            match c {
                &Constant::Int(val) => {
                    /*if val == 0 {
                        // TODO emit the zero register (NOTE: it can't be used by all instructions)
                        // Use the zero register (saves having to use a temporary)
                        get_alias_for_length(XZR.id(), get_bit_size(&pv.ty, vm))
                    } else {*/
                    let tmp = make_temporary(f_context, pv.ty.clone(), vm);
                    debug!("tmp's ty: {}", tmp.ty);
                    emit_mov_u64(backend, &tmp, val);
                    tmp
                    //}
                },
                &Constant::IntEx(ref val) => { unimplemented!() },
                &Constant::FuncRef(func_id) => {
                    let tmp = make_temporary(f_context, pv.ty.clone(), vm);

                    let mem = make_value_symbolic(vm.get_func_name(func_id), true, &ADDRESS_TYPE, vm);
                    emit_calculate_address(backend, &tmp, &mem, f_context, vm);
                    tmp
                },
                &Constant::NullRef => {
                    let tmp = make_temporary(f_context, pv.ty.clone(), vm);
                    backend.emit_mov_imm(&tmp, 0);
                    tmp
                    //get_alias_for_length(XZR.id(), get_bit_size(&pv.ty, vm))
                },
                &Constant::Double(val) => {
                    let tmp = make_temporary(f_context, pv.ty.clone(), vm);
                    emit_mov_f64(backend, &tmp, f_context, vm, val);
                    tmp
                }
                &Constant::Float(val) => {
                    let tmp = make_temporary(f_context, pv.ty.clone(), vm);
                    emit_mov_f32(backend, &tmp, f_context, vm, val);
                    tmp
                },
                _ => panic!("expected fpreg or ireg")
            }
        },
        _ => panic!("expected fpreg or ireg")
    }
}

// TODO: Deal with memory case
pub fn emit_ireg_value(backend: &mut CodeGenerator, pv: &P<Value>, f_context: &mut FunctionContext, vm: &VM) -> P<Value> {
    match pv.v {
        Value_::SSAVar(_) => pv.clone(),
        Value_::Constant(ref c) => {
            match c {
                &Constant::Int(val) => {
                    // TODO Deal with zero case
                    /*if val == 0 {
                        // TODO: Are there any (integer) instructions that can't use the Zero register?
                        // Use the zero register (saves having to use a temporary)
                        get_alias_for_length(XZR.id(), get_bit_size(&pv.ty, vm))
                    } else {*/
                    let tmp = make_temporary(f_context, pv.ty.clone(), vm);
                    debug!("tmp's ty: {}", tmp.ty);
                    emit_mov_u64(backend, &tmp, val);
                    tmp
                    //}
                },
                &Constant::IntEx(ref val) => { unimplemented!() },
<<<<<<< HEAD
                &Constant::FuncRef(func_id) => {
                    let tmp = make_temporary(f_context, pv.ty.clone(), vm);

                    let mem = make_value_symbolic(vm.get_func_name(func_id), true, &ADDRESS_TYPE, vm);
                    emit_calculate_address(backend, &tmp, &mem, f_context, vm);
                    tmp
=======
                &Constant::FuncRef(_) => {
                    unimplemented!();
>>>>>>> 88f7cd13
                },
                &Constant::NullRef => {
                    let tmp = make_temporary(f_context, pv.ty.clone(), vm);
                    backend.emit_mov_imm(&tmp, 0);
                    tmp
                    //get_alias_for_length(XZR.id(), get_bit_size(&pv.ty, vm))
                },
                _ => panic!("expected ireg")
            }
        },
        _ => panic!("expected ireg")
    }
}

// TODO: Deal with memory case
fn emit_fpreg_value(backend: &mut CodeGenerator, pv: &P<Value>, f_context: &mut FunctionContext, vm: &VM) -> P<Value> {
    match pv.v {
        Value_::SSAVar(_) => pv.clone(),
        Value_::Constant(Constant::Double(val)) => {
            let tmp = make_temporary(f_context, DOUBLE_TYPE.clone(), vm);
            emit_mov_f64(backend, &tmp, f_context, vm, val);
            tmp
        }
        Value_::Constant(Constant::Float(val)) => {
            let tmp = make_temporary(f_context, FLOAT_TYPE.clone(), vm);
            emit_mov_f32(backend, &tmp, f_context, vm, val);
            tmp
        },
        _ => panic!("expected fpreg")
    }
}

fn split_int128(int128: &P<Value>, f_context: &mut FunctionContext, vm: &VM) -> (P<Value>, P<Value>) {
    if f_context.get_value(int128.id()).unwrap().has_split() {
        let vec = f_context.get_value(int128.id()).unwrap().get_split().as_ref().unwrap();
        (vec[0].clone(), vec[1].clone())
    } else {
        let arg_l = make_temporary(f_context, UINT64_TYPE.clone(), vm);
        let arg_h = make_temporary(f_context, UINT64_TYPE.clone(), vm);

        f_context.get_value_mut(int128.id()).unwrap().set_split(vec![arg_l.clone(), arg_h.clone()]);

        (arg_l, arg_h)
    }
}

pub fn emit_ireg_ex_value(backend: &mut CodeGenerator, pv: &P<Value>, f_context: &mut FunctionContext, vm: &VM) -> (P<Value>, P<Value>)  {
    match pv.v {
        Value_::SSAVar(_) => {
            split_int128(pv, f_context, vm)
        },
        Value_::Constant(Constant::IntEx(ref val)) => {
            assert!(val.len() == 2);

            let tmp_l = make_temporary(f_context, UINT64_TYPE.clone(), vm);
            let tmp_h = make_temporary(f_context, UINT64_TYPE.clone(), vm);

            emit_mov_u64(backend, &tmp_l, val[0]);
            emit_mov_u64(backend, &tmp_h, val[1]);

            (tmp_l, tmp_h)
        },
        _ => panic!("expected ireg_ex")
    }
}

pub fn emit_mem(backend: &mut CodeGenerator, pv: &P<Value>, f_context: &mut FunctionContext, vm: &VM) -> P<Value> {
    let n = vm.get_backend_type_info(pv.ty.id()).alignment;
    match pv.v {
        Value_::Memory(ref mem) => {
            match mem {
                &MemoryLocation::VirtualAddress{ref base, ref offset, scale, signed} => {
                    let mut shift = 0 as u8;
                    let offset =
                        if offset.is_some() {
                            let offset = offset.as_ref().unwrap();
                            if match_value_int_imm(offset) {
                                let mut offset_val = value_imm_to_i64(offset);
                                offset_val *= scale as i64;
                                if is_valid_immediate_offset(offset_val, n) {
                                    Some(make_value_int_const(offset_val as u64, vm))
                                } else if n <= 8 {
                                        let offset = make_temporary(f_context, UINT64_TYPE.clone(), vm);
                                        emit_mov_u64(backend, &offset, offset_val as u64);
                                        Some(offset)
                                } else {
                                    // We will be using a store/load pair which dosn't support register offsets
                                    return emit_mem_base(backend, &pv, f_context, vm);
                                }
                            } else {
                                let offset = emit_ireg_value(backend, offset, f_context, vm);

                                // TODO: If scale == (2^n)*m (for some m), set shift = n, and multiply index by m
                                if !is_valid_immediate_scale(scale, n) {
                                    let temp = make_temporary(f_context, offset.ty.clone(), vm);

                                    emit_mul_u64(backend, &temp, &offset, f_context, vm, scale);
                                    Some(temp)
                                } else {
                                    shift = log2(scale) as u8;
                                    Some(offset)
                                }
                            }
                        }
                        else {
                            None
                        };

                    P(Value {
                        hdr: MuEntityHeader::unnamed(vm.next_id()),
                        ty: pv.ty.clone(),
                        v: Value_::Memory(MemoryLocation::Address {
                            base: base.clone(),
                            offset: offset,
                            shift: shift,
                            signed: signed
                        })
                    })
                }
                &MemoryLocation::Symbolic{ref label, is_global} => {
                    if is_global {
                        let temp = make_temporary(f_context, pv.ty.clone(), vm);
                        emit_addr_sym(backend, &temp, &pv, vm);

                        P(Value {
                            hdr: MuEntityHeader::unnamed(vm.next_id()),
                            ty: pv.ty.clone(),
                            v: Value_::Memory(MemoryLocation::Address {
                                base: temp,
                                offset: None,
                                shift: 0,
                                signed: false,
                            })
                        })
                    } else {
                        pv.clone()
                    }
                }
                _ => pv.clone()
            }
        }
        _ => panic!("expected memory")
    }
}

// Same as emit_mem except returns a memory location with only a base
// NOTE: This code duplicates allot of code in emit_mem and emit_calculate_address
fn emit_mem_base(backend: &mut CodeGenerator, pv: &P<Value>, f_context: &mut FunctionContext, vm: &VM) -> P<Value> {
    match pv.v {
        Value_::Memory(ref mem) => {
            let base = match mem {
                &MemoryLocation::VirtualAddress{ref base, ref offset, scale, signed} => {
                    if offset.is_some() {
                        let offset = offset.as_ref().unwrap();
                        if match_value_int_imm(offset) {
                            let offset_val = value_imm_to_i64(offset);
                            if offset_val == 0 {
                                base.clone() // trivial
                            } else {
                                let temp = make_temporary(f_context, pv.ty.clone(), vm);
                                emit_add_u64(backend, &temp, &base, f_context, vm, (offset_val * scale as i64) as u64);
                                temp
                            }
                        } else {
                            let offset = emit_ireg_value(backend, offset, f_context, vm);

                            // TODO: If scale == r*m (for some 0 <= m <= 4), multiply offset by r
                            // then use and add_ext(,...,m)
                            if scale.is_power_of_two() && is_valid_immediate_extension(log2(scale)) {
                                let temp = make_temporary(f_context, pv.ty.clone(), vm);
                                // temp = base + offset << log2(scale)
                                backend.emit_add_ext(&temp, &base, &offset, signed, log2(scale) as u8);
                                temp
                            } else {
                                let temp_offset = make_temporary(f_context, offset.ty.clone(), vm);

                                // temp_offset = offset * scale
                                emit_mul_u64(backend, &temp_offset, &offset, f_context, vm, scale);

                                // Don't need to create a new register, just overwrite temp_offset
                                let temp = cast_value(&temp_offset, &pv.ty);
                                // Need to use add_ext, in case offset is 32-bits
                                backend.emit_add_ext(&temp, &base, &temp_offset, signed, 0);
                                temp
                            }
                        }
                    }
                        else {
                            base.clone() // trivial
                        }
                }
                &MemoryLocation::Address{ref base, ref offset, shift, signed} => {
                    if offset.is_some() {
                        let ref offset = offset.as_ref().unwrap();

                        if match_value_int_imm(&offset) {
                            let offset = value_imm_to_u64(&offset);
                            if offset == 0 {
                                // Offset is 0, it can be ignored
                                base.clone()
                            } else {
                                let temp = make_temporary(f_context, pv.ty.clone(), vm);
                                emit_add_u64(backend, &temp, &base, f_context, vm, offset as u64);
                                temp
                            }
                        } else if RegGroup::get_from_value(&offset) == RegGroup::GPR && offset.is_reg() {
                            let temp = make_temporary(f_context, pv.ty.clone(), vm);
                            backend.emit_add_ext(&temp, &base, &offset, signed, shift);
                            temp
                        } else {
                            panic!("Offset should be an integer register or a constant")
                        }
                    } else {
                        // Simple base address
                        base.clone()
                    }
                }
                &MemoryLocation::Symbolic{ref label, is_global} => {
                    let temp = make_temporary(f_context, pv.ty.clone(), vm);
                    emit_addr_sym(backend, &temp, &pv, vm);
                    temp
                },
            };

            P(Value {
                hdr: MuEntityHeader::unnamed(vm.next_id()),
                ty: pv.ty.clone(),
                v: Value_::Memory(MemoryLocation::Address {
                    base: base.clone(),
                    offset: None,
                    shift: 0,
                    signed: false
                })
            })
        }
        _ => panic!("expected memory")
    }
}

// Sets 'dest' to the absolute address of the given global symbolic memory location
//WARNING: this assumes that the resulting assembly file is compiled with -fPIC
pub fn emit_addr_sym(backend: &mut CodeGenerator, dest: &P<Value>, src: &P<Value>, vm: &VM) {
    match src.v {
        Value_::Memory(ref mem) => {
            match mem {
                &MemoryLocation::Symbolic{ref label, is_global} => {
                    if is_global {
                        // Set dest to be the page address of the entry for src in the GOT
                        backend.emit_adrp(&dest, &src);

                        // Note: The offset should always be a valid immediate offset as it is 12-bits
                        // (The same size as an immediate offset)
                        let offset = P(Value {
                            hdr: MuEntityHeader::unnamed(vm.next_id()),
                            ty: UINT64_TYPE.clone(),
                            v: Value_::Constant(Constant::ExternSym(format!(":got_lo12:{}", label)))
                        });

                        // [dest + low 12 bits of the GOT entry for src]
                        let address_loc = P(Value {
                            hdr: MuEntityHeader::unnamed(vm.next_id()),
                            ty: ADDRESS_TYPE.clone(),
                            // should be ptr<src.ty>

                            v: Value_::Memory(MemoryLocation::Address {
                                base: dest.clone(),
                                offset: Some(offset),
                                shift: 0,
                                signed: false,
                            })
                        });

                        // Load dest with the value in the GOT entry for src
                        backend.emit_ldr(&dest, &address_loc, false);
                    } else {
                        // Load 'dest' with the value of PC + the PC-offset of src
                        backend.emit_adr(&dest, &src);
                    }
                }
                _ => panic!("Expected symbolic memory location")
            }
        }
        _ => panic!("Expected memory value")
    }
}

fn emit_calculate_address(backend: &mut CodeGenerator, dest: &P<Value>, src: &P<Value>, f_context: &mut FunctionContext, vm: &VM) {
    let src = emit_mem(backend, &src, f_context, vm);
    match src.v {
        // offset(base,index,scale)
        Value_::Memory(MemoryLocation::Address{ref base, ref offset, shift, signed}) => {
            if offset.is_some() {
                let ref offset = offset.as_ref().unwrap();

                if match_value_int_imm(&offset) {
                    let offset = value_imm_to_u64(&offset);
                    if offset == 0 {
                        // Offset is 0, address calculation is trivial
                        backend.emit_mov(&dest, &base);
                    } else {
                        emit_add_u64(backend, &dest, &base, f_context, vm, offset as u64);
                    }
                } else if is_int_reg(&offset) {
                    backend.emit_add_ext(&dest, &base, &offset, signed, shift);
                } else {
                    panic!("Offset should be an integer register or a constant")
                }
            } else {
                // Simple base address
                backend.emit_mov(&dest, &base);
            }
        },

        Value_::Memory(MemoryLocation::Symbolic{ref label, is_global}) => {
            emit_addr_sym(backend, &dest, &src, vm);
        }
        _ => panic!("expect mem location as value")
    }
}

fn make_value_base_offset(base: &P<Value>, offset: i64, ty: &P<MuType>, vm: &VM) -> P<Value> {
    let mem = make_memory_location_base_offset(base, offset, vm);
    make_value_from_memory(mem, ty, vm)
}

fn make_value_from_memory(mem: MemoryLocation, ty: &P<MuType>, vm: &VM) -> P<Value> {
    P(Value {
        hdr: MuEntityHeader::unnamed(vm.next_id()),
        ty: ty.clone(),
        v: Value_::Memory(mem)
    })
}

fn make_memory_location_base_offset(base: &P<Value>, offset: i64, vm: &VM) -> MemoryLocation {
    if offset == 0 {
        MemoryLocation::VirtualAddress{
            base: base.clone(),
            offset: None,
            scale: 1,
            signed: true,
        }
    } else {
        MemoryLocation::VirtualAddress{
            base: base.clone(),
            offset: Some(make_value_int_const(offset as u64, vm)),
            scale: 1,
            signed: true,
        }
    }
}

fn make_memory_location_base_offset_scale(base: &P<Value>, offset: &P<Value>, scale: u64, signed: bool) -> MemoryLocation {
    MemoryLocation::VirtualAddress{
        base: base.clone(),
        offset: Some(offset.clone()),
        scale: scale,
        signed: signed
    }
}

// Returns a memory location that points to 'Base + offset*scale + more_offset'
fn memory_location_shift(backend: &mut CodeGenerator, mem: MemoryLocation, more_offset: i64, f_context: &mut FunctionContext, vm: &VM) -> MemoryLocation {
    if more_offset == 0 {
        return mem; // No need to do anything
    }
    match mem {
        MemoryLocation::VirtualAddress { ref base, ref offset, scale, signed } => {
            let mut new_scale = 1;
            let new_offset =
                if offset.is_some() {
                    let offset = offset.as_ref().unwrap();
                    if match_value_int_imm(&offset) {
                        let offset = offset.extract_int_const()*scale + (more_offset as u64);
                        make_value_int_const(offset as u64, vm)
                    } else {
                        let offset = emit_ireg_value(backend, &offset, f_context, vm);
                        let temp = make_temporary(f_context, offset.ty.clone(), vm);

                        if more_offset % (scale as i64) == 0 {
                            // temp = offset + more_offset/scale
                            emit_add_u64(backend, &temp, &offset, f_context, vm, (more_offset/(scale as i64)) as u64);
                            new_scale = scale;
                        } else {
                            // temp = offset*scale + more_offset
                            emit_mul_u64(backend, &temp, &offset, f_context, vm, scale);
                            emit_add_u64(backend, &temp, &temp, f_context, vm, more_offset as u64);
                        }

                        temp
                    }
                }
                    else {
                        make_value_int_const(more_offset as u64, vm)
                    };

            // if offset was an immediate or more_offset % scale != 0:
            //      new_offset = offset*scale+more_offset
            //      new_scale = 1
            // otherwise:
            //      new_offset = offset + more_offset/scale
            //      new_scale = scale
            // Either way: (new_offset*new_scale) = offset*scale+more_offset
            MemoryLocation::VirtualAddress {
                base: base.clone(),
                offset: Some(new_offset),
                scale: new_scale,
                signed: signed,
            }
        },
        _ => panic!("expected a VirtualAddress memory location")
    }
}

// Returns a memory location that points to 'Base + offset*scale + more_offset*new_scale'
fn memory_location_shift_scale(backend: &mut CodeGenerator, mem: MemoryLocation, more_offset:  &P<Value>, new_scale: u64, f_context: &mut FunctionContext, vm: &VM) -> MemoryLocation {
    if match_value_int_imm(&more_offset) {
        let more_offset = value_imm_to_i64(&more_offset);
        memory_location_shift(backend, mem, more_offset * (new_scale as i64), f_context, vm)
    } else {
        let mut new_scale = new_scale;
        match mem {
            MemoryLocation::VirtualAddress { ref base, ref offset, scale, signed } => {
                let offset =
                    if offset.is_some() {
                        let offset = offset.as_ref().unwrap();
                        if match_value_int_imm(&offset) {
                            let temp = make_temporary(f_context, offset.ty.clone(), vm);
                            let offset_scaled = (offset.extract_int_const() as i64)*(scale as i64);
                            if offset_scaled % (new_scale as i64) == 0 {
                                emit_add_u64(backend, &temp, &more_offset, f_context, vm, (offset_scaled / (new_scale as i64)) as u64);
                                // new_scale*temp = (more_offset + (offset*scale)/new_scale)
                                //                = more_offset*new_scale + offset*scale
                            } else {
                                // temp = more_offset*new_scale + offset*scale
                                emit_mul_u64(backend, &temp, &more_offset, f_context, vm, new_scale);
                                emit_add_u64(backend, &temp, &temp, f_context, vm, offset_scaled as u64);
                                new_scale = 1;
                            }
                            temp
                        } else {
                            let offset = emit_ireg_value(backend, &offset, f_context, vm);
                            let temp = make_temporary(f_context, offset.ty.clone(), vm);

                            if new_scale == scale {
                                // just add the offsets
                                backend.emit_add_ext(&temp, &more_offset, &temp, signed, 0);
                            }  else {
                                // temp = offset * scale
                                emit_mul_u64(backend, &temp, &offset, f_context, vm, scale);

                                if new_scale.is_power_of_two() && is_valid_immediate_extension(log2(new_scale)) {
                                    // temp = (offset * scale) + more_offset << log2(new_scale)
                                    backend.emit_add_ext(&temp, &temp, &more_offset, signed, log2(new_scale) as u8);
                                } else {
                                    // temp_more = more_offset * new_scale
                                    let temp_more = make_temporary(f_context, offset.ty.clone(), vm);
                                    emit_mul_u64(backend, &temp_more, &more_offset, f_context, vm, new_scale);

                                    // temp = (offset * scale) + (more_offset * new_scale);
                                    backend.emit_add_ext(&temp, &temp_more, &temp, signed, 0);
                                }

                                new_scale = 1;
                            }
                            temp
                        }
                    } else {
                        more_offset.clone()
                    };
                MemoryLocation::VirtualAddress {
                    base: base.clone(),
                    offset: Some(offset),
                    scale: new_scale,
                    signed: signed,
                }
            },
            _ => panic!("expected a VirtualAddress memory location")
        }
    }
}

pub fn cast_value(val: &P<Value>, t: &P<MuType>) -> P<Value> {
    let to_size = check_op_len(&val.ty);
    let from_size = check_op_len(&t);
    if to_size == from_size {
        val.clone() // No need to cast
    } else {
        if is_machine_reg(val) {
            if from_size < to_size { // 64 bits to 32 bits
                get_register_from_id(val.id() + 1)
            } else { // 32 bits to 64 bits
                get_register_from_id(val.id() - 1)
            }
        } else {
            unsafe { val.as_type(t.clone()) }
        }
    }
}

fn make_value_symbolic(label: MuName, global: bool, ty: &P<MuType>, vm: &VM) -> P<Value> {
    P(Value {
        hdr: MuEntityHeader::unnamed(vm.next_id()),
        ty : ty.clone(),
        v  : Value_::Memory(MemoryLocation::Symbolic {
            label: label,
            is_global: global
        })
    })
}

fn emit_move_value_to_value(backend: &mut CodeGenerator, dest: &P<Value>, src: &P<Value>, f_context: &mut FunctionContext, vm: &VM) {
    let ref src_ty = src.ty;
    if src_ty.is_scalar() && !src_ty.is_fp() {
        // 128-bit move
        if is_int_ex_reg(&dest) {
            let (dest_l, dest_h) = split_int128(dest, f_context, vm);
            if src.is_int_ex_const() {
                let val = src.extract_int_ex_const();
                assert!(val.len() == 2);

                emit_mov_u64(backend, &dest_l, val[0]);
                emit_mov_u64(backend, &dest_h, val[1]);
            } else if is_int_ex_reg(&src) {
                let (src_l, src_h) = split_int128(src, f_context, vm);

                backend.emit_mov(&dest_l, &src_l);
                backend.emit_mov(&dest_h, &src_h);
            } else if src.is_mem() {
                emit_load(backend, &dest, &src, f_context, vm);
            } else {
                panic!("unexpected gpr mov between {} -> {}", src, dest);
            }
        } else if is_int_reg(&dest) { // gpr mov
            if src.is_int_const() {
                let imm = value_imm_to_u64(src);
                emit_mov_u64(backend, dest, imm);
            } else if is_int_reg(&src) {
                backend.emit_mov(dest, src);
            } else if src.is_mem() {
                emit_load(backend, &dest, &src, f_context, vm);
            } else {
                panic!("unexpected gpr mov between {} -> {}", src, dest);
            }
        } else if dest.is_mem() {
            let temp = emit_ireg_value(backend, src, f_context, vm);
            emit_store(backend, dest, &temp, f_context, vm);
        } else {
            panic!("unexpected gpr mov between {} -> {}", src, dest);
        }
    } else if src_ty.is_scalar() && src_ty.is_fp() {
        // fpr mov
        if is_fp_reg(&dest) {
            if match_value_f32imm(src) {
                let src = value_imm_to_f32(src);
                emit_mov_f32(backend, dest, f_context, vm, src);
            } else if match_value_f64imm(src) {
                let src = value_imm_to_f64(src);
                emit_mov_f64(backend, dest, f_context, vm, src);
            } else if is_fp_reg(&src) {
                backend.emit_fmov(dest, src);
            } else if src.is_mem() {
                emit_load(backend, &dest, &src, f_context, vm);
            } else {
                panic!("unexpected gpr mov between {} -> {}", src, dest);
            }
        } else if dest.is_mem() {
            let temp = emit_fpreg_value(backend, src, f_context, vm);
            emit_store(backend, dest, &temp, f_context, vm);
        } else {
            panic!("unexpected fpr mov between {} -> {}", src, dest);
        }
    } else {
        panic!("unexpected mov of type {}", src_ty)
    }
}

fn emit_load(backend: &mut CodeGenerator, dest: &P<Value>, src: &P<Value>, f_context: &mut FunctionContext, vm: &VM) {
    let src = emit_mem(backend, &src, f_context, vm);
    if is_int_reg(dest) || is_fp_reg(dest) {
        backend.emit_ldr(&dest, &src, false);
    } else if is_int_ex_reg(dest) {
        let (dest_l, dest_h) = emit_ireg_ex_value(backend, dest, f_context, vm);
        backend.emit_ldp(&dest_l, &dest_h, &src);
    } else {
        unimplemented!();
    }

}

fn emit_store(backend: &mut CodeGenerator, dest: &P<Value>, src: &P<Value>, f_context: &mut FunctionContext, vm: &VM) {
    let dest = emit_mem(backend, &dest, f_context, vm);
    if is_int_reg(src) || is_fp_reg(src) {
        backend.emit_str(&dest, &src);
    } else if is_int_ex_reg(src) {
        let (src_l, src_h) = emit_ireg_ex_value(backend, src, f_context, vm);
        backend.emit_stp(&dest, &src_l, &src_h);
    } else {
        unimplemented!();
    }
}

fn emit_load_base_offset(backend: &mut CodeGenerator, dest: &P<Value>, base: &P<Value>, offset: i64, f_context: &mut FunctionContext, vm: &VM) -> P<Value> {
    let mem = make_value_base_offset(base, offset, &dest.ty, vm);
    emit_load(backend, dest, &mem, f_context, vm);
    mem
}

fn emit_store_base_offset(backend: &mut CodeGenerator, base: &P<Value>, offset: i64, src: &P<Value>, f_context: &mut FunctionContext, vm: &VM) {
    let mem = make_value_base_offset(base, offset, &src.ty, vm);
    let mem = emit_mem(backend, &mem, f_context, vm);
    emit_store(backend, &mem, src, f_context, vm);
}


fn is_int_reg(val: &P<Value>) -> bool
{
    RegGroup::get_from_value(&val) == RegGroup::GPR && (val.is_reg() || val.is_const())
}
fn is_int_ex_reg(val: &P<Value>) -> bool
{
    RegGroup::get_from_value(&val) == RegGroup::GPREX && (val.is_reg() || val.is_const())
}
fn is_fp_reg(val: &P<Value>) -> bool
{
    RegGroup::get_from_value(&val) == RegGroup::FPR && (val.is_reg() || val.is_const())
}<|MERGE_RESOLUTION|>--- conflicted
+++ resolved
@@ -1,2391 +1,2386 @@
-#![allow(non_upper_case_globals)]
-#![allow(dead_code)]
-
-// TODO: Move architecture independent codes in here, inst_sel and asm_backend to somewhere else...
-pub mod inst_sel;
-
-mod codegen;
-pub use compiler::backend::aarch64::codegen::CodeGenerator;
-
-mod asm_backend;
-pub use compiler::backend::aarch64::asm_backend::ASMCodeGen;
-pub use compiler::backend::aarch64::asm_backend::emit_code;
-pub use compiler::backend::aarch64::asm_backend::emit_context;
-pub use compiler::backend::aarch64::asm_backend::emit_context_with_reloc;
-#[cfg(feature = "aot")]
-pub use compiler::backend::aarch64::asm_backend::spill_rewrite;
-
-use ast::ptr::P;
-use ast::ir::*;
-use ast::types::*;
-use ast::op;
-use compiler::backend::RegGroup;
-use vm::VM;
-
-use utils::LinkedHashMap;
-use std::collections::HashMap;
-
-macro_rules! REGISTER {
-    ($id:expr, $name: expr, $ty: ident) => {
-        {
-            P(Value {
-                hdr: MuEntityHeader::named($id, $name.to_string()),
-                ty: $ty.clone(),
-                v: Value_::SSAVar($id)
-            })
-        }
-    };
-}
-
-macro_rules! GPR_ALIAS {
-    ($alias: ident: ($id64: expr, $r64: ident) -> $r32: ident) => {
-        lazy_static!{
-            pub static ref $r64 : P<Value> = REGISTER!($id64,    stringify!($r64), UINT64_TYPE);
-            pub static ref $r32 : P<Value> = REGISTER!($id64 +1, stringify!($r32), UINT32_TYPE);
-            pub static ref $alias : [P<Value>; 2] = [$r64.clone(), $r32.clone()];
-        }
-    };
-}
-
-// Used to create a generic alias name
-macro_rules! ALIAS {
-    ($src: ident -> $dest: ident) => {
-        //pub use $src as $dest;
-        lazy_static!{
-            pub static ref $dest : P<Value> = $src.clone();
-        }
-    };
-}
-
-
-macro_rules! FPR_ALIAS {
-    ($alias: ident: ($id64: expr, $r64: ident) -> $r32: ident) => {
-        lazy_static!{
-            pub static ref $r64 : P<Value> = REGISTER!($id64,    stringify!($r64), DOUBLE_TYPE);
-            pub static ref $r32 : P<Value> = REGISTER!($id64 +1, stringify!($r32), FLOAT_TYPE);
-            pub static ref $alias : [P<Value>; 2] = [$r64.clone(), $r32.clone()];
-        }
-    };
-}
-
-GPR_ALIAS!(X0_ALIAS: (0, X0)  -> W0);
-GPR_ALIAS!(X1_ALIAS: (2, X1)  -> W1);
-GPR_ALIAS!(X2_ALIAS: (4, X2)  -> W2);
-GPR_ALIAS!(X3_ALIAS: (6, X3)  -> W3);
-GPR_ALIAS!(X4_ALIAS: (8, X4)  -> W4);
-GPR_ALIAS!(X5_ALIAS: (10, X5)  -> W5);
-GPR_ALIAS!(X6_ALIAS: (12, X6)  -> W6);
-GPR_ALIAS!(X7_ALIAS: (14, X7)  -> W7);
-GPR_ALIAS!(X8_ALIAS: (16, X8)  -> W8);
-GPR_ALIAS!(X9_ALIAS: (18, X9)  -> W9);
-GPR_ALIAS!(X10_ALIAS: (20, X10)  -> W10);
-GPR_ALIAS!(X11_ALIAS: (22, X11)  -> W11);
-GPR_ALIAS!(X12_ALIAS: (24, X12)  -> W12);
-GPR_ALIAS!(X13_ALIAS: (26, X13)  -> W13);
-GPR_ALIAS!(X14_ALIAS: (28, X14)  -> W14);
-GPR_ALIAS!(X15_ALIAS: (30, X15)  -> W15);
-GPR_ALIAS!(X16_ALIAS: (32, X16)  -> W16);
-GPR_ALIAS!(X17_ALIAS: (34, X17)  -> W17);
-GPR_ALIAS!(X18_ALIAS: (36, X18)  -> W18);
-GPR_ALIAS!(X19_ALIAS: (38, X19)  -> W19);
-GPR_ALIAS!(X20_ALIAS: (40, X20)  -> W20);
-GPR_ALIAS!(X21_ALIAS: (42, X21)  -> W21);
-GPR_ALIAS!(X22_ALIAS: (44, X22)  -> W22);
-GPR_ALIAS!(X23_ALIAS: (46, X23)  -> W23);
-GPR_ALIAS!(X24_ALIAS: (48, X24)  -> W24);
-GPR_ALIAS!(X25_ALIAS: (50, X25)  -> W25);
-GPR_ALIAS!(X26_ALIAS: (52, X26)  -> W26);
-GPR_ALIAS!(X27_ALIAS: (54, X27)  -> W27);
-GPR_ALIAS!(X28_ALIAS: (56, X28)  -> W28);
-GPR_ALIAS!(X29_ALIAS: (58, X29)  -> W29);
-GPR_ALIAS!(X30_ALIAS: (60, X30)  -> W30);
-GPR_ALIAS!(SP_ALIAS: (62, SP)  -> WSP); // Special register (only some instructions can reference it)
-GPR_ALIAS!(XZR_ALIAS: (64, XZR)  -> WZR); // Pseudo register, not to be used by register allocator
-
-// Aliases
-ALIAS!(X8 -> XR); // Indirect result location register (points to a location in memory to write return values to)
-ALIAS!(X16 -> IP0); // Intra proecdure call register 0 (may be modified by the linker when executing BL/BLR instructions)
-ALIAS!(X17 -> IP1);// Intra proecdure call register 1 (may be modified by the linker when executing BL/BLR instructions)
-ALIAS!(X18 -> PR); // Platform Register (NEVER TOUCH THIS REGISTER (Unless you can proove Linux dosn't use it))
-ALIAS!(X29 -> FP); // Frame Pointer (can be used as a normal register when not calling or returning)
-ALIAS!(X30 -> LR); // Link Register (not supposed to be used for any other purpose)
-
-
-lazy_static! {
-    pub static ref GPR_ALIAS_TABLE : LinkedHashMap<MuID, Vec<P<Value>>> = {
-        let mut ret = LinkedHashMap::new();
-
-        ret.insert(X0.id(), X0_ALIAS.to_vec());
-        ret.insert(X1.id(), X1_ALIAS.to_vec());
-        ret.insert(X2.id(), X2_ALIAS.to_vec());
-        ret.insert(X3.id(), X3_ALIAS.to_vec());
-        ret.insert(X4.id(), X4_ALIAS.to_vec());
-        ret.insert(X5.id(), X5_ALIAS.to_vec());
-        ret.insert(X6.id(), X6_ALIAS.to_vec());
-        ret.insert(X7.id(), X7_ALIAS.to_vec());
-        ret.insert(X8.id(), X8_ALIAS.to_vec());
-        ret.insert(X9.id(), X9_ALIAS.to_vec());
-        ret.insert(X10.id(), X10_ALIAS.to_vec());
-        ret.insert(X11.id(), X11_ALIAS.to_vec());
-        ret.insert(X12.id(), X12_ALIAS.to_vec());
-        ret.insert(X13.id(), X13_ALIAS.to_vec());
-        ret.insert(X14.id(), X14_ALIAS.to_vec());
-        ret.insert(X15.id(), X15_ALIAS.to_vec());
-        ret.insert(X16.id(), X16_ALIAS.to_vec());
-        ret.insert(X17.id(), X17_ALIAS.to_vec());
-        ret.insert(X18.id(), X18_ALIAS.to_vec());
-        ret.insert(X19.id(), X19_ALIAS.to_vec());
-        ret.insert(X20.id(), X20_ALIAS.to_vec());
-        ret.insert(X21.id(), X21_ALIAS.to_vec());
-        ret.insert(X22.id(), X22_ALIAS.to_vec());
-        ret.insert(X23.id(), X23_ALIAS.to_vec());
-        ret.insert(X24.id(), X24_ALIAS.to_vec());
-        ret.insert(X25.id(), X25_ALIAS.to_vec());
-        ret.insert(X26.id(), X26_ALIAS.to_vec());
-        ret.insert(X27.id(), X27_ALIAS.to_vec());
-        ret.insert(X28.id(), X28_ALIAS.to_vec());
-        ret.insert(X29.id(), X29_ALIAS.to_vec());
-        ret.insert(X30.id(), X30_ALIAS.to_vec());
-        ret.insert(SP.id(), SP_ALIAS.to_vec());
-        ret.insert(XZR.id(), XZR_ALIAS.to_vec());
-        ret
-    };
-
-    // e.g. given eax, return rax
-    pub static ref GPR_ALIAS_LOOKUP : HashMap<MuID, P<Value>> = {
-        let mut ret = HashMap::new();
-
-        for vec in GPR_ALIAS_TABLE.values() {
-            let colorable = vec[0].clone();
-
-            for gpr in vec {
-                ret.insert(gpr.id(), colorable.clone());
-            }
-        }
-
-        ret
-    };
-}
-
-// Is val a hard coded machine register (not a pseudo register)
-pub fn is_machine_reg(val: &P<Value>) -> bool {
-    match val.v {
-        Value_::SSAVar(ref id) => {
-            if *id < FPR_ID_START {
-                match GPR_ALIAS_LOOKUP.get(&id) {
-                    Some(_) => true,
-                    None => false
-                }
-            } else {
-                match FPR_ALIAS_LOOKUP.get(&id) {
-                    Some(_) => true,
-                    None => false
-                }
-            }
-        }
-        _ => false
-    }
-
-}
-
-
-// Returns a P<Value> to the register id
-pub fn get_register_from_id(id: MuID) -> P<Value> {
-    if id < FPR_ID_START {
-        match GPR_ALIAS_LOOKUP.get(&id) {
-            Some(val) => val.clone(),
-            None => panic!("cannot find GPR {}", id)
-        }
-    } else {
-        match FPR_ALIAS_LOOKUP.get(&id) {
-            Some(val) => val.clone(),
-            None => panic!("cannot find FPR {}", id)
-        }
-    }
-}
-
-pub fn get_alias_for_length(id: MuID, length: usize) -> P<Value> {
-    if id < FPR_ID_START {
-        let vec = match GPR_ALIAS_TABLE.get(&id) {
-            Some(vec) => vec,
-            None => panic!("didnt find {} as GPR", id)
-        };
-
-        if length > 32 {
-            vec[0].clone()
-        } else {
-            vec[1].clone()
-        }
-    } else {
-        let vec = match FPR_ALIAS_TABLE.get(&id) {
-            Some(vec) => vec,
-            None => panic!("didnt find {} as FPR", id)
-        };
-
-        if length > 32 {
-            vec[0].clone()
-        } else {
-            vec[1].clone()
-        }
-    }
-}
-
-pub fn is_aliased(id1: MuID, id2: MuID) -> bool {
-    return get_color_for_precolored(id1) == get_color_for_precolored(id2);
-}
-
-pub fn get_color_for_precolored(id: MuID) -> MuID {
-    debug_assert!(id < MACHINE_ID_END);
-
-    if id < FPR_ID_START {
-        match GPR_ALIAS_LOOKUP.get(&id) {
-            Some(val) => val.id(),
-            None => panic!("cannot find GPR {}", id)
-        }
-    } else {
-        match FPR_ALIAS_LOOKUP.get(&id) {
-            Some(val) => val.id(),
-            None => panic!("cannot find FPR {}", id)
-        }
-    }
-}
-
-#[inline(always)]
-pub fn check_op_len(ty: &P<MuType>) -> usize {
-    match ty.get_int_length() {
-        Some(64) => 64,
-        Some(32) => 32,
-        Some(n) if n < 32 => 32,
-        Some(n) => panic!("unimplemented int size: {}", n),
-        None => {
-            match ty.v {
-                MuType_::Float => 32,
-                MuType_::Double => 64,
-                _ => panic!("unimplemented primitive type: {}", ty)
-            }
-        }
-    }
-}
-
-#[inline(always)]
-pub fn get_bit_size(ty : &P<MuType>, vm: &VM) -> usize
-{
-    match ty.get_int_length() {
-        Some(val) => val,
-        None => {
-            match ty.v {
-                MuType_::Float => 32,
-                MuType_::Double => 64,
-                MuType_::Vector(ref t, n) => get_bit_size(t, vm)*n,
-                MuType_::Array(ref t, n) => get_bit_size(t, vm)*n,
-                MuType_::Void => 0,
-                _ => vm.get_type_size(ty.id())*8,
-            }
-        }
-    }
-}
-
-#[inline(always)]
-pub fn primitive_byte_size(ty : &P<MuType>) -> usize
-{
-    match ty.get_int_length() {
-        Some(val) => round_up(val, 8)/8,
-        None => {
-            match ty.v {
-                MuType_::Float => 4,
-                MuType_::Double => 8,
-                MuType_::Void => 0,
-                _ => panic!("Not a primitive type")
-            }
-        }
-    }
-}
-
-lazy_static! {
-    // Note: these are the same as the ARGUMENT_GPRs
-    pub static ref RETURN_GPRs : [P<Value>; 8] = [
-        X0.clone(),
-        X1.clone(),
-        X2.clone(),
-        X3.clone(),
-        X4.clone(),
-        X5.clone(),
-        X6.clone(),
-        X7.clone()
-    ];
-
-    pub static ref ARGUMENT_GPRs : [P<Value>; 8] = [
-        X0.clone(),
-        X1.clone(),
-        X2.clone(),
-        X3.clone(),
-        X4.clone(),
-        X5.clone(),
-        X6.clone(),
-        X7.clone()
-    ];
-
-    pub static ref CALLEE_SAVED_GPRs : [P<Value>; 10] = [
-        X19.clone(),
-        X20.clone(),
-        X21.clone(),
-        X22.clone(),
-        X23.clone(),
-        X24.clone(),
-        X25.clone(),
-        X26.clone(),
-        X27.clone(),
-        X28.clone(),
-
-        // Note: These two are technically CALLEE saved but need to be dealt with specially
-        //X29.clone(), // Frame Pointer
-        //X30.clone() // Link Register
-    ];
-
-    pub static ref CALLER_SAVED_GPRs : [P<Value>; 18] = [
-        X0.clone(),
-        X1.clone(),
-        X2.clone(),
-        X3.clone(),
-        X4.clone(),
-        X5.clone(),
-        X6.clone(),
-        X7.clone(),
-        X8.clone(),
-        X9.clone(),
-        X10.clone(),
-        X11.clone(),
-        X12.clone(),
-        X13.clone(),
-        X14.clone(),
-        X15.clone(),
-        X16.clone(),
-        X17.clone(),
-        //X18.clone(), // Platform Register
-    ];
-
-    static ref ALL_GPRs : [P<Value>; 30] = [
-        X0.clone(),
-        X1.clone(),
-        X2.clone(),
-        X3.clone(),
-        X4.clone(),
-        X5.clone(),
-        X6.clone(),
-        X7.clone(),
-        X8.clone(),
-        X9.clone(),
-        X10.clone(),
-        X11.clone(),
-        X12.clone(),
-        X13.clone(),
-        X14.clone(),
-        X15.clone(),
-        X16.clone(),
-        X17.clone(),
-        //X18.clone(), // Platform Register
-        X19.clone(),
-        X20.clone(),
-        X21.clone(),
-        X22.clone(),
-        X23.clone(),
-        X24.clone(),
-        X25.clone(),
-        X26.clone(),
-        X27.clone(),
-        X28.clone(),
-        X29.clone(), // Frame Pointer
-        X30.clone() // Link Register
-    ];
-}
-
-pub const FPR_ID_START : usize = 100;
-
-FPR_ALIAS!(D0_ALIAS: (FPR_ID_START + 0, D0)  -> S0);
-FPR_ALIAS!(D1_ALIAS: (FPR_ID_START + 2, D1)  -> S1);
-FPR_ALIAS!(D2_ALIAS: (FPR_ID_START + 4, D2)  -> S2);
-FPR_ALIAS!(D3_ALIAS: (FPR_ID_START + 6, D3)  -> S3);
-FPR_ALIAS!(D4_ALIAS: (FPR_ID_START + 8, D4)  -> S4);
-FPR_ALIAS!(D5_ALIAS: (FPR_ID_START + 10, D5)  -> S5);
-FPR_ALIAS!(D6_ALIAS: (FPR_ID_START + 12, D6)  -> S6);
-FPR_ALIAS!(D7_ALIAS: (FPR_ID_START + 14, D7)  -> S7);
-FPR_ALIAS!(D8_ALIAS: (FPR_ID_START + 16, D8)  -> S8);
-FPR_ALIAS!(D9_ALIAS: (FPR_ID_START + 18, D9)  -> S9);
-FPR_ALIAS!(D10_ALIAS: (FPR_ID_START + 20, D10)  -> S10);
-FPR_ALIAS!(D11_ALIAS: (FPR_ID_START + 22, D11)  -> S11);
-FPR_ALIAS!(D12_ALIAS: (FPR_ID_START + 24, D12)  -> S12);
-FPR_ALIAS!(D13_ALIAS: (FPR_ID_START + 26, D13)  -> S13);
-FPR_ALIAS!(D14_ALIAS: (FPR_ID_START + 28, D14)  -> S14);
-FPR_ALIAS!(D15_ALIAS: (FPR_ID_START + 30, D15)  -> S15);
-FPR_ALIAS!(D16_ALIAS: (FPR_ID_START + 32, D16)  -> S16);
-FPR_ALIAS!(D17_ALIAS: (FPR_ID_START + 34, D17)  -> S17);
-FPR_ALIAS!(D18_ALIAS: (FPR_ID_START + 36, D18)  -> S18);
-FPR_ALIAS!(D19_ALIAS: (FPR_ID_START + 38, D19)  -> S19);
-FPR_ALIAS!(D20_ALIAS: (FPR_ID_START + 40, D20)  -> S20);
-FPR_ALIAS!(D21_ALIAS: (FPR_ID_START + 42, D21)  -> S21);
-FPR_ALIAS!(D22_ALIAS: (FPR_ID_START + 44, D22)  -> S22);
-FPR_ALIAS!(D23_ALIAS: (FPR_ID_START + 46, D23)  -> S23);
-FPR_ALIAS!(D24_ALIAS: (FPR_ID_START + 48, D24)  -> S24);
-FPR_ALIAS!(D25_ALIAS: (FPR_ID_START + 50, D25)  -> S25);
-FPR_ALIAS!(D26_ALIAS: (FPR_ID_START + 52, D26)  -> S26);
-FPR_ALIAS!(D27_ALIAS: (FPR_ID_START + 54, D27)  -> S27);
-FPR_ALIAS!(D28_ALIAS: (FPR_ID_START + 56, D28)  -> S28);
-FPR_ALIAS!(D29_ALIAS: (FPR_ID_START + 58, D29)  -> S29);
-FPR_ALIAS!(D30_ALIAS: (FPR_ID_START + 60, D30)  -> S30);
-FPR_ALIAS!(D31_ALIAS: (FPR_ID_START + 62, D31)  -> S31);
-
-lazy_static! {
-    pub static ref FPR_ALIAS_TABLE : LinkedHashMap<MuID, Vec<P<Value>>> = {
-        let mut ret = LinkedHashMap::new();
-
-        ret.insert(D0.id(), D0_ALIAS.to_vec());
-        ret.insert(D1.id(), D1_ALIAS.to_vec());
-        ret.insert(D2.id(), D2_ALIAS.to_vec());
-        ret.insert(D3.id(), D3_ALIAS.to_vec());
-        ret.insert(D4.id(), D4_ALIAS.to_vec());
-        ret.insert(D5.id(), D5_ALIAS.to_vec());
-        ret.insert(D6.id(), D6_ALIAS.to_vec());
-        ret.insert(D7.id(), D7_ALIAS.to_vec());
-        ret.insert(D8.id(), D8_ALIAS.to_vec());
-        ret.insert(D9.id(), D9_ALIAS.to_vec());
-        ret.insert(D10.id(), D10_ALIAS.to_vec());
-        ret.insert(D11.id(), D11_ALIAS.to_vec());
-        ret.insert(D12.id(), D12_ALIAS.to_vec());
-        ret.insert(D13.id(), D13_ALIAS.to_vec());
-        ret.insert(D14.id(), D14_ALIAS.to_vec());
-        ret.insert(D15.id(), D15_ALIAS.to_vec());
-        ret.insert(D16.id(), D16_ALIAS.to_vec());
-        ret.insert(D17.id(), D17_ALIAS.to_vec());
-        ret.insert(D18.id(), D18_ALIAS.to_vec());
-        ret.insert(D19.id(), D19_ALIAS.to_vec());
-        ret.insert(D20.id(), D20_ALIAS.to_vec());
-        ret.insert(D21.id(), D21_ALIAS.to_vec());
-        ret.insert(D22.id(), D22_ALIAS.to_vec());
-        ret.insert(D23.id(), D23_ALIAS.to_vec());
-        ret.insert(D24.id(), D24_ALIAS.to_vec());
-        ret.insert(D25.id(), D25_ALIAS.to_vec());
-        ret.insert(D26.id(), D26_ALIAS.to_vec());
-        ret.insert(D27.id(), D27_ALIAS.to_vec());
-        ret.insert(D28.id(), D28_ALIAS.to_vec());
-        ret.insert(D29.id(), D29_ALIAS.to_vec());
-        ret.insert(D30.id(), D30_ALIAS.to_vec());
-        ret.insert(D31.id(), D31_ALIAS.to_vec());
-
-        ret
-    };
-
-
-    pub static ref FPR_ALIAS_LOOKUP : HashMap<MuID, P<Value>> = {
-        let mut ret = HashMap::new();
-
-        for vec in FPR_ALIAS_TABLE.values() {
-            let colorable = vec[0].clone();
-
-            for fpr in vec {
-                ret.insert(fpr.id(), colorable.clone());
-            }
-        }
-
-        ret
-    };
-}
-
-lazy_static!{
-    // Same as ARGUMENT_FPRs
-    pub static ref RETURN_FPRs : [P<Value>; 8] = [
-        D0.clone(),
-        D1.clone(),
-        D2.clone(),
-        D3.clone(),
-        D4.clone(),
-        D5.clone(),
-        D6.clone(),
-        D7.clone()
-    ];
-
-    pub static ref ARGUMENT_FPRs : [P<Value>; 8] = [
-        D0.clone(),
-        D1.clone(),
-        D2.clone(),
-        D3.clone(),
-        D4.clone(),
-        D5.clone(),
-        D6.clone(),
-        D7.clone(),
-    ];
-
-    pub static ref CALLEE_SAVED_FPRs : [P<Value>; 8] = [
-        D8.clone(),
-        D9.clone(),
-        D10.clone(),
-        D11.clone(),
-        D12.clone(),
-        D13.clone(),
-        D14.clone(),
-        D15.clone()
-    ];
-
-    pub static ref CALLER_SAVED_FPRs : [P<Value>; 24] = [
-        D0.clone(),
-        D1.clone(),
-        D2.clone(),
-        D3.clone(),
-        D4.clone(),
-        D5.clone(),
-        D6.clone(),
-        D7.clone(),
-
-        D16.clone(),
-        D17.clone(),
-        D18.clone(),
-        D19.clone(),
-        D20.clone(),
-        D21.clone(),
-        D22.clone(),
-        D23.clone(),
-        D24.clone(),
-        D25.clone(),
-        D26.clone(),
-        D27.clone(),
-        D28.clone(),
-        D29.clone(),
-        D30.clone(),
-        D31.clone()
-    ];
-
-    static ref ALL_FPRs : [P<Value>; 32] = [
-        D0.clone(),
-        D1.clone(),
-        D2.clone(),
-        D3.clone(),
-        D4.clone(),
-        D5.clone(),
-        D6.clone(),
-        D7.clone(),
-
-        D8.clone(),
-        D9.clone(),
-        D10.clone(),
-        D11.clone(),
-        D12.clone(),
-        D13.clone(),
-        D14.clone(),
-        D15.clone(),
-
-        D16.clone(),
-        D17.clone(),
-        D18.clone(),
-        D19.clone(),
-        D20.clone(),
-        D21.clone(),
-        D22.clone(),
-        D23.clone(),
-        D24.clone(),
-        D25.clone(),
-        D26.clone(),
-        D27.clone(),
-        D28.clone(),
-        D29.clone(),
-        D30.clone(),
-        D31.clone()
-    ];
-}
-
-lazy_static! {
-    pub static ref ALL_MACHINE_REGs : LinkedHashMap<MuID, P<Value>> = {
-        let mut map = LinkedHashMap::new();
-
-        for vec in GPR_ALIAS_TABLE.values() {
-            for reg in vec {
-                map.insert(reg.id(), reg.clone());
-            }
-        }
-
-        for vec in FPR_ALIAS_TABLE.values() {
-            for reg in vec {
-                map.insert(reg.id(), reg.clone());
-            }
-        }
-
-        map
-    };
-
-    pub static ref CALLEE_SAVED_REGs : [P<Value>; 18] = [
-        X19.clone(),
-        X20.clone(),
-        X21.clone(),
-        X22.clone(),
-        X23.clone(),
-        X24.clone(),
-        X25.clone(),
-        X26.clone(),
-        X27.clone(),
-        X28.clone(),
-
-        // Note: These two are technically CALLEE saved but need to be dealt with specially
-        //X29.clone(), // Frame Pointer
-        //X30.clone() // Link Register
-
-        D8.clone(),
-        D9.clone(),
-        D10.clone(),
-        D11.clone(),
-        D12.clone(),
-        D13.clone(),
-        D14.clone(),
-        D15.clone()
-    ];
-
-
-    // put caller saved regs first (they imposes no overhead if there is no call instruction)
-    pub static ref ALL_USABLE_MACHINE_REGs : Vec<P<Value>> = vec![
-        X19.clone(),
-        X20.clone(),
-        X21.clone(),
-        X22.clone(),
-        X23.clone(),
-        X24.clone(),
-        X25.clone(),
-        X26.clone(),
-        X27.clone(),
-        X28.clone(),
-        //X29.clone(), // Frame Pointer
-        //X30.clone(), // Link Register
-
-        X0.clone(),
-        X1.clone(),
-        X2.clone(),
-        X3.clone(),
-        X4.clone(),
-        X5.clone(),
-        X6.clone(),
-        X7.clone(),
-        X8.clone(),
-        X9.clone(),
-        X10.clone(),
-        X11.clone(),
-        X12.clone(),
-        X13.clone(),
-        X14.clone(),
-        X15.clone(),
-        X16.clone(),
-        X17.clone(),
-        // X18.clone(), // Platform Register
-
-        D8.clone(),
-        D9.clone(),
-        D10.clone(),
-        D11.clone(),
-        D12.clone(),
-        D13.clone(),
-        D14.clone(),
-        D15.clone(),
-
-        D0.clone(),
-        D1.clone(),
-        D2.clone(),
-        D3.clone(),
-        D4.clone(),
-        D5.clone(),
-        D6.clone(),
-        D7.clone(),
-
-        D16.clone(),
-        D17.clone(),
-        D18.clone(),
-        D19.clone(),
-        D20.clone(),
-        D21.clone(),
-        D22.clone(),
-        D23.clone(),
-        D24.clone(),
-        D25.clone(),
-        D26.clone(),
-        D27.clone(),
-        D28.clone(),
-        D29.clone(),
-        D30.clone(),
-        D31.clone()
-    ];
-}
-
-pub fn init_machine_regs_for_func (func_context: &mut FunctionContext) {
-    for reg in ALL_MACHINE_REGs.values() {
-        let reg_id = reg.extract_ssa_id().unwrap();
-        let entry = SSAVarEntry::new(reg.clone());
-
-        func_context.values.insert(reg_id, entry);
-    }
-}
-
-pub fn number_of_regs_in_group(group: RegGroup) -> usize {
-    match group {
-        RegGroup::GPR => ALL_GPRs.len(),
-        RegGroup::FPR => ALL_FPRs.len(),
-        RegGroup::GPREX => unimplemented!(),
-    }
-}
-
-pub fn number_of_all_regs() -> usize {
-    ALL_MACHINE_REGs.len()
-}
-
-pub fn all_regs() -> &'static LinkedHashMap<MuID, P<Value>> {
-    &ALL_MACHINE_REGs
-}
-
-pub fn all_usable_regs() -> &'static Vec<P<Value>> {
-    &ALL_USABLE_MACHINE_REGs
-}
-
-pub fn pick_group_for_reg(reg_id: MuID) -> RegGroup {
-    let reg = all_regs().get(&reg_id).unwrap();
-    if is_int_reg(&reg) {
-        RegGroup::GPR
-    } else if is_fp_reg(&reg) {
-        RegGroup::FPR
-    } else {
-        panic!("expect a machine reg to be either a GPR or a FPR: {}", reg)
-    }
-}
-
-pub fn is_callee_saved(reg_id: MuID) -> bool {
-
-    for reg in CALLEE_SAVED_GPRs.iter() {
-        if reg_id == reg.extract_ssa_id().unwrap() {
-            return true;
-        }
-    }
-
-    for reg in CALLEE_SAVED_FPRs.iter() {
-        if reg_id == reg.extract_ssa_id().unwrap() {
-            return true;
-        }
-    }
-    false
-}
-
-// TODO: Check that these numbers are reasonable (THEY ARE ONLY AN ESTIMATE)
-use ast::inst::*;
-pub fn estimate_insts_for_ir(inst: &Instruction) -> usize {
-    use ast::inst::Instruction_::*;
-
-    match inst.v {
-        // simple
-        BinOp(_, _, _)  => 1,
-        BinOpWithStatus(_, _, _, _) => 2,
-        CmpOp(_, _, _)  => 1,
-        ConvOp{..}      => 1,
-
-        // control flow
-        Branch1(_)     => 1,
-        Branch2{..}    => 1,
-        Select{..}     => 2,
-        Watchpoint{..} => 1,
-        WPBranch{..}   => 2,
-        Switch{..}     => 3,
-
-        // call
-        ExprCall{..} | ExprCCall{..} | Call{..} | CCall{..} => 5,
-        Return(_)   => 1,
-        TailCall(_) => 1,
-
-        // memory access
-        Load{..} | Store{..} => 1,
-        CmpXchg{..}          => 1,
-        AtomicRMW{..}        => 1,
-        AllocA(_)            => 1,
-        AllocAHybrid(_, _)   => 1,
-        Fence(_)             => 1,
-
-        // memory addressing
-        GetIRef(_) | GetFieldIRef{..} | GetElementIRef{..} | ShiftIRef{..} | GetVarPartIRef{..} => 0,
-
-        // runtime
-        New(_) | NewHybrid(_, _) => 10,
-        NewStack(_) | NewThread(_, _) | NewThreadExn(_, _) | NewFrameCursor(_) => 10,
-        ThreadExit    => 10,
-        Throw(_)      => 10,
-        SwapStack{..} => 10,
-        CommonInst_GetThreadLocal | CommonInst_SetThreadLocal(_) => 10,
-        CommonInst_Pin(_) | CommonInst_Unpin(_) => 10,
-
-        // others
-        Move(_) => 0,
-        PrintHex(_) => 10,
-        ExnInstruction{ref inner, ..} => estimate_insts_for_ir(&inner)
-    }
-}
-
-
-// Splits an integer immediate into four 16-bit segments (returns the least significant first)
-pub fn split_aarch64_imm_u64(val: u64) -> (u16, u16, u16, u16) {
-    (val as u16, (val >> 16) as u16, (val >> 32) as u16, (val >> 48) as u16)
-}
-
-// Trys to reduce the given floating point to an immediate u64 that can be used with MOVI
-pub fn f64_to_aarch64_u64(val: f64) -> Option<u64> {
-    use std::mem;
-    // WARNING: this assumes a little endian representation
-    let bytes: [u8; 8] = unsafe { mem::transmute(val) };
-
-    // Check that each byte is all 1 or all 0
-    for i in 0..7 {
-        if bytes[i] != 0b11111111 || bytes[i] != 0 {
-            return None;
-        }
-    }
-
-    Some(unsafe {mem::transmute::<f64, u64>(val)})
-}
-
-// Check that the given floating point fits in 8 bits
-pub fn is_valid_f32_imm(val: f32) -> bool {
-    use std::mem;
-
-    // returns true if val has the format:
-    //       aBbbbbbc defgh000 00000000 00000000 (where B = !b)
-    //index: FEDCBA98 76543210 FEDCBA98 76543210
-    //                       1                 0
-
-    let uval = unsafe { mem::transmute::<f32, u32>(val) };
-
-    let b = get_bit(uval as u64, 0x19);
-
-    get_bit(uval as u64, 0x1E) == !b &&
-        ((uval & (0b11111 << 0x19)) == if b {0b11111 << 0x19} else {0}) &&
-        ((uval & !(0b1111111111111 << 0x13)) == 0)
-}
-
-// Reduces the given floating point constant to 8-bits (if it won't loose precision, otherwise returns 0)
-pub fn is_valid_f64_imm(val: f64) -> bool {
-    use std::mem;
-
-    // returns true if val has the format:
-    //       aBbbbbbb bbcdefgh 00000000 00000000 00000000 00000000 00000000 00000000 (where B = !b)
-    //index: FEDCBA98 76543210 FEDCBA98 76543210 FEDCBA98 76543210 FEDCBA98 76543210
-    //                       3                 2                 1                 0
-
-    let uval = unsafe { mem::transmute::<f64, u64>(val) };
-
-    let b = (uval & (1 << 0x36)) != 0;
-
-    ((uval & (1 << 0x3E)) != 0) == !b &&
-        ((uval & (0b11111111 << 0x36)) == if b {0b11111111 << 0x36} else {0}) &&
-        ((uval & !(0b1111111111111111 << 0x30)) == 0)
-
-}
-
-// Returns the 'ith bit of x
-#[inline(always)]
-pub fn get_bit(x: u64, i: usize) -> bool {
-    (x & ((1 as u64) << i) ) != 0
-}
-
-// Returns true if val = A << S, from some 0 <= A < 4096, and S = 0 or S = 12
-pub fn is_valid_arithmetic_imm(val : u64) -> bool {
-    val < 4096 || ((val & 0b111111111111) == 0 && val < (4096 << 12))
-}
-
-// aarch64 instructions only operate on 32 and 64-bit registers
-// so a valid n bit logical immediate (where n < 32) can't be dirrectly used
-// this function will replicate the bit pattern so that it can be used
-// (the resulting value will be valid iff 'val' is valid, and the lower 'n' bits will equal val)
-pub fn replicate_logical_imm(val : u64, n : usize) -> u64 {
-    if n < 32 {
-        let mut val = val;
-        for i in 1..32/n {
-            val |= val << i*n;
-        }
-        val
-    } else {
-        val
-    }
-}
-
-
-// 'val' is a valid logical immediate if the binary value of ROR(val, r) matches the regular expresion
-//      (0{k-x}1{x}){m/k}
-//      for some r, k that divides N, 2 <= k <= n, and x with 0 < x < k
-//      (note: 0 =< r < k);
-pub fn is_valid_logical_imm(val : u64, n : usize) -> bool {
-    // val should be an 'n' bit number
-    debug_assert!(0 < n && n <= 64 && (n == 64 || (val < (1 << n))));
-    debug_assert!(n.is_power_of_two());
-
-    // all 0's and all 1's are invalid
-    if val == 0 || val == bits_ones(n) {
-        return false;
-    }
-
-    // find the rightmost '1' with '0' to the right
-    let mut r = 0;
-    while r < n {
-        let current_bit = get_bit(val, r);
-        let next_bit = get_bit(val, (r + n - 1) % n);
-        if current_bit && !next_bit {
-            break;
-        }
-
-        r += 1;
-    }
-
-    // rotate 'val' so that the MSB is a 0, and the LSB is a 1
-    // (since there is a '0' to the right of val[start_index])
-    let mut val = val.rotate_right(r as u32);
-
-    // lower n bits ored with the upper n bits
-    if n < 64 {
-        val = (val & bits_ones(n)) | ((val & (bits_ones(n) << (64 - n))) >> (64 - n))
-    }
-
-    let mut x = 0; // number of '1's in a row
-    while x < n {
-        // found a '0' at position x, there must be x 1's to the right
-        if !get_bit(val, x) {
-            break;
-        }
-        x += 1;
-    }
-
-    let mut k = x + 1; // where the next '1' is
-    while k < n {
-        // found a '1'
-        if get_bit(val, k) {
-            break;
-        }
-        k += 1;
-    }
-    // Note: the above may not have found a 1, in which case k == n
-
-    // note: k >= 2, since if k = 1, val = 1....1 (which we've already checked for)
-    // check that k divides N
-    if n % k != 0 {
-        return false;
-    }
-
-    // Now we need to check that the pattern (0{k-x}1{x}) is repetead N/K times in val
-
-    let k_mask = bits_ones(k);
-    let val_0 = val & k_mask; // the first 'k' bits of val
-
-    // for each N/k expected repitions of val_0 (except the first one_
-    for i in 1..(n/k) {
-        if val_0 != ((val >> (k*i)) & k_mask) {
-            return false; // val_0 dosen't repeat
-        }
-    }
-
-    return true;
-}
-
-// Returns the value of 'val' truncated to 'size', interpreted as an unsigned integer
-pub fn get_unsigned_value(val: u64, size: usize) -> u64 {
-    (val & bits_ones(size)) as u64 // clears all but the lowest 'size' bits of val
-}
-
-// Returns the value of 'val' truncated to 'size', interpreted as a signed integer
-pub fn get_signed_value(val: u64, size: usize) -> i64 {
-    if size == 64 {
-        val as i64
-    } else {
-        let negative = (val & (1 << (size - 1))) != 0;
-
-        if negative {
-            (val | (bits_ones(64-size) << size)) as i64 // set the highest '64 - size' bits of val
-        } else {
-            (val & bits_ones(size)) as i64 // clears all but the lowest 'size' bits of val
-        }
-    }
-}
-
-fn invert_condition_code(cond: &str) -> &'static str {
-    match cond {
-        "EQ" => "NE",
-        "NE" => "EQ",
-
-        "CC" => "CS",
-        "CS" => "CV",
-
-        "HS" => "LO",
-        "LO" => "HS",
-
-        "MI" => "PL",
-        "PL" => "MI",
-
-        "VS" => "VN",
-        "VN" => "VS",
-
-        "HI" => "LS",
-        "LS" => "HI",
-
-        "GE" => "LT",
-        "LT" => "GE",
-
-        "GT" => "LE",
-        "LE" => "GT",
-
-        "AL" | "NV" => panic!("AL and NV don't have inverses"),
-        _ => panic!("Unrecognised condition code")
-    }
-}
-
-// Returns the aarch64 condition codes corresponding to the given comparison op
-// (the comparisoon is true when the logical or of these conditions is true)
-fn get_condition_codes(op: op::CmpOp) -> Vec<&'static str> {
-    match op {
-        op::CmpOp::EQ  | op::CmpOp::FOEQ => vec!["EQ"],
-        op::CmpOp::NE  | op::CmpOp::FUNE => vec!["NE"],
-        op::CmpOp::SGT | op::CmpOp::FOGT => vec!["GT"],
-        op::CmpOp::SGE | op::CmpOp::FOGE => vec!["GE"],
-        op::CmpOp::SLT | op::CmpOp::FULT => vec!["LT"],
-        op::CmpOp::SLE | op::CmpOp::FULE => vec!["LE"],
-        op::CmpOp::UGT | op::CmpOp::FUGT => vec!["HI"],
-        op::CmpOp::UGE | op::CmpOp::FUGE => vec!["HS"],
-        op::CmpOp::ULE | op::CmpOp::FOLE => vec!["LS"],
-        op::CmpOp::ULT | op::CmpOp::FOLT => vec!["LO"],
-        op::CmpOp::FUNO => vec!["VS"],
-        op::CmpOp::FORD => vec!["VC"],
-        op::CmpOp::FUEQ => vec!["EQ", "VS"],
-        op::CmpOp::FONE => vec!["MI", "GT"],
-
-        // These need to be handeled specially
-        op::CmpOp::FFALSE => vec![],
-        op::CmpOp::FTRUE  => vec![],
-    }
-}
-
-// if t is a homogenouse floating point aggregate
-// (i.e. an array or struct where each element is the same floating-point type, and there are at most 4 elements)
-// returns the number of elements, otherwise returns 0
-
-fn hfa_length(t : P<MuType>) -> usize
-{
-    match t.v {
-        MuType_::Struct(ref name) => {
-            let read_lock = STRUCT_TAG_MAP.read().unwrap();
-            let struc = read_lock.get(name).unwrap();
-            let tys = struc.get_tys();
-            if tys.len() < 1 || tys.len() > 4 {
-                return 0;
-            }
-
-            let ref base = tys[0];
-            match base.v {
-                MuType_::Float | MuType_::Double => {
-                    for i in 1..tys.len() - 1 {
-                        if tys[i].v != base.v {
-                            return 0;
-                        }
-                    }
-                    return tys.len(); // All elements are the same type
-                }
-                _ => return 0,
-            }
-
-
-        }, // TODO: how do I extra the list of member-types from this??
-        MuType_::Array(ref base, n) if n <= 4 => {
-            match base.v {
-                MuType_::Float | MuType_::Double => n,
-                _ => 0
-            }
-        }
-        _ => 0
-
-    }
-}
-
-#[inline(always)]
-// Returns the number that has 'n' 1's in a row (i.e. 2^n-1)
-pub fn bits_ones(n: usize) -> u64 {
-    if n == 64 { (-(1 as i64)) as u64 }
-        else { (1 << n) - 1 }
-}
-// val is an unsigned multiple of n and val/n fits in 12 bits
-#[inline(always)]
-pub fn is_valid_immediate_offset(val: i64, n : usize) -> bool {
-    use std;
-    let n_align =  std::cmp::max(n, 8);
-    if n <= 8 {
-        (val >= -(1 << 8) && val < (1 << 8)) || // Valid 9 bit signed unscaled offset
-            // Valid unsigned 12-bit scalled offset
-            (val >= 0 && (val as u64) % (n_align as u64) == 0 && ((val as u64) / (n_align as u64) < (1 << 12)))
-    } else { // Will use a load-pair instead
-        // Is val a signed 7 bit multiple of n_align
-        (val as u64) % (n_align as u64) == 0  && ((val as u64)/(n_align as u64) < (1 << 7))
-    }
-}
-
-#[inline(always)]
-pub fn is_valid_immediate_scale(val: u64, n : usize) -> bool {
-    // if n > 8, then a load pair will be used, and they don't support scales
-    n <= 8 && (val == (n as u64) || val == 1)
-}
-
-#[inline(always)]
-pub fn is_valid_immediate_extension(val: u64) -> bool { val <= 4 }
-
-// Rounds n to the next multiple of d
-#[inline(always)]
-pub fn round_up(n: usize, d: usize) -> usize { ((n + d - 1)/d)*d }
-
-#[inline(always)]
-// Log2, assumes value is a power of two
-// TODO: Implement this more efficiently?
-pub fn log2(val: u64) -> u64 {
-    debug_assert!(val.is_power_of_two());
-    debug_assert!(val != 0);
-    let mut ret = 0;
-    for i in 0..63 {
-        if val & (1 << i) != 0 {
-            ret = i;
-        }
-    }
-    // WARNING: This will only work for val < 2^31
-    //let ret = (val as f64).log2() as u64;
-    debug_assert!(val == 1 << ret);
-    ret
-}
-
-// Gets a primitive integer type with the given alignment
-pub fn get_alignment_type(align: usize) -> P<MuType> {
-    match align {
-        1 => UINT8_TYPE.clone(),
-        2 => UINT16_TYPE.clone(),
-        4 => UINT32_TYPE.clone(),
-        8 => UINT64_TYPE.clone(),
-        16 => UINT128_TYPE.clone(),
-        _ => panic!("aarch64 dosn't have types with alignment {}", align)
-    }
-}
-
-#[inline(always)]
-pub fn is_zero_register(val: &P<Value>) -> bool {
-    is_zero_register_id(val.extract_ssa_id().unwrap())
-}
-
-#[inline(always)]
-pub fn is_zero_register_id(id: MuID) -> bool {
-    id == XZR.extract_ssa_id().unwrap() || id == WZR.extract_ssa_id().unwrap()
-}
-
-pub fn match_f32imm(op: &TreeNode) -> bool {
-    match op.v {
-        TreeNode_::Value(ref pv) => match pv.v {
-            Value_::Constant(Constant::Float(_)) => true,
-            _ => false
-        },
-        _ => false
-    }
-}
-
-pub fn match_f64imm(op: &TreeNode) -> bool {
-    match op.v {
-        TreeNode_::Value(ref pv) => match pv.v {
-            Value_::Constant(Constant::Double(_)) => true,
-            _ => false
-        },
-        _ => false
-    }
-}
-
-pub fn match_value_f64imm(op: &P<Value>) -> bool {
-    match op.v {
-        Value_::Constant(Constant::Double(_)) => true,
-        _ => false
-    }
-}
-
-pub fn match_value_f32imm(op: &P<Value>) -> bool {
-    match op.v {
-        Value_::Constant(Constant::Float(_)) => true,
-        _ => false
-    }
-}
-
-// The type of the node (for a value node)
-pub fn node_type(op: &TreeNode) -> P<MuType> {
-    match op.v {
-        TreeNode_::Instruction(ref inst) => {
-            if inst.value.is_some() {
-                let ref value = inst.value.as_ref().unwrap();
-                if value.len() != 1 {
-                    panic!("the node {} does not have one result value", op);
-                }
-
-                value[0].ty.clone()
-            } else {
-                panic!("expected result from the node {}", op);
-            }
-        }
-        TreeNode_::Value(ref pv) => pv.ty.clone(),
-        _ => panic!("expected node value")
-    }
-}
-
-pub fn match_value_imm(op: &P<Value>) -> bool {
-    match op.v {
-        Value_::Constant(_) => true,
-        _ => false
-    }
-}
-
-pub fn match_value_int_imm(op: &P<Value>) -> bool {
-    match op.v {
-        Value_::Constant(Constant::Int(_)) => true,
-        _ => false
-    }
-}
-
-pub fn match_node_value(op: &TreeNode) -> bool {
-    match op.v {
-        TreeNode_::Value(ref pv) => true,
-        _ => false
-    }
-}
-
-pub fn get_node_value(op: &TreeNode) -> P<Value> {
-    match op.v {
-        TreeNode_::Value(ref pv) => pv.clone(),
-        _ => panic!("Expected node with value")
-    }
-}
-
-pub fn match_node_int_imm(op: &TreeNode) -> bool {
-    match op.v {
-        TreeNode_::Value(ref pv) => match_value_int_imm(pv),
-        _ => false
-    }
-}
-
-pub fn match_node_imm(op: &TreeNode) -> bool {
-    match op.v {
-        TreeNode_::Value(ref pv) => match_value_imm(pv),
-        _ => false
-    }
-}
-
-pub fn node_imm_to_u64(op: &TreeNode) -> u64 {
-    match op.v {
-        TreeNode_::Value(ref pv) => value_imm_to_u64(pv),
-        _ => panic!("expected imm")
-    }
-}
-
-pub fn node_imm_to_f64(op: &TreeNode) -> f64 {
-    match op.v {
-        TreeNode_::Value(ref pv) => value_imm_to_f64(pv),
-        _ => panic!("expected imm")
-    }
-}
-
-pub fn node_imm_to_f32(op: &TreeNode) -> f32 {
-    match op.v {
-        TreeNode_::Value(ref pv) => value_imm_to_f32(pv),
-        _ => panic!("expected imm")
-    }
-}
-
-pub fn node_imm_to_value(op: &TreeNode) -> P<Value> {
-    match op.v {
-        TreeNode_::Value(ref pv) => {
-            pv.clone()
-        }
-        _ => panic!("expected imm")
-    }
-}
-
-pub fn value_imm_to_f32(op: &P<Value>) -> f32 {
-    match op.v {
-        Value_::Constant(Constant::Float(val)) => {
-            val as f32
-        },
-        _ => panic!("expected imm float")
-    }
-}
-
-pub fn value_imm_to_f64(op: &P<Value>) -> f64 {
-    match op.v {
-        Value_::Constant(Constant::Double(val)) => {
-            val as f64
-        },
-        _ => panic!("expected imm double")
-    }
-}
-
-pub fn value_imm_to_u64(op: &P<Value>) -> u64 {
-    match op.v {
-        Value_::Constant(Constant::Int(val)) =>
-            get_unsigned_value(val as u64, op.ty.get_int_length().unwrap()),
-        Value_::Constant(Constant::NullRef) => 0,
-        _ => panic!("expected imm int")
-    }
-}
-
-pub fn value_imm_to_i64(op: &P<Value>) -> i64 {
-    match op.v {
-        Value_::Constant(Constant::Int(val)) =>
-            get_signed_value(val as u64, op.ty.get_int_length().unwrap()),
-        Value_::Constant(Constant::NullRef) => 0,
-        _ => panic!("expected imm int")
-    }
-}
-
-pub fn make_value_int_const(val: u64, vm: &VM) -> P<Value> {
-    P(Value {
-        hdr: MuEntityHeader::unnamed(vm.next_id()),
-        ty: UINT64_TYPE.clone(),
-        v: Value_::Constant(Constant::Int(val))
-    })
-}
-
-// Replaces the zero register with a temporary whose value is zero (or returns the orignal register)
-/* TODO use this function for the following arguments:
-
-We can probabbly allow the zero register to be the second argument to an _ext function (as the assembler will simply use the shifted-register encoding, which allows it)
-add[,s1] // tirival
-add_ext[d, s1]  // trivial
-add_imm[d, s1] // trivial
-
-adds[,s1 // not trivial (sets flags)
-adds_ext[,s1]   // not trivial (sets flags)
-adds_imm[, s2] // not trivial (sets flags)
-
-sub_ext[d, s1]  // trivial
-sub_imm[d, s1] // trivial
-
-subs_ext[,s1]   // not trivial (sets flags)
-subs_imm[, s2] // not trivial (sets flags)
-
-and_imm[d] // trivial
-eor_imm[d] // trivial
-orr_imm[d] // trivial
-
-cmn_ext[s1] // not trivial (sets flags)
-cmn_imm[s1] // not trivial (sets flags)
-
-cmp_ext[s1] // not trivial (sets flags)
-cmp_imm[s1] // not trivial (sets flags)
-
-(they are all (or did I miss some??) places that the SP can be used, which takes up the encoding of the ZR
-I believe the Zero register can be used in all other places that an integer register is expected
-(BUT AM NOT CERTAIN)
-*/
-
-/*
-Just insert this immediatly before each emit_XX where XX is one the above instructions,
-and arg is the name of the argument that can't be the zero register (do so for each such argument)
-let arg = replace_zero_register(backend, &arg, f_context, vm);
-*/
-
-pub fn replace_zero_register(backend: &mut CodeGenerator, val: &P<Value>, f_context: &mut FunctionContext, vm: &VM) -> P<Value> {
-    if is_zero_register(&val) {
-        let temp = make_temporary(f_context, val.ty.clone(), vm);
-        backend.emit_mov_imm(&temp, 0);
-        temp
-    } else {
-        val.clone()
-    }
-}
-
-pub fn make_temporary(f_context: &mut FunctionContext, ty: P<MuType>, vm: &VM) -> P<Value> {
-    f_context.make_temporary(vm.next_id(), ty).clone_value()
-}
-
-fn emit_mov_f64(backend: &mut CodeGenerator, dest: &P<Value>, f_context: &mut FunctionContext, vm: &VM, val: f64)
-{
-    use std::mem;
-    if val == 0.0 {
-        backend.emit_fmov(&dest, &XZR);
-    } else if is_valid_f64_imm(val) {
-        backend.emit_fmov_imm(&dest, val as f32);
-    } else {
-        match f64_to_aarch64_u64(val) {
-            Some(v) => {
-                // Can use a MOVI to load the immediate
-                backend.emit_movi(&dest, v);
-            }
-            None => {
-                // Have to load a temporary GPR with the value first
-                let tmp_int = make_temporary(f_context, UINT64_TYPE.clone(), vm);
-                emit_mov_u64(backend, &tmp_int, unsafe { mem::transmute::<f64, u64>(val) });
-
-                // then move it to an FPR
-                backend.emit_fmov(&dest, &tmp_int);
-            }
-        }
-    }
-}
-
-fn emit_mov_f32(backend: &mut CodeGenerator, dest: &P<Value>, f_context: &mut FunctionContext, vm: &VM, val: f32)
-{
-    use std::mem;
-    if val == 0.0 {
-        backend.emit_fmov(&dest, &WZR);
-    } else if is_valid_f32_imm(val) {
-        backend.emit_fmov_imm(&dest, val);
-    } else {
-        // Have to load a temporary GPR with the value first
-        let tmp_int = make_temporary(f_context, UINT32_TYPE.clone(), vm);
-
-        emit_mov_u64(backend, &tmp_int, unsafe { mem::transmute::<f32, u32>(val) } as u64);
-        // then move it to an FPR
-        backend.emit_fmov(&dest, &tmp_int);
-    }
-}
-
-pub fn emit_mov_u64(backend: &mut CodeGenerator, dest: &P<Value>, val: u64)
-{
-    let n = dest.ty.get_int_length().unwrap();
-    // Can use one instruction
-    if n <= 16 {
-        backend.emit_movz(&dest, val as u16, 0);
-    } else if val == 0 {
-        backend.emit_movz(&dest, 0, 0);
-    } else if val == (-1i64) as u64 {
-        backend.emit_movn(&dest, 0, 0);
-    } else if val > 0xFF && is_valid_logical_imm(val, n) {
-        // Value is more than 16 bits
-        backend.emit_mov_imm(&dest, replicate_logical_imm(val, n));
-
-        // Have to use more than one instruciton
-    } else {
-        // Note n > 16, so there are at least two halfwords in n
-
-        // How many halfowrds are zero or one
-        let mut n_zeros = ((val & 0xFF == 0x00) as u64) + ((val & 0xFF00 == 0x0000) as u64);
-        let mut n_ones = ((val & 0xFF == 0xFF) as u64) + ((val & 0xFF00 == 0xFF00) as u64);
-        if n >= 32 {
-            n_zeros += (val & 0xFF0000 == 0xFF0000) as u64;
-            n_ones += (val & 0xFF0000 == 0xFF0000) as u64;
-            if n >= 48 {
-                n_zeros += (val & 0xFF000000 == 0xFF000000) as u64;
-                n_ones += (val & 0xFF000000 == 0xFF000000) as u64;
-            }
-        }
-
-        let (pv0, pv1, pv2, pv3) = split_aarch64_imm_u64(val);
-        let mut movzn = false; // whether a movz/movn has been emmited yet
-
-        if n_ones > n_zeros {
-            // It will take less instructions to use MOVN
-            // MOVN(dest, v, n) will set dest = !(v << n)
-
-            if pv0 != 0xFF {
-                backend.emit_movn(&dest, !pv0, 0);
-                movzn = true;
-            }
-            if pv1 != 0xFF {
-                if !movzn {
-                    backend.emit_movn(&dest, !pv1, 16);
-                    movzn = true;
-                } else {
-                    backend.emit_movk(&dest, pv1, 16);
-                }
-            }
-            if n >= 32 && pv2 != 0xFF {
-                if !movzn {
-                    backend.emit_movn(&dest, !pv2, 32);
-                    movzn = true;
-                } else {
-                    backend.emit_movk(&dest, pv2, 32);
-                }
-            }
-            if n >= 48 && pv3 != 0xFF {
-                if !movzn {
-                    backend.emit_movn(&dest, pv3, 48);
-                } else {
-                    backend.emit_movk(&dest, pv3, 48);
-                }
-            }
-        } else {
-            // It will take less instructions to use MOVZ
-            // MOVZ(dest, v, n) will set dest = (v << n)
-            // MOVK(dest, v, n) will set dest = dest[64-0]:[n];
-            if pv0 != 0 {
-                backend.emit_movz(&dest, pv0, 0);
-                movzn = true;
-            }
-            if pv1 != 0 {
-                if !movzn {
-                    backend.emit_movz(&dest, pv1, 16);
-                    movzn = true;
-                } else {
-                    backend.emit_movk(&dest, pv1, 16);
-                }
-            }
-            if n >= 32 && pv2 != 0 {
-                if !movzn {
-                    backend.emit_movz(&dest, pv2, 32);
-                    movzn = true;
-                } else {
-                    backend.emit_movk(&dest, pv2, 32);
-                }
-            }
-            if n >= 48 && pv3 != 0 {
-                if !movzn {
-                    backend.emit_movz(&dest, pv3, 48);
-                } else {
-                    backend.emit_movk(&dest, pv3, 48);
-                }
-            }
-        }
-    }
-}
-
-// TODO: Will this be correct if src is treated as signed (i think so...)
-pub fn emit_mul_u64(backend: &mut CodeGenerator, dest: &P<Value>, src: &P<Value>, f_context: &mut FunctionContext, vm: &VM, val: u64)
-{
-    if val == 0 {
-        // dest = 0
-        backend.emit_mov_imm(&dest, 0);
-    } else if val == 1 {
-        // dest = src
-        if dest.id() != src.id() {
-            backend.emit_mov(&dest, &src);
-        }
-    } else if val.is_power_of_two() {
-        // dest = src << log2(val)
-        backend.emit_lsl_imm(&dest, &src, log2(val as u64) as u8);
-    } else {
-        // dest = src * val
-        let temp_mul = make_temporary(f_context, src.ty.clone(), vm);
-        emit_mov_u64(backend, &temp_mul, val as u64);
-        backend.emit_mul(&dest, &src, &temp_mul);
-    }
-}
-
-// Decrement the register by an immediate value
-fn emit_sub_u64(backend: &mut CodeGenerator, dest: &P<Value>, src: &P<Value>, f_context: &mut FunctionContext, vm: &VM, val: u64)
-{
-    if (val as i64) < 0 {
-        emit_add_u64(backend, &dest, &src, f_context, vm, (-(val as i64) as u64));
-    } else if val == 0 {
-        if dest.id() != src.id() {
-            backend.emit_mov(&dest, &src);
-        }
-    } else if is_valid_arithmetic_imm(val) {
-        let imm_shift = val > 4096;
-        let imm_val = if imm_shift { val >> 12 } else { val };
-        backend.emit_sub_imm(&dest, &src, imm_val as u16, imm_shift);
-    } else {
-        let tmp = make_temporary(f_context, UINT64_TYPE.clone(), vm);
-        emit_mov_u64(backend, &tmp, val);
-        backend.emit_sub(&dest, &src, &tmp);
-    }
-}
-
-// Increment the register by an immediate value
-fn emit_add_u64(backend: &mut CodeGenerator, dest: &P<Value>, src: &P<Value>, f_context: &mut FunctionContext, vm: &VM, val: u64)
-{
-    if (val as i64) < 0 {
-        emit_sub_u64(backend, &dest, &src, f_context, vm, (-(val as i64) as u64));
-    } else if val == 0 {
-        if dest.id() != src.id() {
-            backend.emit_mov(&dest, &src);
-        }
-    } else if is_valid_arithmetic_imm(val) {
-        let imm_shift = val > 4096;
-        let imm_val = if imm_shift { val >> 12 } else { val };
-        backend.emit_add_imm(&dest, &src, imm_val as u16, imm_shift);
-    } else {
-        let tmp = make_temporary(f_context, UINT64_TYPE.clone(), vm);
-        emit_mov_u64(backend, &tmp, val);
-        backend.emit_add(&dest, &src, &tmp);
-    }
-}
-
-// Compare register with value
-fn emit_cmp_u64(backend: &mut CodeGenerator, src1: &P<Value>, f_context: &mut FunctionContext, vm: &VM, val: u64)
-{
-    if (val as i64) < 0 {
-        emit_cmn_u64(backend, &src1, f_context, vm, (-(val as i64) as u64));
-    } else if val == 0 {
-        // Operation has no effect
-    } else if is_valid_arithmetic_imm(val) {
-        let imm_shift = val > 4096;
-        let imm_val = if imm_shift { val >> 12 } else { val };
-        backend.emit_cmp_imm(&src1, imm_val as u16, imm_shift);
-    } else {
-        let tmp = make_temporary(f_context, UINT64_TYPE.clone(), vm);
-        emit_mov_u64(backend, &tmp, val);
-        backend.emit_cmp(&src1, &tmp);
-    }
-}
-
-// Compare register with value
-fn emit_cmn_u64(backend: &mut CodeGenerator, src1: &P<Value>, f_context: &mut FunctionContext, vm: &VM, val: u64)
-{
-    if (val as i64) < 0 {
-        emit_cmp_u64(backend, &src1, f_context, vm, (-(val as i64) as u64));
-    } else if val == 0 {
-        // Operation has no effect
-    } else if is_valid_arithmetic_imm(val) {
-        let imm_shift = val > 4096;
-        let imm_val = if imm_shift { val >> 12 } else { val };
-        backend.emit_cmn_imm(&src1, imm_val as u16, imm_shift);
-    } else {
-        let tmp = make_temporary(f_context, UINT64_TYPE.clone(), vm);
-        emit_mov_u64(backend, &tmp, val);
-        backend.emit_cmn(&src1, &tmp);
-    }
-}
-
-// sign extends reg, to fit in a 32/64 bit register
-fn emit_sext(backend: &mut CodeGenerator, reg: &P<Value>)
-{
-    let nreg = check_op_len(&reg.ty); // The size of the aarch64 register
-    let nmu = reg.ty.get_int_length().unwrap(); // the size of the Mu type
-
-    // No need to sign extend the zero register
-    if nreg > nmu && !is_zero_register(&reg) {
-        backend.emit_sbfx(&reg, &reg, 0, nmu as u8);
-    }
-}
-
-// zero extends reg, to fit in a 32/64 bit register
-fn emit_zext(backend: &mut CodeGenerator, reg: &P<Value>)
-{
-    let nreg = check_op_len(&reg.ty); // The size of the aarch64 register
-    let nmu = reg.ty.get_int_length().unwrap(); // the size of the Mu type
-
-    // No need to zero extend the zero register
-    if nreg > nmu && !is_zero_register(&reg) {
-        backend.emit_ubfx(&reg, &reg, 0, nmu as u8);
-    }
-}
-
-// one extends reg, to fit in a 32/64 bit register
-fn emit_oext(backend: &mut CodeGenerator, reg: &P<Value>)
-{
-    let nreg = check_op_len(&reg.ty); // The size of the aarch64 register
-    let nmu = reg.ty.get_int_length().unwrap(); // the size of the Mu type
-
-    if nreg > nmu {
-        if is_zero_register(&reg) {
-            unimplemented!(); // Can't one extend the zero register
-        }
-        backend.emit_orr_imm(&reg, &reg, bits_ones(nreg - nmu) << nmu)
-    }
-}
-
-// Masks 'src' so that it can be used to shift 'dest'
-// Returns a register that should be used for the shift operand (may be dest or src)
-fn emit_shift_mask<'b>(backend: &mut CodeGenerator, dest: &'b P<Value>, src: &'b P<Value>) -> &'b P<Value>
-{
-    let ndest = dest.ty.get_int_length().unwrap() as u64;
-
-    if ndest < 32 { // 16 or 8 bits (need to mask it)
-        backend.emit_and_imm(&dest, &src, ndest - 1);
-        &dest
-    } else {
-        &src
-    }
-}
-// TODO: Deal with memory case
-fn emit_reg_value(backend: &mut CodeGenerator, pv: &P<Value>, f_context: &mut FunctionContext, vm: &VM) -> P<Value> {
-    match pv.v {
-        Value_::SSAVar(_) => pv.clone(),
-        Value_::Constant(ref c) => {
-            match c {
-                &Constant::Int(val) => {
-                    /*if val == 0 {
-                        // TODO emit the zero register (NOTE: it can't be used by all instructions)
-                        // Use the zero register (saves having to use a temporary)
-                        get_alias_for_length(XZR.id(), get_bit_size(&pv.ty, vm))
-                    } else {*/
-                    let tmp = make_temporary(f_context, pv.ty.clone(), vm);
-                    debug!("tmp's ty: {}", tmp.ty);
-                    emit_mov_u64(backend, &tmp, val);
-                    tmp
-                    //}
-                },
-                &Constant::IntEx(ref val) => { unimplemented!() },
-                &Constant::FuncRef(func_id) => {
-                    let tmp = make_temporary(f_context, pv.ty.clone(), vm);
-
-                    let mem = make_value_symbolic(vm.get_func_name(func_id), true, &ADDRESS_TYPE, vm);
-                    emit_calculate_address(backend, &tmp, &mem, f_context, vm);
-                    tmp
-                },
-                &Constant::NullRef => {
-                    let tmp = make_temporary(f_context, pv.ty.clone(), vm);
-                    backend.emit_mov_imm(&tmp, 0);
-                    tmp
-                    //get_alias_for_length(XZR.id(), get_bit_size(&pv.ty, vm))
-                },
-                &Constant::Double(val) => {
-                    let tmp = make_temporary(f_context, pv.ty.clone(), vm);
-                    emit_mov_f64(backend, &tmp, f_context, vm, val);
-                    tmp
-                }
-                &Constant::Float(val) => {
-                    let tmp = make_temporary(f_context, pv.ty.clone(), vm);
-                    emit_mov_f32(backend, &tmp, f_context, vm, val);
-                    tmp
-                },
-                _ => panic!("expected fpreg or ireg")
-            }
-        },
-        _ => panic!("expected fpreg or ireg")
-    }
-}
-
-// TODO: Deal with memory case
-pub fn emit_ireg_value(backend: &mut CodeGenerator, pv: &P<Value>, f_context: &mut FunctionContext, vm: &VM) -> P<Value> {
-    match pv.v {
-        Value_::SSAVar(_) => pv.clone(),
-        Value_::Constant(ref c) => {
-            match c {
-                &Constant::Int(val) => {
-                    // TODO Deal with zero case
-                    /*if val == 0 {
-                        // TODO: Are there any (integer) instructions that can't use the Zero register?
-                        // Use the zero register (saves having to use a temporary)
-                        get_alias_for_length(XZR.id(), get_bit_size(&pv.ty, vm))
-                    } else {*/
-                    let tmp = make_temporary(f_context, pv.ty.clone(), vm);
-                    debug!("tmp's ty: {}", tmp.ty);
-                    emit_mov_u64(backend, &tmp, val);
-                    tmp
-                    //}
-                },
-                &Constant::IntEx(ref val) => { unimplemented!() },
-<<<<<<< HEAD
-                &Constant::FuncRef(func_id) => {
-                    let tmp = make_temporary(f_context, pv.ty.clone(), vm);
-
-                    let mem = make_value_symbolic(vm.get_func_name(func_id), true, &ADDRESS_TYPE, vm);
-                    emit_calculate_address(backend, &tmp, &mem, f_context, vm);
-                    tmp
-=======
-                &Constant::FuncRef(_) => {
-                    unimplemented!();
->>>>>>> 88f7cd13
-                },
-                &Constant::NullRef => {
-                    let tmp = make_temporary(f_context, pv.ty.clone(), vm);
-                    backend.emit_mov_imm(&tmp, 0);
-                    tmp
-                    //get_alias_for_length(XZR.id(), get_bit_size(&pv.ty, vm))
-                },
-                _ => panic!("expected ireg")
-            }
-        },
-        _ => panic!("expected ireg")
-    }
-}
-
-// TODO: Deal with memory case
-fn emit_fpreg_value(backend: &mut CodeGenerator, pv: &P<Value>, f_context: &mut FunctionContext, vm: &VM) -> P<Value> {
-    match pv.v {
-        Value_::SSAVar(_) => pv.clone(),
-        Value_::Constant(Constant::Double(val)) => {
-            let tmp = make_temporary(f_context, DOUBLE_TYPE.clone(), vm);
-            emit_mov_f64(backend, &tmp, f_context, vm, val);
-            tmp
-        }
-        Value_::Constant(Constant::Float(val)) => {
-            let tmp = make_temporary(f_context, FLOAT_TYPE.clone(), vm);
-            emit_mov_f32(backend, &tmp, f_context, vm, val);
-            tmp
-        },
-        _ => panic!("expected fpreg")
-    }
-}
-
-fn split_int128(int128: &P<Value>, f_context: &mut FunctionContext, vm: &VM) -> (P<Value>, P<Value>) {
-    if f_context.get_value(int128.id()).unwrap().has_split() {
-        let vec = f_context.get_value(int128.id()).unwrap().get_split().as_ref().unwrap();
-        (vec[0].clone(), vec[1].clone())
-    } else {
-        let arg_l = make_temporary(f_context, UINT64_TYPE.clone(), vm);
-        let arg_h = make_temporary(f_context, UINT64_TYPE.clone(), vm);
-
-        f_context.get_value_mut(int128.id()).unwrap().set_split(vec![arg_l.clone(), arg_h.clone()]);
-
-        (arg_l, arg_h)
-    }
-}
-
-pub fn emit_ireg_ex_value(backend: &mut CodeGenerator, pv: &P<Value>, f_context: &mut FunctionContext, vm: &VM) -> (P<Value>, P<Value>)  {
-    match pv.v {
-        Value_::SSAVar(_) => {
-            split_int128(pv, f_context, vm)
-        },
-        Value_::Constant(Constant::IntEx(ref val)) => {
-            assert!(val.len() == 2);
-
-            let tmp_l = make_temporary(f_context, UINT64_TYPE.clone(), vm);
-            let tmp_h = make_temporary(f_context, UINT64_TYPE.clone(), vm);
-
-            emit_mov_u64(backend, &tmp_l, val[0]);
-            emit_mov_u64(backend, &tmp_h, val[1]);
-
-            (tmp_l, tmp_h)
-        },
-        _ => panic!("expected ireg_ex")
-    }
-}
-
-pub fn emit_mem(backend: &mut CodeGenerator, pv: &P<Value>, f_context: &mut FunctionContext, vm: &VM) -> P<Value> {
-    let n = vm.get_backend_type_info(pv.ty.id()).alignment;
-    match pv.v {
-        Value_::Memory(ref mem) => {
-            match mem {
-                &MemoryLocation::VirtualAddress{ref base, ref offset, scale, signed} => {
-                    let mut shift = 0 as u8;
-                    let offset =
-                        if offset.is_some() {
-                            let offset = offset.as_ref().unwrap();
-                            if match_value_int_imm(offset) {
-                                let mut offset_val = value_imm_to_i64(offset);
-                                offset_val *= scale as i64;
-                                if is_valid_immediate_offset(offset_val, n) {
-                                    Some(make_value_int_const(offset_val as u64, vm))
-                                } else if n <= 8 {
-                                        let offset = make_temporary(f_context, UINT64_TYPE.clone(), vm);
-                                        emit_mov_u64(backend, &offset, offset_val as u64);
-                                        Some(offset)
-                                } else {
-                                    // We will be using a store/load pair which dosn't support register offsets
-                                    return emit_mem_base(backend, &pv, f_context, vm);
-                                }
-                            } else {
-                                let offset = emit_ireg_value(backend, offset, f_context, vm);
-
-                                // TODO: If scale == (2^n)*m (for some m), set shift = n, and multiply index by m
-                                if !is_valid_immediate_scale(scale, n) {
-                                    let temp = make_temporary(f_context, offset.ty.clone(), vm);
-
-                                    emit_mul_u64(backend, &temp, &offset, f_context, vm, scale);
-                                    Some(temp)
-                                } else {
-                                    shift = log2(scale) as u8;
-                                    Some(offset)
-                                }
-                            }
-                        }
-                        else {
-                            None
-                        };
-
-                    P(Value {
-                        hdr: MuEntityHeader::unnamed(vm.next_id()),
-                        ty: pv.ty.clone(),
-                        v: Value_::Memory(MemoryLocation::Address {
-                            base: base.clone(),
-                            offset: offset,
-                            shift: shift,
-                            signed: signed
-                        })
-                    })
-                }
-                &MemoryLocation::Symbolic{ref label, is_global} => {
-                    if is_global {
-                        let temp = make_temporary(f_context, pv.ty.clone(), vm);
-                        emit_addr_sym(backend, &temp, &pv, vm);
-
-                        P(Value {
-                            hdr: MuEntityHeader::unnamed(vm.next_id()),
-                            ty: pv.ty.clone(),
-                            v: Value_::Memory(MemoryLocation::Address {
-                                base: temp,
-                                offset: None,
-                                shift: 0,
-                                signed: false,
-                            })
-                        })
-                    } else {
-                        pv.clone()
-                    }
-                }
-                _ => pv.clone()
-            }
-        }
-        _ => panic!("expected memory")
-    }
-}
-
-// Same as emit_mem except returns a memory location with only a base
-// NOTE: This code duplicates allot of code in emit_mem and emit_calculate_address
-fn emit_mem_base(backend: &mut CodeGenerator, pv: &P<Value>, f_context: &mut FunctionContext, vm: &VM) -> P<Value> {
-    match pv.v {
-        Value_::Memory(ref mem) => {
-            let base = match mem {
-                &MemoryLocation::VirtualAddress{ref base, ref offset, scale, signed} => {
-                    if offset.is_some() {
-                        let offset = offset.as_ref().unwrap();
-                        if match_value_int_imm(offset) {
-                            let offset_val = value_imm_to_i64(offset);
-                            if offset_val == 0 {
-                                base.clone() // trivial
-                            } else {
-                                let temp = make_temporary(f_context, pv.ty.clone(), vm);
-                                emit_add_u64(backend, &temp, &base, f_context, vm, (offset_val * scale as i64) as u64);
-                                temp
-                            }
-                        } else {
-                            let offset = emit_ireg_value(backend, offset, f_context, vm);
-
-                            // TODO: If scale == r*m (for some 0 <= m <= 4), multiply offset by r
-                            // then use and add_ext(,...,m)
-                            if scale.is_power_of_two() && is_valid_immediate_extension(log2(scale)) {
-                                let temp = make_temporary(f_context, pv.ty.clone(), vm);
-                                // temp = base + offset << log2(scale)
-                                backend.emit_add_ext(&temp, &base, &offset, signed, log2(scale) as u8);
-                                temp
-                            } else {
-                                let temp_offset = make_temporary(f_context, offset.ty.clone(), vm);
-
-                                // temp_offset = offset * scale
-                                emit_mul_u64(backend, &temp_offset, &offset, f_context, vm, scale);
-
-                                // Don't need to create a new register, just overwrite temp_offset
-                                let temp = cast_value(&temp_offset, &pv.ty);
-                                // Need to use add_ext, in case offset is 32-bits
-                                backend.emit_add_ext(&temp, &base, &temp_offset, signed, 0);
-                                temp
-                            }
-                        }
-                    }
-                        else {
-                            base.clone() // trivial
-                        }
-                }
-                &MemoryLocation::Address{ref base, ref offset, shift, signed} => {
-                    if offset.is_some() {
-                        let ref offset = offset.as_ref().unwrap();
-
-                        if match_value_int_imm(&offset) {
-                            let offset = value_imm_to_u64(&offset);
-                            if offset == 0 {
-                                // Offset is 0, it can be ignored
-                                base.clone()
-                            } else {
-                                let temp = make_temporary(f_context, pv.ty.clone(), vm);
-                                emit_add_u64(backend, &temp, &base, f_context, vm, offset as u64);
-                                temp
-                            }
-                        } else if RegGroup::get_from_value(&offset) == RegGroup::GPR && offset.is_reg() {
-                            let temp = make_temporary(f_context, pv.ty.clone(), vm);
-                            backend.emit_add_ext(&temp, &base, &offset, signed, shift);
-                            temp
-                        } else {
-                            panic!("Offset should be an integer register or a constant")
-                        }
-                    } else {
-                        // Simple base address
-                        base.clone()
-                    }
-                }
-                &MemoryLocation::Symbolic{ref label, is_global} => {
-                    let temp = make_temporary(f_context, pv.ty.clone(), vm);
-                    emit_addr_sym(backend, &temp, &pv, vm);
-                    temp
-                },
-            };
-
-            P(Value {
-                hdr: MuEntityHeader::unnamed(vm.next_id()),
-                ty: pv.ty.clone(),
-                v: Value_::Memory(MemoryLocation::Address {
-                    base: base.clone(),
-                    offset: None,
-                    shift: 0,
-                    signed: false
-                })
-            })
-        }
-        _ => panic!("expected memory")
-    }
-}
-
-// Sets 'dest' to the absolute address of the given global symbolic memory location
-//WARNING: this assumes that the resulting assembly file is compiled with -fPIC
-pub fn emit_addr_sym(backend: &mut CodeGenerator, dest: &P<Value>, src: &P<Value>, vm: &VM) {
-    match src.v {
-        Value_::Memory(ref mem) => {
-            match mem {
-                &MemoryLocation::Symbolic{ref label, is_global} => {
-                    if is_global {
-                        // Set dest to be the page address of the entry for src in the GOT
-                        backend.emit_adrp(&dest, &src);
-
-                        // Note: The offset should always be a valid immediate offset as it is 12-bits
-                        // (The same size as an immediate offset)
-                        let offset = P(Value {
-                            hdr: MuEntityHeader::unnamed(vm.next_id()),
-                            ty: UINT64_TYPE.clone(),
-                            v: Value_::Constant(Constant::ExternSym(format!(":got_lo12:{}", label)))
-                        });
-
-                        // [dest + low 12 bits of the GOT entry for src]
-                        let address_loc = P(Value {
-                            hdr: MuEntityHeader::unnamed(vm.next_id()),
-                            ty: ADDRESS_TYPE.clone(),
-                            // should be ptr<src.ty>
-
-                            v: Value_::Memory(MemoryLocation::Address {
-                                base: dest.clone(),
-                                offset: Some(offset),
-                                shift: 0,
-                                signed: false,
-                            })
-                        });
-
-                        // Load dest with the value in the GOT entry for src
-                        backend.emit_ldr(&dest, &address_loc, false);
-                    } else {
-                        // Load 'dest' with the value of PC + the PC-offset of src
-                        backend.emit_adr(&dest, &src);
-                    }
-                }
-                _ => panic!("Expected symbolic memory location")
-            }
-        }
-        _ => panic!("Expected memory value")
-    }
-}
-
-fn emit_calculate_address(backend: &mut CodeGenerator, dest: &P<Value>, src: &P<Value>, f_context: &mut FunctionContext, vm: &VM) {
-    let src = emit_mem(backend, &src, f_context, vm);
-    match src.v {
-        // offset(base,index,scale)
-        Value_::Memory(MemoryLocation::Address{ref base, ref offset, shift, signed}) => {
-            if offset.is_some() {
-                let ref offset = offset.as_ref().unwrap();
-
-                if match_value_int_imm(&offset) {
-                    let offset = value_imm_to_u64(&offset);
-                    if offset == 0 {
-                        // Offset is 0, address calculation is trivial
-                        backend.emit_mov(&dest, &base);
-                    } else {
-                        emit_add_u64(backend, &dest, &base, f_context, vm, offset as u64);
-                    }
-                } else if is_int_reg(&offset) {
-                    backend.emit_add_ext(&dest, &base, &offset, signed, shift);
-                } else {
-                    panic!("Offset should be an integer register or a constant")
-                }
-            } else {
-                // Simple base address
-                backend.emit_mov(&dest, &base);
-            }
-        },
-
-        Value_::Memory(MemoryLocation::Symbolic{ref label, is_global}) => {
-            emit_addr_sym(backend, &dest, &src, vm);
-        }
-        _ => panic!("expect mem location as value")
-    }
-}
-
-fn make_value_base_offset(base: &P<Value>, offset: i64, ty: &P<MuType>, vm: &VM) -> P<Value> {
-    let mem = make_memory_location_base_offset(base, offset, vm);
-    make_value_from_memory(mem, ty, vm)
-}
-
-fn make_value_from_memory(mem: MemoryLocation, ty: &P<MuType>, vm: &VM) -> P<Value> {
-    P(Value {
-        hdr: MuEntityHeader::unnamed(vm.next_id()),
-        ty: ty.clone(),
-        v: Value_::Memory(mem)
-    })
-}
-
-fn make_memory_location_base_offset(base: &P<Value>, offset: i64, vm: &VM) -> MemoryLocation {
-    if offset == 0 {
-        MemoryLocation::VirtualAddress{
-            base: base.clone(),
-            offset: None,
-            scale: 1,
-            signed: true,
-        }
-    } else {
-        MemoryLocation::VirtualAddress{
-            base: base.clone(),
-            offset: Some(make_value_int_const(offset as u64, vm)),
-            scale: 1,
-            signed: true,
-        }
-    }
-}
-
-fn make_memory_location_base_offset_scale(base: &P<Value>, offset: &P<Value>, scale: u64, signed: bool) -> MemoryLocation {
-    MemoryLocation::VirtualAddress{
-        base: base.clone(),
-        offset: Some(offset.clone()),
-        scale: scale,
-        signed: signed
-    }
-}
-
-// Returns a memory location that points to 'Base + offset*scale + more_offset'
-fn memory_location_shift(backend: &mut CodeGenerator, mem: MemoryLocation, more_offset: i64, f_context: &mut FunctionContext, vm: &VM) -> MemoryLocation {
-    if more_offset == 0 {
-        return mem; // No need to do anything
-    }
-    match mem {
-        MemoryLocation::VirtualAddress { ref base, ref offset, scale, signed } => {
-            let mut new_scale = 1;
-            let new_offset =
-                if offset.is_some() {
-                    let offset = offset.as_ref().unwrap();
-                    if match_value_int_imm(&offset) {
-                        let offset = offset.extract_int_const()*scale + (more_offset as u64);
-                        make_value_int_const(offset as u64, vm)
-                    } else {
-                        let offset = emit_ireg_value(backend, &offset, f_context, vm);
-                        let temp = make_temporary(f_context, offset.ty.clone(), vm);
-
-                        if more_offset % (scale as i64) == 0 {
-                            // temp = offset + more_offset/scale
-                            emit_add_u64(backend, &temp, &offset, f_context, vm, (more_offset/(scale as i64)) as u64);
-                            new_scale = scale;
-                        } else {
-                            // temp = offset*scale + more_offset
-                            emit_mul_u64(backend, &temp, &offset, f_context, vm, scale);
-                            emit_add_u64(backend, &temp, &temp, f_context, vm, more_offset as u64);
-                        }
-
-                        temp
-                    }
-                }
-                    else {
-                        make_value_int_const(more_offset as u64, vm)
-                    };
-
-            // if offset was an immediate or more_offset % scale != 0:
-            //      new_offset = offset*scale+more_offset
-            //      new_scale = 1
-            // otherwise:
-            //      new_offset = offset + more_offset/scale
-            //      new_scale = scale
-            // Either way: (new_offset*new_scale) = offset*scale+more_offset
-            MemoryLocation::VirtualAddress {
-                base: base.clone(),
-                offset: Some(new_offset),
-                scale: new_scale,
-                signed: signed,
-            }
-        },
-        _ => panic!("expected a VirtualAddress memory location")
-    }
-}
-
-// Returns a memory location that points to 'Base + offset*scale + more_offset*new_scale'
-fn memory_location_shift_scale(backend: &mut CodeGenerator, mem: MemoryLocation, more_offset:  &P<Value>, new_scale: u64, f_context: &mut FunctionContext, vm: &VM) -> MemoryLocation {
-    if match_value_int_imm(&more_offset) {
-        let more_offset = value_imm_to_i64(&more_offset);
-        memory_location_shift(backend, mem, more_offset * (new_scale as i64), f_context, vm)
-    } else {
-        let mut new_scale = new_scale;
-        match mem {
-            MemoryLocation::VirtualAddress { ref base, ref offset, scale, signed } => {
-                let offset =
-                    if offset.is_some() {
-                        let offset = offset.as_ref().unwrap();
-                        if match_value_int_imm(&offset) {
-                            let temp = make_temporary(f_context, offset.ty.clone(), vm);
-                            let offset_scaled = (offset.extract_int_const() as i64)*(scale as i64);
-                            if offset_scaled % (new_scale as i64) == 0 {
-                                emit_add_u64(backend, &temp, &more_offset, f_context, vm, (offset_scaled / (new_scale as i64)) as u64);
-                                // new_scale*temp = (more_offset + (offset*scale)/new_scale)
-                                //                = more_offset*new_scale + offset*scale
-                            } else {
-                                // temp = more_offset*new_scale + offset*scale
-                                emit_mul_u64(backend, &temp, &more_offset, f_context, vm, new_scale);
-                                emit_add_u64(backend, &temp, &temp, f_context, vm, offset_scaled as u64);
-                                new_scale = 1;
-                            }
-                            temp
-                        } else {
-                            let offset = emit_ireg_value(backend, &offset, f_context, vm);
-                            let temp = make_temporary(f_context, offset.ty.clone(), vm);
-
-                            if new_scale == scale {
-                                // just add the offsets
-                                backend.emit_add_ext(&temp, &more_offset, &temp, signed, 0);
-                            }  else {
-                                // temp = offset * scale
-                                emit_mul_u64(backend, &temp, &offset, f_context, vm, scale);
-
-                                if new_scale.is_power_of_two() && is_valid_immediate_extension(log2(new_scale)) {
-                                    // temp = (offset * scale) + more_offset << log2(new_scale)
-                                    backend.emit_add_ext(&temp, &temp, &more_offset, signed, log2(new_scale) as u8);
-                                } else {
-                                    // temp_more = more_offset * new_scale
-                                    let temp_more = make_temporary(f_context, offset.ty.clone(), vm);
-                                    emit_mul_u64(backend, &temp_more, &more_offset, f_context, vm, new_scale);
-
-                                    // temp = (offset * scale) + (more_offset * new_scale);
-                                    backend.emit_add_ext(&temp, &temp_more, &temp, signed, 0);
-                                }
-
-                                new_scale = 1;
-                            }
-                            temp
-                        }
-                    } else {
-                        more_offset.clone()
-                    };
-                MemoryLocation::VirtualAddress {
-                    base: base.clone(),
-                    offset: Some(offset),
-                    scale: new_scale,
-                    signed: signed,
-                }
-            },
-            _ => panic!("expected a VirtualAddress memory location")
-        }
-    }
-}
-
-pub fn cast_value(val: &P<Value>, t: &P<MuType>) -> P<Value> {
-    let to_size = check_op_len(&val.ty);
-    let from_size = check_op_len(&t);
-    if to_size == from_size {
-        val.clone() // No need to cast
-    } else {
-        if is_machine_reg(val) {
-            if from_size < to_size { // 64 bits to 32 bits
-                get_register_from_id(val.id() + 1)
-            } else { // 32 bits to 64 bits
-                get_register_from_id(val.id() - 1)
-            }
-        } else {
-            unsafe { val.as_type(t.clone()) }
-        }
-    }
-}
-
-fn make_value_symbolic(label: MuName, global: bool, ty: &P<MuType>, vm: &VM) -> P<Value> {
-    P(Value {
-        hdr: MuEntityHeader::unnamed(vm.next_id()),
-        ty : ty.clone(),
-        v  : Value_::Memory(MemoryLocation::Symbolic {
-            label: label,
-            is_global: global
-        })
-    })
-}
-
-fn emit_move_value_to_value(backend: &mut CodeGenerator, dest: &P<Value>, src: &P<Value>, f_context: &mut FunctionContext, vm: &VM) {
-    let ref src_ty = src.ty;
-    if src_ty.is_scalar() && !src_ty.is_fp() {
-        // 128-bit move
-        if is_int_ex_reg(&dest) {
-            let (dest_l, dest_h) = split_int128(dest, f_context, vm);
-            if src.is_int_ex_const() {
-                let val = src.extract_int_ex_const();
-                assert!(val.len() == 2);
-
-                emit_mov_u64(backend, &dest_l, val[0]);
-                emit_mov_u64(backend, &dest_h, val[1]);
-            } else if is_int_ex_reg(&src) {
-                let (src_l, src_h) = split_int128(src, f_context, vm);
-
-                backend.emit_mov(&dest_l, &src_l);
-                backend.emit_mov(&dest_h, &src_h);
-            } else if src.is_mem() {
-                emit_load(backend, &dest, &src, f_context, vm);
-            } else {
-                panic!("unexpected gpr mov between {} -> {}", src, dest);
-            }
-        } else if is_int_reg(&dest) { // gpr mov
-            if src.is_int_const() {
-                let imm = value_imm_to_u64(src);
-                emit_mov_u64(backend, dest, imm);
-            } else if is_int_reg(&src) {
-                backend.emit_mov(dest, src);
-            } else if src.is_mem() {
-                emit_load(backend, &dest, &src, f_context, vm);
-            } else {
-                panic!("unexpected gpr mov between {} -> {}", src, dest);
-            }
-        } else if dest.is_mem() {
-            let temp = emit_ireg_value(backend, src, f_context, vm);
-            emit_store(backend, dest, &temp, f_context, vm);
-        } else {
-            panic!("unexpected gpr mov between {} -> {}", src, dest);
-        }
-    } else if src_ty.is_scalar() && src_ty.is_fp() {
-        // fpr mov
-        if is_fp_reg(&dest) {
-            if match_value_f32imm(src) {
-                let src = value_imm_to_f32(src);
-                emit_mov_f32(backend, dest, f_context, vm, src);
-            } else if match_value_f64imm(src) {
-                let src = value_imm_to_f64(src);
-                emit_mov_f64(backend, dest, f_context, vm, src);
-            } else if is_fp_reg(&src) {
-                backend.emit_fmov(dest, src);
-            } else if src.is_mem() {
-                emit_load(backend, &dest, &src, f_context, vm);
-            } else {
-                panic!("unexpected gpr mov between {} -> {}", src, dest);
-            }
-        } else if dest.is_mem() {
-            let temp = emit_fpreg_value(backend, src, f_context, vm);
-            emit_store(backend, dest, &temp, f_context, vm);
-        } else {
-            panic!("unexpected fpr mov between {} -> {}", src, dest);
-        }
-    } else {
-        panic!("unexpected mov of type {}", src_ty)
-    }
-}
-
-fn emit_load(backend: &mut CodeGenerator, dest: &P<Value>, src: &P<Value>, f_context: &mut FunctionContext, vm: &VM) {
-    let src = emit_mem(backend, &src, f_context, vm);
-    if is_int_reg(dest) || is_fp_reg(dest) {
-        backend.emit_ldr(&dest, &src, false);
-    } else if is_int_ex_reg(dest) {
-        let (dest_l, dest_h) = emit_ireg_ex_value(backend, dest, f_context, vm);
-        backend.emit_ldp(&dest_l, &dest_h, &src);
-    } else {
-        unimplemented!();
-    }
-
-}
-
-fn emit_store(backend: &mut CodeGenerator, dest: &P<Value>, src: &P<Value>, f_context: &mut FunctionContext, vm: &VM) {
-    let dest = emit_mem(backend, &dest, f_context, vm);
-    if is_int_reg(src) || is_fp_reg(src) {
-        backend.emit_str(&dest, &src);
-    } else if is_int_ex_reg(src) {
-        let (src_l, src_h) = emit_ireg_ex_value(backend, src, f_context, vm);
-        backend.emit_stp(&dest, &src_l, &src_h);
-    } else {
-        unimplemented!();
-    }
-}
-
-fn emit_load_base_offset(backend: &mut CodeGenerator, dest: &P<Value>, base: &P<Value>, offset: i64, f_context: &mut FunctionContext, vm: &VM) -> P<Value> {
-    let mem = make_value_base_offset(base, offset, &dest.ty, vm);
-    emit_load(backend, dest, &mem, f_context, vm);
-    mem
-}
-
-fn emit_store_base_offset(backend: &mut CodeGenerator, base: &P<Value>, offset: i64, src: &P<Value>, f_context: &mut FunctionContext, vm: &VM) {
-    let mem = make_value_base_offset(base, offset, &src.ty, vm);
-    let mem = emit_mem(backend, &mem, f_context, vm);
-    emit_store(backend, &mem, src, f_context, vm);
-}
-
-
-fn is_int_reg(val: &P<Value>) -> bool
-{
-    RegGroup::get_from_value(&val) == RegGroup::GPR && (val.is_reg() || val.is_const())
-}
-fn is_int_ex_reg(val: &P<Value>) -> bool
-{
-    RegGroup::get_from_value(&val) == RegGroup::GPREX && (val.is_reg() || val.is_const())
-}
-fn is_fp_reg(val: &P<Value>) -> bool
-{
-    RegGroup::get_from_value(&val) == RegGroup::FPR && (val.is_reg() || val.is_const())
-}+#![allow(non_upper_case_globals)]
+#![allow(dead_code)]
+
+// TODO: Move architecture independent codes in here, inst_sel and asm_backend to somewhere else...
+pub mod inst_sel;
+
+mod codegen;
+pub use compiler::backend::aarch64::codegen::CodeGenerator;
+
+mod asm_backend;
+pub use compiler::backend::aarch64::asm_backend::ASMCodeGen;
+pub use compiler::backend::aarch64::asm_backend::emit_code;
+pub use compiler::backend::aarch64::asm_backend::emit_context;
+pub use compiler::backend::aarch64::asm_backend::emit_context_with_reloc;
+#[cfg(feature = "aot")]
+pub use compiler::backend::aarch64::asm_backend::spill_rewrite;
+
+use ast::ptr::P;
+use ast::ir::*;
+use ast::types::*;
+use ast::op;
+use compiler::backend::RegGroup;
+use vm::VM;
+
+use utils::LinkedHashMap;
+use std::collections::HashMap;
+
+macro_rules! REGISTER {
+    ($id:expr, $name: expr, $ty: ident) => {
+        {
+            P(Value {
+                hdr: MuEntityHeader::named($id, $name.to_string()),
+                ty: $ty.clone(),
+                v: Value_::SSAVar($id)
+            })
+        }
+    };
+}
+
+macro_rules! GPR_ALIAS {
+    ($alias: ident: ($id64: expr, $r64: ident) -> $r32: ident) => {
+        lazy_static!{
+            pub static ref $r64 : P<Value> = REGISTER!($id64,    stringify!($r64), UINT64_TYPE);
+            pub static ref $r32 : P<Value> = REGISTER!($id64 +1, stringify!($r32), UINT32_TYPE);
+            pub static ref $alias : [P<Value>; 2] = [$r64.clone(), $r32.clone()];
+        }
+    };
+}
+
+// Used to create a generic alias name
+macro_rules! ALIAS {
+    ($src: ident -> $dest: ident) => {
+        //pub use $src as $dest;
+        lazy_static!{
+            pub static ref $dest : P<Value> = $src.clone();
+        }
+    };
+}
+
+
+macro_rules! FPR_ALIAS {
+    ($alias: ident: ($id64: expr, $r64: ident) -> $r32: ident) => {
+        lazy_static!{
+            pub static ref $r64 : P<Value> = REGISTER!($id64,    stringify!($r64), DOUBLE_TYPE);
+            pub static ref $r32 : P<Value> = REGISTER!($id64 +1, stringify!($r32), FLOAT_TYPE);
+            pub static ref $alias : [P<Value>; 2] = [$r64.clone(), $r32.clone()];
+        }
+    };
+}
+
+GPR_ALIAS!(X0_ALIAS: (0, X0)  -> W0);
+GPR_ALIAS!(X1_ALIAS: (2, X1)  -> W1);
+GPR_ALIAS!(X2_ALIAS: (4, X2)  -> W2);
+GPR_ALIAS!(X3_ALIAS: (6, X3)  -> W3);
+GPR_ALIAS!(X4_ALIAS: (8, X4)  -> W4);
+GPR_ALIAS!(X5_ALIAS: (10, X5)  -> W5);
+GPR_ALIAS!(X6_ALIAS: (12, X6)  -> W6);
+GPR_ALIAS!(X7_ALIAS: (14, X7)  -> W7);
+GPR_ALIAS!(X8_ALIAS: (16, X8)  -> W8);
+GPR_ALIAS!(X9_ALIAS: (18, X9)  -> W9);
+GPR_ALIAS!(X10_ALIAS: (20, X10)  -> W10);
+GPR_ALIAS!(X11_ALIAS: (22, X11)  -> W11);
+GPR_ALIAS!(X12_ALIAS: (24, X12)  -> W12);
+GPR_ALIAS!(X13_ALIAS: (26, X13)  -> W13);
+GPR_ALIAS!(X14_ALIAS: (28, X14)  -> W14);
+GPR_ALIAS!(X15_ALIAS: (30, X15)  -> W15);
+GPR_ALIAS!(X16_ALIAS: (32, X16)  -> W16);
+GPR_ALIAS!(X17_ALIAS: (34, X17)  -> W17);
+GPR_ALIAS!(X18_ALIAS: (36, X18)  -> W18);
+GPR_ALIAS!(X19_ALIAS: (38, X19)  -> W19);
+GPR_ALIAS!(X20_ALIAS: (40, X20)  -> W20);
+GPR_ALIAS!(X21_ALIAS: (42, X21)  -> W21);
+GPR_ALIAS!(X22_ALIAS: (44, X22)  -> W22);
+GPR_ALIAS!(X23_ALIAS: (46, X23)  -> W23);
+GPR_ALIAS!(X24_ALIAS: (48, X24)  -> W24);
+GPR_ALIAS!(X25_ALIAS: (50, X25)  -> W25);
+GPR_ALIAS!(X26_ALIAS: (52, X26)  -> W26);
+GPR_ALIAS!(X27_ALIAS: (54, X27)  -> W27);
+GPR_ALIAS!(X28_ALIAS: (56, X28)  -> W28);
+GPR_ALIAS!(X29_ALIAS: (58, X29)  -> W29);
+GPR_ALIAS!(X30_ALIAS: (60, X30)  -> W30);
+GPR_ALIAS!(SP_ALIAS: (62, SP)  -> WSP); // Special register (only some instructions can reference it)
+GPR_ALIAS!(XZR_ALIAS: (64, XZR)  -> WZR); // Pseudo register, not to be used by register allocator
+
+// Aliases
+ALIAS!(X8 -> XR); // Indirect result location register (points to a location in memory to write return values to)
+ALIAS!(X16 -> IP0); // Intra proecdure call register 0 (may be modified by the linker when executing BL/BLR instructions)
+ALIAS!(X17 -> IP1);// Intra proecdure call register 1 (may be modified by the linker when executing BL/BLR instructions)
+ALIAS!(X18 -> PR); // Platform Register (NEVER TOUCH THIS REGISTER (Unless you can proove Linux dosn't use it))
+ALIAS!(X29 -> FP); // Frame Pointer (can be used as a normal register when not calling or returning)
+ALIAS!(X30 -> LR); // Link Register (not supposed to be used for any other purpose)
+
+
+lazy_static! {
+    pub static ref GPR_ALIAS_TABLE : LinkedHashMap<MuID, Vec<P<Value>>> = {
+        let mut ret = LinkedHashMap::new();
+
+        ret.insert(X0.id(), X0_ALIAS.to_vec());
+        ret.insert(X1.id(), X1_ALIAS.to_vec());
+        ret.insert(X2.id(), X2_ALIAS.to_vec());
+        ret.insert(X3.id(), X3_ALIAS.to_vec());
+        ret.insert(X4.id(), X4_ALIAS.to_vec());
+        ret.insert(X5.id(), X5_ALIAS.to_vec());
+        ret.insert(X6.id(), X6_ALIAS.to_vec());
+        ret.insert(X7.id(), X7_ALIAS.to_vec());
+        ret.insert(X8.id(), X8_ALIAS.to_vec());
+        ret.insert(X9.id(), X9_ALIAS.to_vec());
+        ret.insert(X10.id(), X10_ALIAS.to_vec());
+        ret.insert(X11.id(), X11_ALIAS.to_vec());
+        ret.insert(X12.id(), X12_ALIAS.to_vec());
+        ret.insert(X13.id(), X13_ALIAS.to_vec());
+        ret.insert(X14.id(), X14_ALIAS.to_vec());
+        ret.insert(X15.id(), X15_ALIAS.to_vec());
+        ret.insert(X16.id(), X16_ALIAS.to_vec());
+        ret.insert(X17.id(), X17_ALIAS.to_vec());
+        ret.insert(X18.id(), X18_ALIAS.to_vec());
+        ret.insert(X19.id(), X19_ALIAS.to_vec());
+        ret.insert(X20.id(), X20_ALIAS.to_vec());
+        ret.insert(X21.id(), X21_ALIAS.to_vec());
+        ret.insert(X22.id(), X22_ALIAS.to_vec());
+        ret.insert(X23.id(), X23_ALIAS.to_vec());
+        ret.insert(X24.id(), X24_ALIAS.to_vec());
+        ret.insert(X25.id(), X25_ALIAS.to_vec());
+        ret.insert(X26.id(), X26_ALIAS.to_vec());
+        ret.insert(X27.id(), X27_ALIAS.to_vec());
+        ret.insert(X28.id(), X28_ALIAS.to_vec());
+        ret.insert(X29.id(), X29_ALIAS.to_vec());
+        ret.insert(X30.id(), X30_ALIAS.to_vec());
+        ret.insert(SP.id(), SP_ALIAS.to_vec());
+        ret.insert(XZR.id(), XZR_ALIAS.to_vec());
+        ret
+    };
+
+    // e.g. given eax, return rax
+    pub static ref GPR_ALIAS_LOOKUP : HashMap<MuID, P<Value>> = {
+        let mut ret = HashMap::new();
+
+        for vec in GPR_ALIAS_TABLE.values() {
+            let colorable = vec[0].clone();
+
+            for gpr in vec {
+                ret.insert(gpr.id(), colorable.clone());
+            }
+        }
+
+        ret
+    };
+}
+
+// Is val a hard coded machine register (not a pseudo register)
+pub fn is_machine_reg(val: &P<Value>) -> bool {
+    match val.v {
+        Value_::SSAVar(ref id) => {
+            if *id < FPR_ID_START {
+                match GPR_ALIAS_LOOKUP.get(&id) {
+                    Some(_) => true,
+                    None => false
+                }
+            } else {
+                match FPR_ALIAS_LOOKUP.get(&id) {
+                    Some(_) => true,
+                    None => false
+                }
+            }
+        }
+        _ => false
+    }
+
+}
+
+
+// Returns a P<Value> to the register id
+pub fn get_register_from_id(id: MuID) -> P<Value> {
+    if id < FPR_ID_START {
+        match GPR_ALIAS_LOOKUP.get(&id) {
+            Some(val) => val.clone(),
+            None => panic!("cannot find GPR {}", id)
+        }
+    } else {
+        match FPR_ALIAS_LOOKUP.get(&id) {
+            Some(val) => val.clone(),
+            None => panic!("cannot find FPR {}", id)
+        }
+    }
+}
+
+pub fn get_alias_for_length(id: MuID, length: usize) -> P<Value> {
+    if id < FPR_ID_START {
+        let vec = match GPR_ALIAS_TABLE.get(&id) {
+            Some(vec) => vec,
+            None => panic!("didnt find {} as GPR", id)
+        };
+
+        if length > 32 {
+            vec[0].clone()
+        } else {
+            vec[1].clone()
+        }
+    } else {
+        let vec = match FPR_ALIAS_TABLE.get(&id) {
+            Some(vec) => vec,
+            None => panic!("didnt find {} as FPR", id)
+        };
+
+        if length > 32 {
+            vec[0].clone()
+        } else {
+            vec[1].clone()
+        }
+    }
+}
+
+pub fn is_aliased(id1: MuID, id2: MuID) -> bool {
+    return get_color_for_precolored(id1) == get_color_for_precolored(id2);
+}
+
+pub fn get_color_for_precolored(id: MuID) -> MuID {
+    debug_assert!(id < MACHINE_ID_END);
+
+    if id < FPR_ID_START {
+        match GPR_ALIAS_LOOKUP.get(&id) {
+            Some(val) => val.id(),
+            None => panic!("cannot find GPR {}", id)
+        }
+    } else {
+        match FPR_ALIAS_LOOKUP.get(&id) {
+            Some(val) => val.id(),
+            None => panic!("cannot find FPR {}", id)
+        }
+    }
+}
+
+#[inline(always)]
+pub fn check_op_len(ty: &P<MuType>) -> usize {
+    match ty.get_int_length() {
+        Some(64) => 64,
+        Some(32) => 32,
+        Some(n) if n < 32 => 32,
+        Some(n) => panic!("unimplemented int size: {}", n),
+        None => {
+            match ty.v {
+                MuType_::Float => 32,
+                MuType_::Double => 64,
+                _ => panic!("unimplemented primitive type: {}", ty)
+            }
+        }
+    }
+}
+
+#[inline(always)]
+pub fn get_bit_size(ty : &P<MuType>, vm: &VM) -> usize
+{
+    match ty.get_int_length() {
+        Some(val) => val,
+        None => {
+            match ty.v {
+                MuType_::Float => 32,
+                MuType_::Double => 64,
+                MuType_::Vector(ref t, n) => get_bit_size(t, vm)*n,
+                MuType_::Array(ref t, n) => get_bit_size(t, vm)*n,
+                MuType_::Void => 0,
+                _ => vm.get_type_size(ty.id())*8,
+            }
+        }
+    }
+}
+
+#[inline(always)]
+pub fn primitive_byte_size(ty : &P<MuType>) -> usize
+{
+    match ty.get_int_length() {
+        Some(val) => round_up(val, 8)/8,
+        None => {
+            match ty.v {
+                MuType_::Float => 4,
+                MuType_::Double => 8,
+                MuType_::Void => 0,
+                _ => panic!("Not a primitive type")
+            }
+        }
+    }
+}
+
+lazy_static! {
+    // Note: these are the same as the ARGUMENT_GPRs
+    pub static ref RETURN_GPRs : [P<Value>; 8] = [
+        X0.clone(),
+        X1.clone(),
+        X2.clone(),
+        X3.clone(),
+        X4.clone(),
+        X5.clone(),
+        X6.clone(),
+        X7.clone()
+    ];
+
+    pub static ref ARGUMENT_GPRs : [P<Value>; 8] = [
+        X0.clone(),
+        X1.clone(),
+        X2.clone(),
+        X3.clone(),
+        X4.clone(),
+        X5.clone(),
+        X6.clone(),
+        X7.clone()
+    ];
+
+    pub static ref CALLEE_SAVED_GPRs : [P<Value>; 10] = [
+        X19.clone(),
+        X20.clone(),
+        X21.clone(),
+        X22.clone(),
+        X23.clone(),
+        X24.clone(),
+        X25.clone(),
+        X26.clone(),
+        X27.clone(),
+        X28.clone(),
+
+        // Note: These two are technically CALLEE saved but need to be dealt with specially
+        //X29.clone(), // Frame Pointer
+        //X30.clone() // Link Register
+    ];
+
+    pub static ref CALLER_SAVED_GPRs : [P<Value>; 18] = [
+        X0.clone(),
+        X1.clone(),
+        X2.clone(),
+        X3.clone(),
+        X4.clone(),
+        X5.clone(),
+        X6.clone(),
+        X7.clone(),
+        X8.clone(),
+        X9.clone(),
+        X10.clone(),
+        X11.clone(),
+        X12.clone(),
+        X13.clone(),
+        X14.clone(),
+        X15.clone(),
+        X16.clone(),
+        X17.clone(),
+        //X18.clone(), // Platform Register
+    ];
+
+    static ref ALL_GPRs : [P<Value>; 30] = [
+        X0.clone(),
+        X1.clone(),
+        X2.clone(),
+        X3.clone(),
+        X4.clone(),
+        X5.clone(),
+        X6.clone(),
+        X7.clone(),
+        X8.clone(),
+        X9.clone(),
+        X10.clone(),
+        X11.clone(),
+        X12.clone(),
+        X13.clone(),
+        X14.clone(),
+        X15.clone(),
+        X16.clone(),
+        X17.clone(),
+        //X18.clone(), // Platform Register
+        X19.clone(),
+        X20.clone(),
+        X21.clone(),
+        X22.clone(),
+        X23.clone(),
+        X24.clone(),
+        X25.clone(),
+        X26.clone(),
+        X27.clone(),
+        X28.clone(),
+        X29.clone(), // Frame Pointer
+        X30.clone() // Link Register
+    ];
+}
+
+pub const FPR_ID_START : usize = 100;
+
+FPR_ALIAS!(D0_ALIAS: (FPR_ID_START + 0, D0)  -> S0);
+FPR_ALIAS!(D1_ALIAS: (FPR_ID_START + 2, D1)  -> S1);
+FPR_ALIAS!(D2_ALIAS: (FPR_ID_START + 4, D2)  -> S2);
+FPR_ALIAS!(D3_ALIAS: (FPR_ID_START + 6, D3)  -> S3);
+FPR_ALIAS!(D4_ALIAS: (FPR_ID_START + 8, D4)  -> S4);
+FPR_ALIAS!(D5_ALIAS: (FPR_ID_START + 10, D5)  -> S5);
+FPR_ALIAS!(D6_ALIAS: (FPR_ID_START + 12, D6)  -> S6);
+FPR_ALIAS!(D7_ALIAS: (FPR_ID_START + 14, D7)  -> S7);
+FPR_ALIAS!(D8_ALIAS: (FPR_ID_START + 16, D8)  -> S8);
+FPR_ALIAS!(D9_ALIAS: (FPR_ID_START + 18, D9)  -> S9);
+FPR_ALIAS!(D10_ALIAS: (FPR_ID_START + 20, D10)  -> S10);
+FPR_ALIAS!(D11_ALIAS: (FPR_ID_START + 22, D11)  -> S11);
+FPR_ALIAS!(D12_ALIAS: (FPR_ID_START + 24, D12)  -> S12);
+FPR_ALIAS!(D13_ALIAS: (FPR_ID_START + 26, D13)  -> S13);
+FPR_ALIAS!(D14_ALIAS: (FPR_ID_START + 28, D14)  -> S14);
+FPR_ALIAS!(D15_ALIAS: (FPR_ID_START + 30, D15)  -> S15);
+FPR_ALIAS!(D16_ALIAS: (FPR_ID_START + 32, D16)  -> S16);
+FPR_ALIAS!(D17_ALIAS: (FPR_ID_START + 34, D17)  -> S17);
+FPR_ALIAS!(D18_ALIAS: (FPR_ID_START + 36, D18)  -> S18);
+FPR_ALIAS!(D19_ALIAS: (FPR_ID_START + 38, D19)  -> S19);
+FPR_ALIAS!(D20_ALIAS: (FPR_ID_START + 40, D20)  -> S20);
+FPR_ALIAS!(D21_ALIAS: (FPR_ID_START + 42, D21)  -> S21);
+FPR_ALIAS!(D22_ALIAS: (FPR_ID_START + 44, D22)  -> S22);
+FPR_ALIAS!(D23_ALIAS: (FPR_ID_START + 46, D23)  -> S23);
+FPR_ALIAS!(D24_ALIAS: (FPR_ID_START + 48, D24)  -> S24);
+FPR_ALIAS!(D25_ALIAS: (FPR_ID_START + 50, D25)  -> S25);
+FPR_ALIAS!(D26_ALIAS: (FPR_ID_START + 52, D26)  -> S26);
+FPR_ALIAS!(D27_ALIAS: (FPR_ID_START + 54, D27)  -> S27);
+FPR_ALIAS!(D28_ALIAS: (FPR_ID_START + 56, D28)  -> S28);
+FPR_ALIAS!(D29_ALIAS: (FPR_ID_START + 58, D29)  -> S29);
+FPR_ALIAS!(D30_ALIAS: (FPR_ID_START + 60, D30)  -> S30);
+FPR_ALIAS!(D31_ALIAS: (FPR_ID_START + 62, D31)  -> S31);
+
+lazy_static! {
+    pub static ref FPR_ALIAS_TABLE : LinkedHashMap<MuID, Vec<P<Value>>> = {
+        let mut ret = LinkedHashMap::new();
+
+        ret.insert(D0.id(), D0_ALIAS.to_vec());
+        ret.insert(D1.id(), D1_ALIAS.to_vec());
+        ret.insert(D2.id(), D2_ALIAS.to_vec());
+        ret.insert(D3.id(), D3_ALIAS.to_vec());
+        ret.insert(D4.id(), D4_ALIAS.to_vec());
+        ret.insert(D5.id(), D5_ALIAS.to_vec());
+        ret.insert(D6.id(), D6_ALIAS.to_vec());
+        ret.insert(D7.id(), D7_ALIAS.to_vec());
+        ret.insert(D8.id(), D8_ALIAS.to_vec());
+        ret.insert(D9.id(), D9_ALIAS.to_vec());
+        ret.insert(D10.id(), D10_ALIAS.to_vec());
+        ret.insert(D11.id(), D11_ALIAS.to_vec());
+        ret.insert(D12.id(), D12_ALIAS.to_vec());
+        ret.insert(D13.id(), D13_ALIAS.to_vec());
+        ret.insert(D14.id(), D14_ALIAS.to_vec());
+        ret.insert(D15.id(), D15_ALIAS.to_vec());
+        ret.insert(D16.id(), D16_ALIAS.to_vec());
+        ret.insert(D17.id(), D17_ALIAS.to_vec());
+        ret.insert(D18.id(), D18_ALIAS.to_vec());
+        ret.insert(D19.id(), D19_ALIAS.to_vec());
+        ret.insert(D20.id(), D20_ALIAS.to_vec());
+        ret.insert(D21.id(), D21_ALIAS.to_vec());
+        ret.insert(D22.id(), D22_ALIAS.to_vec());
+        ret.insert(D23.id(), D23_ALIAS.to_vec());
+        ret.insert(D24.id(), D24_ALIAS.to_vec());
+        ret.insert(D25.id(), D25_ALIAS.to_vec());
+        ret.insert(D26.id(), D26_ALIAS.to_vec());
+        ret.insert(D27.id(), D27_ALIAS.to_vec());
+        ret.insert(D28.id(), D28_ALIAS.to_vec());
+        ret.insert(D29.id(), D29_ALIAS.to_vec());
+        ret.insert(D30.id(), D30_ALIAS.to_vec());
+        ret.insert(D31.id(), D31_ALIAS.to_vec());
+
+        ret
+    };
+
+
+    pub static ref FPR_ALIAS_LOOKUP : HashMap<MuID, P<Value>> = {
+        let mut ret = HashMap::new();
+
+        for vec in FPR_ALIAS_TABLE.values() {
+            let colorable = vec[0].clone();
+
+            for fpr in vec {
+                ret.insert(fpr.id(), colorable.clone());
+            }
+        }
+
+        ret
+    };
+}
+
+lazy_static!{
+    // Same as ARGUMENT_FPRs
+    pub static ref RETURN_FPRs : [P<Value>; 8] = [
+        D0.clone(),
+        D1.clone(),
+        D2.clone(),
+        D3.clone(),
+        D4.clone(),
+        D5.clone(),
+        D6.clone(),
+        D7.clone()
+    ];
+
+    pub static ref ARGUMENT_FPRs : [P<Value>; 8] = [
+        D0.clone(),
+        D1.clone(),
+        D2.clone(),
+        D3.clone(),
+        D4.clone(),
+        D5.clone(),
+        D6.clone(),
+        D7.clone(),
+    ];
+
+    pub static ref CALLEE_SAVED_FPRs : [P<Value>; 8] = [
+        D8.clone(),
+        D9.clone(),
+        D10.clone(),
+        D11.clone(),
+        D12.clone(),
+        D13.clone(),
+        D14.clone(),
+        D15.clone()
+    ];
+
+    pub static ref CALLER_SAVED_FPRs : [P<Value>; 24] = [
+        D0.clone(),
+        D1.clone(),
+        D2.clone(),
+        D3.clone(),
+        D4.clone(),
+        D5.clone(),
+        D6.clone(),
+        D7.clone(),
+
+        D16.clone(),
+        D17.clone(),
+        D18.clone(),
+        D19.clone(),
+        D20.clone(),
+        D21.clone(),
+        D22.clone(),
+        D23.clone(),
+        D24.clone(),
+        D25.clone(),
+        D26.clone(),
+        D27.clone(),
+        D28.clone(),
+        D29.clone(),
+        D30.clone(),
+        D31.clone()
+    ];
+
+    static ref ALL_FPRs : [P<Value>; 32] = [
+        D0.clone(),
+        D1.clone(),
+        D2.clone(),
+        D3.clone(),
+        D4.clone(),
+        D5.clone(),
+        D6.clone(),
+        D7.clone(),
+
+        D8.clone(),
+        D9.clone(),
+        D10.clone(),
+        D11.clone(),
+        D12.clone(),
+        D13.clone(),
+        D14.clone(),
+        D15.clone(),
+
+        D16.clone(),
+        D17.clone(),
+        D18.clone(),
+        D19.clone(),
+        D20.clone(),
+        D21.clone(),
+        D22.clone(),
+        D23.clone(),
+        D24.clone(),
+        D25.clone(),
+        D26.clone(),
+        D27.clone(),
+        D28.clone(),
+        D29.clone(),
+        D30.clone(),
+        D31.clone()
+    ];
+}
+
+lazy_static! {
+    pub static ref ALL_MACHINE_REGs : LinkedHashMap<MuID, P<Value>> = {
+        let mut map = LinkedHashMap::new();
+
+        for vec in GPR_ALIAS_TABLE.values() {
+            for reg in vec {
+                map.insert(reg.id(), reg.clone());
+            }
+        }
+
+        for vec in FPR_ALIAS_TABLE.values() {
+            for reg in vec {
+                map.insert(reg.id(), reg.clone());
+            }
+        }
+
+        map
+    };
+
+    pub static ref CALLEE_SAVED_REGs : [P<Value>; 18] = [
+        X19.clone(),
+        X20.clone(),
+        X21.clone(),
+        X22.clone(),
+        X23.clone(),
+        X24.clone(),
+        X25.clone(),
+        X26.clone(),
+        X27.clone(),
+        X28.clone(),
+
+        // Note: These two are technically CALLEE saved but need to be dealt with specially
+        //X29.clone(), // Frame Pointer
+        //X30.clone() // Link Register
+
+        D8.clone(),
+        D9.clone(),
+        D10.clone(),
+        D11.clone(),
+        D12.clone(),
+        D13.clone(),
+        D14.clone(),
+        D15.clone()
+    ];
+
+
+    // put caller saved regs first (they imposes no overhead if there is no call instruction)
+    pub static ref ALL_USABLE_MACHINE_REGs : Vec<P<Value>> = vec![
+        X19.clone(),
+        X20.clone(),
+        X21.clone(),
+        X22.clone(),
+        X23.clone(),
+        X24.clone(),
+        X25.clone(),
+        X26.clone(),
+        X27.clone(),
+        X28.clone(),
+        //X29.clone(), // Frame Pointer
+        //X30.clone(), // Link Register
+
+        X0.clone(),
+        X1.clone(),
+        X2.clone(),
+        X3.clone(),
+        X4.clone(),
+        X5.clone(),
+        X6.clone(),
+        X7.clone(),
+        X8.clone(),
+        X9.clone(),
+        X10.clone(),
+        X11.clone(),
+        X12.clone(),
+        X13.clone(),
+        X14.clone(),
+        X15.clone(),
+        X16.clone(),
+        X17.clone(),
+        // X18.clone(), // Platform Register
+
+        D8.clone(),
+        D9.clone(),
+        D10.clone(),
+        D11.clone(),
+        D12.clone(),
+        D13.clone(),
+        D14.clone(),
+        D15.clone(),
+
+        D0.clone(),
+        D1.clone(),
+        D2.clone(),
+        D3.clone(),
+        D4.clone(),
+        D5.clone(),
+        D6.clone(),
+        D7.clone(),
+
+        D16.clone(),
+        D17.clone(),
+        D18.clone(),
+        D19.clone(),
+        D20.clone(),
+        D21.clone(),
+        D22.clone(),
+        D23.clone(),
+        D24.clone(),
+        D25.clone(),
+        D26.clone(),
+        D27.clone(),
+        D28.clone(),
+        D29.clone(),
+        D30.clone(),
+        D31.clone()
+    ];
+}
+
+pub fn init_machine_regs_for_func (func_context: &mut FunctionContext) {
+    for reg in ALL_MACHINE_REGs.values() {
+        let reg_id = reg.extract_ssa_id().unwrap();
+        let entry = SSAVarEntry::new(reg.clone());
+
+        func_context.values.insert(reg_id, entry);
+    }
+}
+
+pub fn number_of_regs_in_group(group: RegGroup) -> usize {
+    match group {
+        RegGroup::GPR => ALL_GPRs.len(),
+        RegGroup::FPR => ALL_FPRs.len(),
+        RegGroup::GPREX => unimplemented!(),
+    }
+}
+
+pub fn number_of_all_regs() -> usize {
+    ALL_MACHINE_REGs.len()
+}
+
+pub fn all_regs() -> &'static LinkedHashMap<MuID, P<Value>> {
+    &ALL_MACHINE_REGs
+}
+
+pub fn all_usable_regs() -> &'static Vec<P<Value>> {
+    &ALL_USABLE_MACHINE_REGs
+}
+
+pub fn pick_group_for_reg(reg_id: MuID) -> RegGroup {
+    let reg = all_regs().get(&reg_id).unwrap();
+    if is_int_reg(&reg) {
+        RegGroup::GPR
+    } else if is_fp_reg(&reg) {
+        RegGroup::FPR
+    } else {
+        panic!("expect a machine reg to be either a GPR or a FPR: {}", reg)
+    }
+}
+
+pub fn is_callee_saved(reg_id: MuID) -> bool {
+
+    for reg in CALLEE_SAVED_GPRs.iter() {
+        if reg_id == reg.extract_ssa_id().unwrap() {
+            return true;
+        }
+    }
+
+    for reg in CALLEE_SAVED_FPRs.iter() {
+        if reg_id == reg.extract_ssa_id().unwrap() {
+            return true;
+        }
+    }
+    false
+}
+
+// TODO: Check that these numbers are reasonable (THEY ARE ONLY AN ESTIMATE)
+use ast::inst::*;
+pub fn estimate_insts_for_ir(inst: &Instruction) -> usize {
+    use ast::inst::Instruction_::*;
+
+    match inst.v {
+        // simple
+        BinOp(_, _, _)  => 1,
+        BinOpWithStatus(_, _, _, _) => 2,
+        CmpOp(_, _, _)  => 1,
+        ConvOp{..}      => 1,
+
+        // control flow
+        Branch1(_)     => 1,
+        Branch2{..}    => 1,
+        Select{..}     => 2,
+        Watchpoint{..} => 1,
+        WPBranch{..}   => 2,
+        Switch{..}     => 3,
+
+        // call
+        ExprCall{..} | ExprCCall{..} | Call{..} | CCall{..} => 5,
+        Return(_)   => 1,
+        TailCall(_) => 1,
+
+        // memory access
+        Load{..} | Store{..} => 1,
+        CmpXchg{..}          => 1,
+        AtomicRMW{..}        => 1,
+        AllocA(_)            => 1,
+        AllocAHybrid(_, _)   => 1,
+        Fence(_)             => 1,
+
+        // memory addressing
+        GetIRef(_) | GetFieldIRef{..} | GetElementIRef{..} | ShiftIRef{..} | GetVarPartIRef{..} => 0,
+
+        // runtime
+        New(_) | NewHybrid(_, _) => 10,
+        NewStack(_) | NewThread(_, _) | NewThreadExn(_, _) | NewFrameCursor(_) => 10,
+        ThreadExit    => 10,
+        Throw(_)      => 10,
+        SwapStack{..} => 10,
+        CommonInst_GetThreadLocal | CommonInst_SetThreadLocal(_) => 10,
+        CommonInst_Pin(_) | CommonInst_Unpin(_) => 10,
+
+        // others
+        Move(_) => 0,
+        PrintHex(_) => 10,
+        ExnInstruction{ref inner, ..} => estimate_insts_for_ir(&inner)
+    }
+}
+
+
+// Splits an integer immediate into four 16-bit segments (returns the least significant first)
+pub fn split_aarch64_imm_u64(val: u64) -> (u16, u16, u16, u16) {
+    (val as u16, (val >> 16) as u16, (val >> 32) as u16, (val >> 48) as u16)
+}
+
+// Trys to reduce the given floating point to an immediate u64 that can be used with MOVI
+pub fn f64_to_aarch64_u64(val: f64) -> Option<u64> {
+    use std::mem;
+    // WARNING: this assumes a little endian representation
+    let bytes: [u8; 8] = unsafe { mem::transmute(val) };
+
+    // Check that each byte is all 1 or all 0
+    for i in 0..7 {
+        if bytes[i] != 0b11111111 || bytes[i] != 0 {
+            return None;
+        }
+    }
+
+    Some(unsafe {mem::transmute::<f64, u64>(val)})
+}
+
+// Check that the given floating point fits in 8 bits
+pub fn is_valid_f32_imm(val: f32) -> bool {
+    use std::mem;
+
+    // returns true if val has the format:
+    //       aBbbbbbc defgh000 00000000 00000000 (where B = !b)
+    //index: FEDCBA98 76543210 FEDCBA98 76543210
+    //                       1                 0
+
+    let uval = unsafe { mem::transmute::<f32, u32>(val) };
+
+    let b = get_bit(uval as u64, 0x19);
+
+    get_bit(uval as u64, 0x1E) == !b &&
+        ((uval & (0b11111 << 0x19)) == if b {0b11111 << 0x19} else {0}) &&
+        ((uval & !(0b1111111111111 << 0x13)) == 0)
+}
+
+// Reduces the given floating point constant to 8-bits (if it won't loose precision, otherwise returns 0)
+pub fn is_valid_f64_imm(val: f64) -> bool {
+    use std::mem;
+
+    // returns true if val has the format:
+    //       aBbbbbbb bbcdefgh 00000000 00000000 00000000 00000000 00000000 00000000 (where B = !b)
+    //index: FEDCBA98 76543210 FEDCBA98 76543210 FEDCBA98 76543210 FEDCBA98 76543210
+    //                       3                 2                 1                 0
+
+    let uval = unsafe { mem::transmute::<f64, u64>(val) };
+
+    let b = (uval & (1 << 0x36)) != 0;
+
+    ((uval & (1 << 0x3E)) != 0) == !b &&
+        ((uval & (0b11111111 << 0x36)) == if b {0b11111111 << 0x36} else {0}) &&
+        ((uval & !(0b1111111111111111 << 0x30)) == 0)
+
+}
+
+// Returns the 'ith bit of x
+#[inline(always)]
+pub fn get_bit(x: u64, i: usize) -> bool {
+    (x & ((1 as u64) << i) ) != 0
+}
+
+// Returns true if val = A << S, from some 0 <= A < 4096, and S = 0 or S = 12
+pub fn is_valid_arithmetic_imm(val : u64) -> bool {
+    val < 4096 || ((val & 0b111111111111) == 0 && val < (4096 << 12))
+}
+
+// aarch64 instructions only operate on 32 and 64-bit registers
+// so a valid n bit logical immediate (where n < 32) can't be dirrectly used
+// this function will replicate the bit pattern so that it can be used
+// (the resulting value will be valid iff 'val' is valid, and the lower 'n' bits will equal val)
+pub fn replicate_logical_imm(val : u64, n : usize) -> u64 {
+    if n < 32 {
+        let mut val = val;
+        for i in 1..32/n {
+            val |= val << i*n;
+        }
+        val
+    } else {
+        val
+    }
+}
+
+
+// 'val' is a valid logical immediate if the binary value of ROR(val, r) matches the regular expresion
+//      (0{k-x}1{x}){m/k}
+//      for some r, k that divides N, 2 <= k <= n, and x with 0 < x < k
+//      (note: 0 =< r < k);
+pub fn is_valid_logical_imm(val : u64, n : usize) -> bool {
+    // val should be an 'n' bit number
+    debug_assert!(0 < n && n <= 64 && (n == 64 || (val < (1 << n))));
+    debug_assert!(n.is_power_of_two());
+
+    // all 0's and all 1's are invalid
+    if val == 0 || val == bits_ones(n) {
+        return false;
+    }
+
+    // find the rightmost '1' with '0' to the right
+    let mut r = 0;
+    while r < n {
+        let current_bit = get_bit(val, r);
+        let next_bit = get_bit(val, (r + n - 1) % n);
+        if current_bit && !next_bit {
+            break;
+        }
+
+        r += 1;
+    }
+
+    // rotate 'val' so that the MSB is a 0, and the LSB is a 1
+    // (since there is a '0' to the right of val[start_index])
+    let mut val = val.rotate_right(r as u32);
+
+    // lower n bits ored with the upper n bits
+    if n < 64 {
+        val = (val & bits_ones(n)) | ((val & (bits_ones(n) << (64 - n))) >> (64 - n))
+    }
+
+    let mut x = 0; // number of '1's in a row
+    while x < n {
+        // found a '0' at position x, there must be x 1's to the right
+        if !get_bit(val, x) {
+            break;
+        }
+        x += 1;
+    }
+
+    let mut k = x + 1; // where the next '1' is
+    while k < n {
+        // found a '1'
+        if get_bit(val, k) {
+            break;
+        }
+        k += 1;
+    }
+    // Note: the above may not have found a 1, in which case k == n
+
+    // note: k >= 2, since if k = 1, val = 1....1 (which we've already checked for)
+    // check that k divides N
+    if n % k != 0 {
+        return false;
+    }
+
+    // Now we need to check that the pattern (0{k-x}1{x}) is repetead N/K times in val
+
+    let k_mask = bits_ones(k);
+    let val_0 = val & k_mask; // the first 'k' bits of val
+
+    // for each N/k expected repitions of val_0 (except the first one_
+    for i in 1..(n/k) {
+        if val_0 != ((val >> (k*i)) & k_mask) {
+            return false; // val_0 dosen't repeat
+        }
+    }
+
+    return true;
+}
+
+// Returns the value of 'val' truncated to 'size', interpreted as an unsigned integer
+pub fn get_unsigned_value(val: u64, size: usize) -> u64 {
+    (val & bits_ones(size)) as u64 // clears all but the lowest 'size' bits of val
+}
+
+// Returns the value of 'val' truncated to 'size', interpreted as a signed integer
+pub fn get_signed_value(val: u64, size: usize) -> i64 {
+    if size == 64 {
+        val as i64
+    } else {
+        let negative = (val & (1 << (size - 1))) != 0;
+
+        if negative {
+            (val | (bits_ones(64-size) << size)) as i64 // set the highest '64 - size' bits of val
+        } else {
+            (val & bits_ones(size)) as i64 // clears all but the lowest 'size' bits of val
+        }
+    }
+}
+
+fn invert_condition_code(cond: &str) -> &'static str {
+    match cond {
+        "EQ" => "NE",
+        "NE" => "EQ",
+
+        "CC" => "CS",
+        "CS" => "CV",
+
+        "HS" => "LO",
+        "LO" => "HS",
+
+        "MI" => "PL",
+        "PL" => "MI",
+
+        "VS" => "VN",
+        "VN" => "VS",
+
+        "HI" => "LS",
+        "LS" => "HI",
+
+        "GE" => "LT",
+        "LT" => "GE",
+
+        "GT" => "LE",
+        "LE" => "GT",
+
+        "AL" | "NV" => panic!("AL and NV don't have inverses"),
+        _ => panic!("Unrecognised condition code")
+    }
+}
+
+// Returns the aarch64 condition codes corresponding to the given comparison op
+// (the comparisoon is true when the logical or of these conditions is true)
+fn get_condition_codes(op: op::CmpOp) -> Vec<&'static str> {
+    match op {
+        op::CmpOp::EQ  | op::CmpOp::FOEQ => vec!["EQ"],
+        op::CmpOp::NE  | op::CmpOp::FUNE => vec!["NE"],
+        op::CmpOp::SGT | op::CmpOp::FOGT => vec!["GT"],
+        op::CmpOp::SGE | op::CmpOp::FOGE => vec!["GE"],
+        op::CmpOp::SLT | op::CmpOp::FULT => vec!["LT"],
+        op::CmpOp::SLE | op::CmpOp::FULE => vec!["LE"],
+        op::CmpOp::UGT | op::CmpOp::FUGT => vec!["HI"],
+        op::CmpOp::UGE | op::CmpOp::FUGE => vec!["HS"],
+        op::CmpOp::ULE | op::CmpOp::FOLE => vec!["LS"],
+        op::CmpOp::ULT | op::CmpOp::FOLT => vec!["LO"],
+        op::CmpOp::FUNO => vec!["VS"],
+        op::CmpOp::FORD => vec!["VC"],
+        op::CmpOp::FUEQ => vec!["EQ", "VS"],
+        op::CmpOp::FONE => vec!["MI", "GT"],
+
+        // These need to be handeled specially
+        op::CmpOp::FFALSE => vec![],
+        op::CmpOp::FTRUE  => vec![],
+    }
+}
+
+// if t is a homogenouse floating point aggregate
+// (i.e. an array or struct where each element is the same floating-point type, and there are at most 4 elements)
+// returns the number of elements, otherwise returns 0
+
+fn hfa_length(t : P<MuType>) -> usize
+{
+    match t.v {
+        MuType_::Struct(ref name) => {
+            let read_lock = STRUCT_TAG_MAP.read().unwrap();
+            let struc = read_lock.get(name).unwrap();
+            let tys = struc.get_tys();
+            if tys.len() < 1 || tys.len() > 4 {
+                return 0;
+            }
+
+            let ref base = tys[0];
+            match base.v {
+                MuType_::Float | MuType_::Double => {
+                    for i in 1..tys.len() - 1 {
+                        if tys[i].v != base.v {
+                            return 0;
+                        }
+                    }
+                    return tys.len(); // All elements are the same type
+                }
+                _ => return 0,
+            }
+
+
+        }, // TODO: how do I extra the list of member-types from this??
+        MuType_::Array(ref base, n) if n <= 4 => {
+            match base.v {
+                MuType_::Float | MuType_::Double => n,
+                _ => 0
+            }
+        }
+        _ => 0
+
+    }
+}
+
+#[inline(always)]
+// Returns the number that has 'n' 1's in a row (i.e. 2^n-1)
+pub fn bits_ones(n: usize) -> u64 {
+    if n == 64 { (-(1 as i64)) as u64 }
+        else { (1 << n) - 1 }
+}
+// val is an unsigned multiple of n and val/n fits in 12 bits
+#[inline(always)]
+pub fn is_valid_immediate_offset(val: i64, n : usize) -> bool {
+    use std;
+    let n_align =  std::cmp::max(n, 8);
+    if n <= 8 {
+        (val >= -(1 << 8) && val < (1 << 8)) || // Valid 9 bit signed unscaled offset
+            // Valid unsigned 12-bit scalled offset
+            (val >= 0 && (val as u64) % (n_align as u64) == 0 && ((val as u64) / (n_align as u64) < (1 << 12)))
+    } else { // Will use a load-pair instead
+        // Is val a signed 7 bit multiple of n_align
+        (val as u64) % (n_align as u64) == 0  && ((val as u64)/(n_align as u64) < (1 << 7))
+    }
+}
+
+#[inline(always)]
+pub fn is_valid_immediate_scale(val: u64, n : usize) -> bool {
+    // if n > 8, then a load pair will be used, and they don't support scales
+    n <= 8 && (val == (n as u64) || val == 1)
+}
+
+#[inline(always)]
+pub fn is_valid_immediate_extension(val: u64) -> bool { val <= 4 }
+
+// Rounds n to the next multiple of d
+#[inline(always)]
+pub fn round_up(n: usize, d: usize) -> usize { ((n + d - 1)/d)*d }
+
+#[inline(always)]
+// Log2, assumes value is a power of two
+// TODO: Implement this more efficiently?
+pub fn log2(val: u64) -> u64 {
+    debug_assert!(val.is_power_of_two());
+    debug_assert!(val != 0);
+    let mut ret = 0;
+    for i in 0..63 {
+        if val & (1 << i) != 0 {
+            ret = i;
+        }
+    }
+    // WARNING: This will only work for val < 2^31
+    //let ret = (val as f64).log2() as u64;
+    debug_assert!(val == 1 << ret);
+    ret
+}
+
+// Gets a primitive integer type with the given alignment
+pub fn get_alignment_type(align: usize) -> P<MuType> {
+    match align {
+        1 => UINT8_TYPE.clone(),
+        2 => UINT16_TYPE.clone(),
+        4 => UINT32_TYPE.clone(),
+        8 => UINT64_TYPE.clone(),
+        16 => UINT128_TYPE.clone(),
+        _ => panic!("aarch64 dosn't have types with alignment {}", align)
+    }
+}
+
+#[inline(always)]
+pub fn is_zero_register(val: &P<Value>) -> bool {
+    is_zero_register_id(val.extract_ssa_id().unwrap())
+}
+
+#[inline(always)]
+pub fn is_zero_register_id(id: MuID) -> bool {
+    id == XZR.extract_ssa_id().unwrap() || id == WZR.extract_ssa_id().unwrap()
+}
+
+pub fn match_f32imm(op: &TreeNode) -> bool {
+    match op.v {
+        TreeNode_::Value(ref pv) => match pv.v {
+            Value_::Constant(Constant::Float(_)) => true,
+            _ => false
+        },
+        _ => false
+    }
+}
+
+pub fn match_f64imm(op: &TreeNode) -> bool {
+    match op.v {
+        TreeNode_::Value(ref pv) => match pv.v {
+            Value_::Constant(Constant::Double(_)) => true,
+            _ => false
+        },
+        _ => false
+    }
+}
+
+pub fn match_value_f64imm(op: &P<Value>) -> bool {
+    match op.v {
+        Value_::Constant(Constant::Double(_)) => true,
+        _ => false
+    }
+}
+
+pub fn match_value_f32imm(op: &P<Value>) -> bool {
+    match op.v {
+        Value_::Constant(Constant::Float(_)) => true,
+        _ => false
+    }
+}
+
+// The type of the node (for a value node)
+pub fn node_type(op: &TreeNode) -> P<MuType> {
+    match op.v {
+        TreeNode_::Instruction(ref inst) => {
+            if inst.value.is_some() {
+                let ref value = inst.value.as_ref().unwrap();
+                if value.len() != 1 {
+                    panic!("the node {} does not have one result value", op);
+                }
+
+                value[0].ty.clone()
+            } else {
+                panic!("expected result from the node {}", op);
+            }
+        }
+        TreeNode_::Value(ref pv) => pv.ty.clone(),
+        _ => panic!("expected node value")
+    }
+}
+
+pub fn match_value_imm(op: &P<Value>) -> bool {
+    match op.v {
+        Value_::Constant(_) => true,
+        _ => false
+    }
+}
+
+pub fn match_value_int_imm(op: &P<Value>) -> bool {
+    match op.v {
+        Value_::Constant(Constant::Int(_)) => true,
+        _ => false
+    }
+}
+
+pub fn match_node_value(op: &TreeNode) -> bool {
+    match op.v {
+        TreeNode_::Value(ref pv) => true,
+        _ => false
+    }
+}
+
+pub fn get_node_value(op: &TreeNode) -> P<Value> {
+    match op.v {
+        TreeNode_::Value(ref pv) => pv.clone(),
+        _ => panic!("Expected node with value")
+    }
+}
+
+pub fn match_node_int_imm(op: &TreeNode) -> bool {
+    match op.v {
+        TreeNode_::Value(ref pv) => match_value_int_imm(pv),
+        _ => false
+    }
+}
+
+pub fn match_node_imm(op: &TreeNode) -> bool {
+    match op.v {
+        TreeNode_::Value(ref pv) => match_value_imm(pv),
+        _ => false
+    }
+}
+
+pub fn node_imm_to_u64(op: &TreeNode) -> u64 {
+    match op.v {
+        TreeNode_::Value(ref pv) => value_imm_to_u64(pv),
+        _ => panic!("expected imm")
+    }
+}
+
+pub fn node_imm_to_f64(op: &TreeNode) -> f64 {
+    match op.v {
+        TreeNode_::Value(ref pv) => value_imm_to_f64(pv),
+        _ => panic!("expected imm")
+    }
+}
+
+pub fn node_imm_to_f32(op: &TreeNode) -> f32 {
+    match op.v {
+        TreeNode_::Value(ref pv) => value_imm_to_f32(pv),
+        _ => panic!("expected imm")
+    }
+}
+
+pub fn node_imm_to_value(op: &TreeNode) -> P<Value> {
+    match op.v {
+        TreeNode_::Value(ref pv) => {
+            pv.clone()
+        }
+        _ => panic!("expected imm")
+    }
+}
+
+pub fn value_imm_to_f32(op: &P<Value>) -> f32 {
+    match op.v {
+        Value_::Constant(Constant::Float(val)) => {
+            val as f32
+        },
+        _ => panic!("expected imm float")
+    }
+}
+
+pub fn value_imm_to_f64(op: &P<Value>) -> f64 {
+    match op.v {
+        Value_::Constant(Constant::Double(val)) => {
+            val as f64
+        },
+        _ => panic!("expected imm double")
+    }
+}
+
+pub fn value_imm_to_u64(op: &P<Value>) -> u64 {
+    match op.v {
+        Value_::Constant(Constant::Int(val)) =>
+            get_unsigned_value(val as u64, op.ty.get_int_length().unwrap()),
+        Value_::Constant(Constant::NullRef) => 0,
+        _ => panic!("expected imm int")
+    }
+}
+
+pub fn value_imm_to_i64(op: &P<Value>) -> i64 {
+    match op.v {
+        Value_::Constant(Constant::Int(val)) =>
+            get_signed_value(val as u64, op.ty.get_int_length().unwrap()),
+        Value_::Constant(Constant::NullRef) => 0,
+        _ => panic!("expected imm int")
+    }
+}
+
+pub fn make_value_int_const(val: u64, vm: &VM) -> P<Value> {
+    P(Value {
+        hdr: MuEntityHeader::unnamed(vm.next_id()),
+        ty: UINT64_TYPE.clone(),
+        v: Value_::Constant(Constant::Int(val))
+    })
+}
+
+// Replaces the zero register with a temporary whose value is zero (or returns the orignal register)
+/* TODO use this function for the following arguments:
+
+We can probabbly allow the zero register to be the second argument to an _ext function (as the assembler will simply use the shifted-register encoding, which allows it)
+add[,s1] // tirival
+add_ext[d, s1]  // trivial
+add_imm[d, s1] // trivial
+
+adds[,s1 // not trivial (sets flags)
+adds_ext[,s1]   // not trivial (sets flags)
+adds_imm[, s2] // not trivial (sets flags)
+
+sub_ext[d, s1]  // trivial
+sub_imm[d, s1] // trivial
+
+subs_ext[,s1]   // not trivial (sets flags)
+subs_imm[, s2] // not trivial (sets flags)
+
+and_imm[d] // trivial
+eor_imm[d] // trivial
+orr_imm[d] // trivial
+
+cmn_ext[s1] // not trivial (sets flags)
+cmn_imm[s1] // not trivial (sets flags)
+
+cmp_ext[s1] // not trivial (sets flags)
+cmp_imm[s1] // not trivial (sets flags)
+
+(they are all (or did I miss some??) places that the SP can be used, which takes up the encoding of the ZR
+I believe the Zero register can be used in all other places that an integer register is expected
+(BUT AM NOT CERTAIN)
+*/
+
+/*
+Just insert this immediatly before each emit_XX where XX is one the above instructions,
+and arg is the name of the argument that can't be the zero register (do so for each such argument)
+let arg = replace_zero_register(backend, &arg, f_context, vm);
+*/
+
+pub fn replace_zero_register(backend: &mut CodeGenerator, val: &P<Value>, f_context: &mut FunctionContext, vm: &VM) -> P<Value> {
+    if is_zero_register(&val) {
+        let temp = make_temporary(f_context, val.ty.clone(), vm);
+        backend.emit_mov_imm(&temp, 0);
+        temp
+    } else {
+        val.clone()
+    }
+}
+
+pub fn make_temporary(f_context: &mut FunctionContext, ty: P<MuType>, vm: &VM) -> P<Value> {
+    f_context.make_temporary(vm.next_id(), ty).clone_value()
+}
+
+fn emit_mov_f64(backend: &mut CodeGenerator, dest: &P<Value>, f_context: &mut FunctionContext, vm: &VM, val: f64)
+{
+    use std::mem;
+    if val == 0.0 {
+        backend.emit_fmov(&dest, &XZR);
+    } else if is_valid_f64_imm(val) {
+        backend.emit_fmov_imm(&dest, val as f32);
+    } else {
+        match f64_to_aarch64_u64(val) {
+            Some(v) => {
+                // Can use a MOVI to load the immediate
+                backend.emit_movi(&dest, v);
+            }
+            None => {
+                // Have to load a temporary GPR with the value first
+                let tmp_int = make_temporary(f_context, UINT64_TYPE.clone(), vm);
+                emit_mov_u64(backend, &tmp_int, unsafe { mem::transmute::<f64, u64>(val) });
+
+                // then move it to an FPR
+                backend.emit_fmov(&dest, &tmp_int);
+            }
+        }
+    }
+}
+
+fn emit_mov_f32(backend: &mut CodeGenerator, dest: &P<Value>, f_context: &mut FunctionContext, vm: &VM, val: f32)
+{
+    use std::mem;
+    if val == 0.0 {
+        backend.emit_fmov(&dest, &WZR);
+    } else if is_valid_f32_imm(val) {
+        backend.emit_fmov_imm(&dest, val);
+    } else {
+        // Have to load a temporary GPR with the value first
+        let tmp_int = make_temporary(f_context, UINT32_TYPE.clone(), vm);
+
+        emit_mov_u64(backend, &tmp_int, unsafe { mem::transmute::<f32, u32>(val) } as u64);
+        // then move it to an FPR
+        backend.emit_fmov(&dest, &tmp_int);
+    }
+}
+
+pub fn emit_mov_u64(backend: &mut CodeGenerator, dest: &P<Value>, val: u64)
+{
+    let n = dest.ty.get_int_length().unwrap();
+    // Can use one instruction
+    if n <= 16 {
+        backend.emit_movz(&dest, val as u16, 0);
+    } else if val == 0 {
+        backend.emit_movz(&dest, 0, 0);
+    } else if val == (-1i64) as u64 {
+        backend.emit_movn(&dest, 0, 0);
+    } else if val > 0xFF && is_valid_logical_imm(val, n) {
+        // Value is more than 16 bits
+        backend.emit_mov_imm(&dest, replicate_logical_imm(val, n));
+
+        // Have to use more than one instruciton
+    } else {
+        // Note n > 16, so there are at least two halfwords in n
+
+        // How many halfowrds are zero or one
+        let mut n_zeros = ((val & 0xFF == 0x00) as u64) + ((val & 0xFF00 == 0x0000) as u64);
+        let mut n_ones = ((val & 0xFF == 0xFF) as u64) + ((val & 0xFF00 == 0xFF00) as u64);
+        if n >= 32 {
+            n_zeros += (val & 0xFF0000 == 0xFF0000) as u64;
+            n_ones += (val & 0xFF0000 == 0xFF0000) as u64;
+            if n >= 48 {
+                n_zeros += (val & 0xFF000000 == 0xFF000000) as u64;
+                n_ones += (val & 0xFF000000 == 0xFF000000) as u64;
+            }
+        }
+
+        let (pv0, pv1, pv2, pv3) = split_aarch64_imm_u64(val);
+        let mut movzn = false; // whether a movz/movn has been emmited yet
+
+        if n_ones > n_zeros {
+            // It will take less instructions to use MOVN
+            // MOVN(dest, v, n) will set dest = !(v << n)
+
+            if pv0 != 0xFF {
+                backend.emit_movn(&dest, !pv0, 0);
+                movzn = true;
+            }
+            if pv1 != 0xFF {
+                if !movzn {
+                    backend.emit_movn(&dest, !pv1, 16);
+                    movzn = true;
+                } else {
+                    backend.emit_movk(&dest, pv1, 16);
+                }
+            }
+            if n >= 32 && pv2 != 0xFF {
+                if !movzn {
+                    backend.emit_movn(&dest, !pv2, 32);
+                    movzn = true;
+                } else {
+                    backend.emit_movk(&dest, pv2, 32);
+                }
+            }
+            if n >= 48 && pv3 != 0xFF {
+                if !movzn {
+                    backend.emit_movn(&dest, pv3, 48);
+                } else {
+                    backend.emit_movk(&dest, pv3, 48);
+                }
+            }
+        } else {
+            // It will take less instructions to use MOVZ
+            // MOVZ(dest, v, n) will set dest = (v << n)
+            // MOVK(dest, v, n) will set dest = dest[64-0]:[n];
+            if pv0 != 0 {
+                backend.emit_movz(&dest, pv0, 0);
+                movzn = true;
+            }
+            if pv1 != 0 {
+                if !movzn {
+                    backend.emit_movz(&dest, pv1, 16);
+                    movzn = true;
+                } else {
+                    backend.emit_movk(&dest, pv1, 16);
+                }
+            }
+            if n >= 32 && pv2 != 0 {
+                if !movzn {
+                    backend.emit_movz(&dest, pv2, 32);
+                    movzn = true;
+                } else {
+                    backend.emit_movk(&dest, pv2, 32);
+                }
+            }
+            if n >= 48 && pv3 != 0 {
+                if !movzn {
+                    backend.emit_movz(&dest, pv3, 48);
+                } else {
+                    backend.emit_movk(&dest, pv3, 48);
+                }
+            }
+        }
+    }
+}
+
+// TODO: Will this be correct if src is treated as signed (i think so...)
+pub fn emit_mul_u64(backend: &mut CodeGenerator, dest: &P<Value>, src: &P<Value>, f_context: &mut FunctionContext, vm: &VM, val: u64)
+{
+    if val == 0 {
+        // dest = 0
+        backend.emit_mov_imm(&dest, 0);
+    } else if val == 1 {
+        // dest = src
+        if dest.id() != src.id() {
+            backend.emit_mov(&dest, &src);
+        }
+    } else if val.is_power_of_two() {
+        // dest = src << log2(val)
+        backend.emit_lsl_imm(&dest, &src, log2(val as u64) as u8);
+    } else {
+        // dest = src * val
+        let temp_mul = make_temporary(f_context, src.ty.clone(), vm);
+        emit_mov_u64(backend, &temp_mul, val as u64);
+        backend.emit_mul(&dest, &src, &temp_mul);
+    }
+}
+
+// Decrement the register by an immediate value
+fn emit_sub_u64(backend: &mut CodeGenerator, dest: &P<Value>, src: &P<Value>, f_context: &mut FunctionContext, vm: &VM, val: u64)
+{
+    if (val as i64) < 0 {
+        emit_add_u64(backend, &dest, &src, f_context, vm, (-(val as i64) as u64));
+    } else if val == 0 {
+        if dest.id() != src.id() {
+            backend.emit_mov(&dest, &src);
+        }
+    } else if is_valid_arithmetic_imm(val) {
+        let imm_shift = val > 4096;
+        let imm_val = if imm_shift { val >> 12 } else { val };
+        backend.emit_sub_imm(&dest, &src, imm_val as u16, imm_shift);
+    } else {
+        let tmp = make_temporary(f_context, UINT64_TYPE.clone(), vm);
+        emit_mov_u64(backend, &tmp, val);
+        backend.emit_sub(&dest, &src, &tmp);
+    }
+}
+
+// Increment the register by an immediate value
+fn emit_add_u64(backend: &mut CodeGenerator, dest: &P<Value>, src: &P<Value>, f_context: &mut FunctionContext, vm: &VM, val: u64)
+{
+    if (val as i64) < 0 {
+        emit_sub_u64(backend, &dest, &src, f_context, vm, (-(val as i64) as u64));
+    } else if val == 0 {
+        if dest.id() != src.id() {
+            backend.emit_mov(&dest, &src);
+        }
+    } else if is_valid_arithmetic_imm(val) {
+        let imm_shift = val > 4096;
+        let imm_val = if imm_shift { val >> 12 } else { val };
+        backend.emit_add_imm(&dest, &src, imm_val as u16, imm_shift);
+    } else {
+        let tmp = make_temporary(f_context, UINT64_TYPE.clone(), vm);
+        emit_mov_u64(backend, &tmp, val);
+        backend.emit_add(&dest, &src, &tmp);
+    }
+}
+
+// Compare register with value
+fn emit_cmp_u64(backend: &mut CodeGenerator, src1: &P<Value>, f_context: &mut FunctionContext, vm: &VM, val: u64)
+{
+    if (val as i64) < 0 {
+        emit_cmn_u64(backend, &src1, f_context, vm, (-(val as i64) as u64));
+    } else if val == 0 {
+        // Operation has no effect
+    } else if is_valid_arithmetic_imm(val) {
+        let imm_shift = val > 4096;
+        let imm_val = if imm_shift { val >> 12 } else { val };
+        backend.emit_cmp_imm(&src1, imm_val as u16, imm_shift);
+    } else {
+        let tmp = make_temporary(f_context, UINT64_TYPE.clone(), vm);
+        emit_mov_u64(backend, &tmp, val);
+        backend.emit_cmp(&src1, &tmp);
+    }
+}
+
+// Compare register with value
+fn emit_cmn_u64(backend: &mut CodeGenerator, src1: &P<Value>, f_context: &mut FunctionContext, vm: &VM, val: u64)
+{
+    if (val as i64) < 0 {
+        emit_cmp_u64(backend, &src1, f_context, vm, (-(val as i64) as u64));
+    } else if val == 0 {
+        // Operation has no effect
+    } else if is_valid_arithmetic_imm(val) {
+        let imm_shift = val > 4096;
+        let imm_val = if imm_shift { val >> 12 } else { val };
+        backend.emit_cmn_imm(&src1, imm_val as u16, imm_shift);
+    } else {
+        let tmp = make_temporary(f_context, UINT64_TYPE.clone(), vm);
+        emit_mov_u64(backend, &tmp, val);
+        backend.emit_cmn(&src1, &tmp);
+    }
+}
+
+// sign extends reg, to fit in a 32/64 bit register
+fn emit_sext(backend: &mut CodeGenerator, reg: &P<Value>)
+{
+    let nreg = check_op_len(&reg.ty); // The size of the aarch64 register
+    let nmu = reg.ty.get_int_length().unwrap(); // the size of the Mu type
+
+    // No need to sign extend the zero register
+    if nreg > nmu && !is_zero_register(&reg) {
+        backend.emit_sbfx(&reg, &reg, 0, nmu as u8);
+    }
+}
+
+// zero extends reg, to fit in a 32/64 bit register
+fn emit_zext(backend: &mut CodeGenerator, reg: &P<Value>)
+{
+    let nreg = check_op_len(&reg.ty); // The size of the aarch64 register
+    let nmu = reg.ty.get_int_length().unwrap(); // the size of the Mu type
+
+    // No need to zero extend the zero register
+    if nreg > nmu && !is_zero_register(&reg) {
+        backend.emit_ubfx(&reg, &reg, 0, nmu as u8);
+    }
+}
+
+// one extends reg, to fit in a 32/64 bit register
+fn emit_oext(backend: &mut CodeGenerator, reg: &P<Value>)
+{
+    let nreg = check_op_len(&reg.ty); // The size of the aarch64 register
+    let nmu = reg.ty.get_int_length().unwrap(); // the size of the Mu type
+
+    if nreg > nmu {
+        if is_zero_register(&reg) {
+            unimplemented!(); // Can't one extend the zero register
+        }
+        backend.emit_orr_imm(&reg, &reg, bits_ones(nreg - nmu) << nmu)
+    }
+}
+
+// Masks 'src' so that it can be used to shift 'dest'
+// Returns a register that should be used for the shift operand (may be dest or src)
+fn emit_shift_mask<'b>(backend: &mut CodeGenerator, dest: &'b P<Value>, src: &'b P<Value>) -> &'b P<Value>
+{
+    let ndest = dest.ty.get_int_length().unwrap() as u64;
+
+    if ndest < 32 { // 16 or 8 bits (need to mask it)
+        backend.emit_and_imm(&dest, &src, ndest - 1);
+        &dest
+    } else {
+        &src
+    }
+}
+// TODO: Deal with memory case
+fn emit_reg_value(backend: &mut CodeGenerator, pv: &P<Value>, f_context: &mut FunctionContext, vm: &VM) -> P<Value> {
+    match pv.v {
+        Value_::SSAVar(_) => pv.clone(),
+        Value_::Constant(ref c) => {
+            match c {
+                &Constant::Int(val) => {
+                    /*if val == 0 {
+                        // TODO emit the zero register (NOTE: it can't be used by all instructions)
+                        // Use the zero register (saves having to use a temporary)
+                        get_alias_for_length(XZR.id(), get_bit_size(&pv.ty, vm))
+                    } else {*/
+                    let tmp = make_temporary(f_context, pv.ty.clone(), vm);
+                    debug!("tmp's ty: {}", tmp.ty);
+                    emit_mov_u64(backend, &tmp, val);
+                    tmp
+                    //}
+                },
+                &Constant::IntEx(ref val) => { unimplemented!() },
+                &Constant::FuncRef(func_id) => {
+                    let tmp = make_temporary(f_context, pv.ty.clone(), vm);
+
+                    let mem = make_value_symbolic(vm.get_func_name(func_id), true, &ADDRESS_TYPE, vm);
+                    emit_calculate_address(backend, &tmp, &mem, f_context, vm);
+                    tmp
+                },
+                &Constant::NullRef => {
+                    let tmp = make_temporary(f_context, pv.ty.clone(), vm);
+                    backend.emit_mov_imm(&tmp, 0);
+                    tmp
+                    //get_alias_for_length(XZR.id(), get_bit_size(&pv.ty, vm))
+                },
+                &Constant::Double(val) => {
+                    let tmp = make_temporary(f_context, pv.ty.clone(), vm);
+                    emit_mov_f64(backend, &tmp, f_context, vm, val);
+                    tmp
+                }
+                &Constant::Float(val) => {
+                    let tmp = make_temporary(f_context, pv.ty.clone(), vm);
+                    emit_mov_f32(backend, &tmp, f_context, vm, val);
+                    tmp
+                },
+                _ => panic!("expected fpreg or ireg")
+            }
+        },
+        _ => panic!("expected fpreg or ireg")
+    }
+}
+
+// TODO: Deal with memory case
+pub fn emit_ireg_value(backend: &mut CodeGenerator, pv: &P<Value>, f_context: &mut FunctionContext, vm: &VM) -> P<Value> {
+    match pv.v {
+        Value_::SSAVar(_) => pv.clone(),
+        Value_::Constant(ref c) => {
+            match c {
+                &Constant::Int(val) => {
+                    // TODO Deal with zero case
+                    /*if val == 0 {
+                        // TODO: Are there any (integer) instructions that can't use the Zero register?
+                        // Use the zero register (saves having to use a temporary)
+                        get_alias_for_length(XZR.id(), get_bit_size(&pv.ty, vm))
+                    } else {*/
+                    let tmp = make_temporary(f_context, pv.ty.clone(), vm);
+                    debug!("tmp's ty: {}", tmp.ty);
+                    emit_mov_u64(backend, &tmp, val);
+                    tmp
+                    //}
+                },
+                &Constant::IntEx(ref val) => { unimplemented!() },
+                &Constant::FuncRef(func_id) => {
+                    let tmp = make_temporary(f_context, pv.ty.clone(), vm);
+
+                    let mem = make_value_symbolic(vm.get_func_name(func_id), true, &ADDRESS_TYPE, vm);
+                    emit_calculate_address(backend, &tmp, &mem, f_context, vm);
+                    tmp
+                },
+                &Constant::NullRef => {
+                    let tmp = make_temporary(f_context, pv.ty.clone(), vm);
+                    backend.emit_mov_imm(&tmp, 0);
+                    tmp
+                    //get_alias_for_length(XZR.id(), get_bit_size(&pv.ty, vm))
+                },
+                _ => panic!("expected ireg")
+            }
+        },
+        _ => panic!("expected ireg")
+    }
+}
+
+// TODO: Deal with memory case
+fn emit_fpreg_value(backend: &mut CodeGenerator, pv: &P<Value>, f_context: &mut FunctionContext, vm: &VM) -> P<Value> {
+    match pv.v {
+        Value_::SSAVar(_) => pv.clone(),
+        Value_::Constant(Constant::Double(val)) => {
+            let tmp = make_temporary(f_context, DOUBLE_TYPE.clone(), vm);
+            emit_mov_f64(backend, &tmp, f_context, vm, val);
+            tmp
+        }
+        Value_::Constant(Constant::Float(val)) => {
+            let tmp = make_temporary(f_context, FLOAT_TYPE.clone(), vm);
+            emit_mov_f32(backend, &tmp, f_context, vm, val);
+            tmp
+        },
+        _ => panic!("expected fpreg")
+    }
+}
+
+fn split_int128(int128: &P<Value>, f_context: &mut FunctionContext, vm: &VM) -> (P<Value>, P<Value>) {
+    if f_context.get_value(int128.id()).unwrap().has_split() {
+        let vec = f_context.get_value(int128.id()).unwrap().get_split().as_ref().unwrap();
+        (vec[0].clone(), vec[1].clone())
+    } else {
+        let arg_l = make_temporary(f_context, UINT64_TYPE.clone(), vm);
+        let arg_h = make_temporary(f_context, UINT64_TYPE.clone(), vm);
+
+        f_context.get_value_mut(int128.id()).unwrap().set_split(vec![arg_l.clone(), arg_h.clone()]);
+
+        (arg_l, arg_h)
+    }
+}
+
+pub fn emit_ireg_ex_value(backend: &mut CodeGenerator, pv: &P<Value>, f_context: &mut FunctionContext, vm: &VM) -> (P<Value>, P<Value>)  {
+    match pv.v {
+        Value_::SSAVar(_) => {
+            split_int128(pv, f_context, vm)
+        },
+        Value_::Constant(Constant::IntEx(ref val)) => {
+            assert!(val.len() == 2);
+
+            let tmp_l = make_temporary(f_context, UINT64_TYPE.clone(), vm);
+            let tmp_h = make_temporary(f_context, UINT64_TYPE.clone(), vm);
+
+            emit_mov_u64(backend, &tmp_l, val[0]);
+            emit_mov_u64(backend, &tmp_h, val[1]);
+
+            (tmp_l, tmp_h)
+        },
+        _ => panic!("expected ireg_ex")
+    }
+}
+
+pub fn emit_mem(backend: &mut CodeGenerator, pv: &P<Value>, f_context: &mut FunctionContext, vm: &VM) -> P<Value> {
+    let n = vm.get_backend_type_info(pv.ty.id()).alignment;
+    match pv.v {
+        Value_::Memory(ref mem) => {
+            match mem {
+                &MemoryLocation::VirtualAddress{ref base, ref offset, scale, signed} => {
+                    let mut shift = 0 as u8;
+                    let offset =
+                        if offset.is_some() {
+                            let offset = offset.as_ref().unwrap();
+                            if match_value_int_imm(offset) {
+                                let mut offset_val = value_imm_to_i64(offset);
+                                offset_val *= scale as i64;
+                                if is_valid_immediate_offset(offset_val, n) {
+                                    Some(make_value_int_const(offset_val as u64, vm))
+                                } else if n <= 8 {
+                                        let offset = make_temporary(f_context, UINT64_TYPE.clone(), vm);
+                                        emit_mov_u64(backend, &offset, offset_val as u64);
+                                        Some(offset)
+                                } else {
+                                    // We will be using a store/load pair which dosn't support register offsets
+                                    return emit_mem_base(backend, &pv, f_context, vm);
+                                }
+                            } else {
+                                let offset = emit_ireg_value(backend, offset, f_context, vm);
+
+                                // TODO: If scale == (2^n)*m (for some m), set shift = n, and multiply index by m
+                                if !is_valid_immediate_scale(scale, n) {
+                                    let temp = make_temporary(f_context, offset.ty.clone(), vm);
+
+                                    emit_mul_u64(backend, &temp, &offset, f_context, vm, scale);
+                                    Some(temp)
+                                } else {
+                                    shift = log2(scale) as u8;
+                                    Some(offset)
+                                }
+                            }
+                        }
+                        else {
+                            None
+                        };
+
+                    P(Value {
+                        hdr: MuEntityHeader::unnamed(vm.next_id()),
+                        ty: pv.ty.clone(),
+                        v: Value_::Memory(MemoryLocation::Address {
+                            base: base.clone(),
+                            offset: offset,
+                            shift: shift,
+                            signed: signed
+                        })
+                    })
+                }
+                &MemoryLocation::Symbolic{ref label, is_global} => {
+                    if is_global {
+                        let temp = make_temporary(f_context, pv.ty.clone(), vm);
+                        emit_addr_sym(backend, &temp, &pv, vm);
+
+                        P(Value {
+                            hdr: MuEntityHeader::unnamed(vm.next_id()),
+                            ty: pv.ty.clone(),
+                            v: Value_::Memory(MemoryLocation::Address {
+                                base: temp,
+                                offset: None,
+                                shift: 0,
+                                signed: false,
+                            })
+                        })
+                    } else {
+                        pv.clone()
+                    }
+                }
+                _ => pv.clone()
+            }
+        }
+        _ => panic!("expected memory")
+    }
+}
+
+// Same as emit_mem except returns a memory location with only a base
+// NOTE: This code duplicates allot of code in emit_mem and emit_calculate_address
+fn emit_mem_base(backend: &mut CodeGenerator, pv: &P<Value>, f_context: &mut FunctionContext, vm: &VM) -> P<Value> {
+    match pv.v {
+        Value_::Memory(ref mem) => {
+            let base = match mem {
+                &MemoryLocation::VirtualAddress{ref base, ref offset, scale, signed} => {
+                    if offset.is_some() {
+                        let offset = offset.as_ref().unwrap();
+                        if match_value_int_imm(offset) {
+                            let offset_val = value_imm_to_i64(offset);
+                            if offset_val == 0 {
+                                base.clone() // trivial
+                            } else {
+                                let temp = make_temporary(f_context, pv.ty.clone(), vm);
+                                emit_add_u64(backend, &temp, &base, f_context, vm, (offset_val * scale as i64) as u64);
+                                temp
+                            }
+                        } else {
+                            let offset = emit_ireg_value(backend, offset, f_context, vm);
+
+                            // TODO: If scale == r*m (for some 0 <= m <= 4), multiply offset by r
+                            // then use and add_ext(,...,m)
+                            if scale.is_power_of_two() && is_valid_immediate_extension(log2(scale)) {
+                                let temp = make_temporary(f_context, pv.ty.clone(), vm);
+                                // temp = base + offset << log2(scale)
+                                backend.emit_add_ext(&temp, &base, &offset, signed, log2(scale) as u8);
+                                temp
+                            } else {
+                                let temp_offset = make_temporary(f_context, offset.ty.clone(), vm);
+
+                                // temp_offset = offset * scale
+                                emit_mul_u64(backend, &temp_offset, &offset, f_context, vm, scale);
+
+                                // Don't need to create a new register, just overwrite temp_offset
+                                let temp = cast_value(&temp_offset, &pv.ty);
+                                // Need to use add_ext, in case offset is 32-bits
+                                backend.emit_add_ext(&temp, &base, &temp_offset, signed, 0);
+                                temp
+                            }
+                        }
+                    }
+                        else {
+                            base.clone() // trivial
+                        }
+                }
+                &MemoryLocation::Address{ref base, ref offset, shift, signed} => {
+                    if offset.is_some() {
+                        let ref offset = offset.as_ref().unwrap();
+
+                        if match_value_int_imm(&offset) {
+                            let offset = value_imm_to_u64(&offset);
+                            if offset == 0 {
+                                // Offset is 0, it can be ignored
+                                base.clone()
+                            } else {
+                                let temp = make_temporary(f_context, pv.ty.clone(), vm);
+                                emit_add_u64(backend, &temp, &base, f_context, vm, offset as u64);
+                                temp
+                            }
+                        } else if RegGroup::get_from_value(&offset) == RegGroup::GPR && offset.is_reg() {
+                            let temp = make_temporary(f_context, pv.ty.clone(), vm);
+                            backend.emit_add_ext(&temp, &base, &offset, signed, shift);
+                            temp
+                        } else {
+                            panic!("Offset should be an integer register or a constant")
+                        }
+                    } else {
+                        // Simple base address
+                        base.clone()
+                    }
+                }
+                &MemoryLocation::Symbolic{ref label, is_global} => {
+                    let temp = make_temporary(f_context, pv.ty.clone(), vm);
+                    emit_addr_sym(backend, &temp, &pv, vm);
+                    temp
+                },
+            };
+
+            P(Value {
+                hdr: MuEntityHeader::unnamed(vm.next_id()),
+                ty: pv.ty.clone(),
+                v: Value_::Memory(MemoryLocation::Address {
+                    base: base.clone(),
+                    offset: None,
+                    shift: 0,
+                    signed: false
+                })
+            })
+        }
+        _ => panic!("expected memory")
+    }
+}
+
+// Sets 'dest' to the absolute address of the given global symbolic memory location
+//WARNING: this assumes that the resulting assembly file is compiled with -fPIC
+pub fn emit_addr_sym(backend: &mut CodeGenerator, dest: &P<Value>, src: &P<Value>, vm: &VM) {
+    match src.v {
+        Value_::Memory(ref mem) => {
+            match mem {
+                &MemoryLocation::Symbolic{ref label, is_global} => {
+                    if is_global {
+                        // Set dest to be the page address of the entry for src in the GOT
+                        backend.emit_adrp(&dest, &src);
+
+                        // Note: The offset should always be a valid immediate offset as it is 12-bits
+                        // (The same size as an immediate offset)
+                        let offset = P(Value {
+                            hdr: MuEntityHeader::unnamed(vm.next_id()),
+                            ty: UINT64_TYPE.clone(),
+                            v: Value_::Constant(Constant::ExternSym(format!(":got_lo12:{}", label)))
+                        });
+
+                        // [dest + low 12 bits of the GOT entry for src]
+                        let address_loc = P(Value {
+                            hdr: MuEntityHeader::unnamed(vm.next_id()),
+                            ty: ADDRESS_TYPE.clone(),
+                            // should be ptr<src.ty>
+
+                            v: Value_::Memory(MemoryLocation::Address {
+                                base: dest.clone(),
+                                offset: Some(offset),
+                                shift: 0,
+                                signed: false,
+                            })
+                        });
+
+                        // Load dest with the value in the GOT entry for src
+                        backend.emit_ldr(&dest, &address_loc, false);
+                    } else {
+                        // Load 'dest' with the value of PC + the PC-offset of src
+                        backend.emit_adr(&dest, &src);
+                    }
+                }
+                _ => panic!("Expected symbolic memory location")
+            }
+        }
+        _ => panic!("Expected memory value")
+    }
+}
+
+fn emit_calculate_address(backend: &mut CodeGenerator, dest: &P<Value>, src: &P<Value>, f_context: &mut FunctionContext, vm: &VM) {
+    let src = emit_mem(backend, &src, f_context, vm);
+    match src.v {
+        // offset(base,index,scale)
+        Value_::Memory(MemoryLocation::Address{ref base, ref offset, shift, signed}) => {
+            if offset.is_some() {
+                let ref offset = offset.as_ref().unwrap();
+
+                if match_value_int_imm(&offset) {
+                    let offset = value_imm_to_u64(&offset);
+                    if offset == 0 {
+                        // Offset is 0, address calculation is trivial
+                        backend.emit_mov(&dest, &base);
+                    } else {
+                        emit_add_u64(backend, &dest, &base, f_context, vm, offset as u64);
+                    }
+                } else if is_int_reg(&offset) {
+                    backend.emit_add_ext(&dest, &base, &offset, signed, shift);
+                } else {
+                    panic!("Offset should be an integer register or a constant")
+                }
+            } else {
+                // Simple base address
+                backend.emit_mov(&dest, &base);
+            }
+        },
+
+        Value_::Memory(MemoryLocation::Symbolic{ref label, is_global}) => {
+            emit_addr_sym(backend, &dest, &src, vm);
+        }
+        _ => panic!("expect mem location as value")
+    }
+}
+
+fn make_value_base_offset(base: &P<Value>, offset: i64, ty: &P<MuType>, vm: &VM) -> P<Value> {
+    let mem = make_memory_location_base_offset(base, offset, vm);
+    make_value_from_memory(mem, ty, vm)
+}
+
+fn make_value_from_memory(mem: MemoryLocation, ty: &P<MuType>, vm: &VM) -> P<Value> {
+    P(Value {
+        hdr: MuEntityHeader::unnamed(vm.next_id()),
+        ty: ty.clone(),
+        v: Value_::Memory(mem)
+    })
+}
+
+fn make_memory_location_base_offset(base: &P<Value>, offset: i64, vm: &VM) -> MemoryLocation {
+    if offset == 0 {
+        MemoryLocation::VirtualAddress{
+            base: base.clone(),
+            offset: None,
+            scale: 1,
+            signed: true,
+        }
+    } else {
+        MemoryLocation::VirtualAddress{
+            base: base.clone(),
+            offset: Some(make_value_int_const(offset as u64, vm)),
+            scale: 1,
+            signed: true,
+        }
+    }
+}
+
+fn make_memory_location_base_offset_scale(base: &P<Value>, offset: &P<Value>, scale: u64, signed: bool) -> MemoryLocation {
+    MemoryLocation::VirtualAddress{
+        base: base.clone(),
+        offset: Some(offset.clone()),
+        scale: scale,
+        signed: signed
+    }
+}
+
+// Returns a memory location that points to 'Base + offset*scale + more_offset'
+fn memory_location_shift(backend: &mut CodeGenerator, mem: MemoryLocation, more_offset: i64, f_context: &mut FunctionContext, vm: &VM) -> MemoryLocation {
+    if more_offset == 0 {
+        return mem; // No need to do anything
+    }
+    match mem {
+        MemoryLocation::VirtualAddress { ref base, ref offset, scale, signed } => {
+            let mut new_scale = 1;
+            let new_offset =
+                if offset.is_some() {
+                    let offset = offset.as_ref().unwrap();
+                    if match_value_int_imm(&offset) {
+                        let offset = offset.extract_int_const()*scale + (more_offset as u64);
+                        make_value_int_const(offset as u64, vm)
+                    } else {
+                        let offset = emit_ireg_value(backend, &offset, f_context, vm);
+                        let temp = make_temporary(f_context, offset.ty.clone(), vm);
+
+                        if more_offset % (scale as i64) == 0 {
+                            // temp = offset + more_offset/scale
+                            emit_add_u64(backend, &temp, &offset, f_context, vm, (more_offset/(scale as i64)) as u64);
+                            new_scale = scale;
+                        } else {
+                            // temp = offset*scale + more_offset
+                            emit_mul_u64(backend, &temp, &offset, f_context, vm, scale);
+                            emit_add_u64(backend, &temp, &temp, f_context, vm, more_offset as u64);
+                        }
+
+                        temp
+                    }
+                }
+                    else {
+                        make_value_int_const(more_offset as u64, vm)
+                    };
+
+            // if offset was an immediate or more_offset % scale != 0:
+            //      new_offset = offset*scale+more_offset
+            //      new_scale = 1
+            // otherwise:
+            //      new_offset = offset + more_offset/scale
+            //      new_scale = scale
+            // Either way: (new_offset*new_scale) = offset*scale+more_offset
+            MemoryLocation::VirtualAddress {
+                base: base.clone(),
+                offset: Some(new_offset),
+                scale: new_scale,
+                signed: signed,
+            }
+        },
+        _ => panic!("expected a VirtualAddress memory location")
+    }
+}
+
+// Returns a memory location that points to 'Base + offset*scale + more_offset*new_scale'
+fn memory_location_shift_scale(backend: &mut CodeGenerator, mem: MemoryLocation, more_offset:  &P<Value>, new_scale: u64, f_context: &mut FunctionContext, vm: &VM) -> MemoryLocation {
+    if match_value_int_imm(&more_offset) {
+        let more_offset = value_imm_to_i64(&more_offset);
+        memory_location_shift(backend, mem, more_offset * (new_scale as i64), f_context, vm)
+    } else {
+        let mut new_scale = new_scale;
+        match mem {
+            MemoryLocation::VirtualAddress { ref base, ref offset, scale, signed } => {
+                let offset =
+                    if offset.is_some() {
+                        let offset = offset.as_ref().unwrap();
+                        if match_value_int_imm(&offset) {
+                            let temp = make_temporary(f_context, offset.ty.clone(), vm);
+                            let offset_scaled = (offset.extract_int_const() as i64)*(scale as i64);
+                            if offset_scaled % (new_scale as i64) == 0 {
+                                emit_add_u64(backend, &temp, &more_offset, f_context, vm, (offset_scaled / (new_scale as i64)) as u64);
+                                // new_scale*temp = (more_offset + (offset*scale)/new_scale)
+                                //                = more_offset*new_scale + offset*scale
+                            } else {
+                                // temp = more_offset*new_scale + offset*scale
+                                emit_mul_u64(backend, &temp, &more_offset, f_context, vm, new_scale);
+                                emit_add_u64(backend, &temp, &temp, f_context, vm, offset_scaled as u64);
+                                new_scale = 1;
+                            }
+                            temp
+                        } else {
+                            let offset = emit_ireg_value(backend, &offset, f_context, vm);
+                            let temp = make_temporary(f_context, offset.ty.clone(), vm);
+
+                            if new_scale == scale {
+                                // just add the offsets
+                                backend.emit_add_ext(&temp, &more_offset, &temp, signed, 0);
+                            }  else {
+                                // temp = offset * scale
+                                emit_mul_u64(backend, &temp, &offset, f_context, vm, scale);
+
+                                if new_scale.is_power_of_two() && is_valid_immediate_extension(log2(new_scale)) {
+                                    // temp = (offset * scale) + more_offset << log2(new_scale)
+                                    backend.emit_add_ext(&temp, &temp, &more_offset, signed, log2(new_scale) as u8);
+                                } else {
+                                    // temp_more = more_offset * new_scale
+                                    let temp_more = make_temporary(f_context, offset.ty.clone(), vm);
+                                    emit_mul_u64(backend, &temp_more, &more_offset, f_context, vm, new_scale);
+
+                                    // temp = (offset * scale) + (more_offset * new_scale);
+                                    backend.emit_add_ext(&temp, &temp_more, &temp, signed, 0);
+                                }
+
+                                new_scale = 1;
+                            }
+                            temp
+                        }
+                    } else {
+                        more_offset.clone()
+                    };
+                MemoryLocation::VirtualAddress {
+                    base: base.clone(),
+                    offset: Some(offset),
+                    scale: new_scale,
+                    signed: signed,
+                }
+            },
+            _ => panic!("expected a VirtualAddress memory location")
+        }
+    }
+}
+
+pub fn cast_value(val: &P<Value>, t: &P<MuType>) -> P<Value> {
+    let to_size = check_op_len(&val.ty);
+    let from_size = check_op_len(&t);
+    if to_size == from_size {
+        val.clone() // No need to cast
+    } else {
+        if is_machine_reg(val) {
+            if from_size < to_size { // 64 bits to 32 bits
+                get_register_from_id(val.id() + 1)
+            } else { // 32 bits to 64 bits
+                get_register_from_id(val.id() - 1)
+            }
+        } else {
+            unsafe { val.as_type(t.clone()) }
+        }
+    }
+}
+
+fn make_value_symbolic(label: MuName, global: bool, ty: &P<MuType>, vm: &VM) -> P<Value> {
+    P(Value {
+        hdr: MuEntityHeader::unnamed(vm.next_id()),
+        ty : ty.clone(),
+        v  : Value_::Memory(MemoryLocation::Symbolic {
+            label: label,
+            is_global: global
+        })
+    })
+}
+
+fn emit_move_value_to_value(backend: &mut CodeGenerator, dest: &P<Value>, src: &P<Value>, f_context: &mut FunctionContext, vm: &VM) {
+    let ref src_ty = src.ty;
+    if src_ty.is_scalar() && !src_ty.is_fp() {
+        // 128-bit move
+        if is_int_ex_reg(&dest) {
+            let (dest_l, dest_h) = split_int128(dest, f_context, vm);
+            if src.is_int_ex_const() {
+                let val = src.extract_int_ex_const();
+                assert!(val.len() == 2);
+
+                emit_mov_u64(backend, &dest_l, val[0]);
+                emit_mov_u64(backend, &dest_h, val[1]);
+            } else if is_int_ex_reg(&src) {
+                let (src_l, src_h) = split_int128(src, f_context, vm);
+
+                backend.emit_mov(&dest_l, &src_l);
+                backend.emit_mov(&dest_h, &src_h);
+            } else if src.is_mem() {
+                emit_load(backend, &dest, &src, f_context, vm);
+            } else {
+                panic!("unexpected gpr mov between {} -> {}", src, dest);
+            }
+        } else if is_int_reg(&dest) { // gpr mov
+            if src.is_int_const() {
+                let imm = value_imm_to_u64(src);
+                emit_mov_u64(backend, dest, imm);
+            } else if is_int_reg(&src) {
+                backend.emit_mov(dest, src);
+            } else if src.is_mem() {
+                emit_load(backend, &dest, &src, f_context, vm);
+            } else {
+                panic!("unexpected gpr mov between {} -> {}", src, dest);
+            }
+        } else if dest.is_mem() {
+            let temp = emit_ireg_value(backend, src, f_context, vm);
+            emit_store(backend, dest, &temp, f_context, vm);
+        } else {
+            panic!("unexpected gpr mov between {} -> {}", src, dest);
+        }
+    } else if src_ty.is_scalar() && src_ty.is_fp() {
+        // fpr mov
+        if is_fp_reg(&dest) {
+            if match_value_f32imm(src) {
+                let src = value_imm_to_f32(src);
+                emit_mov_f32(backend, dest, f_context, vm, src);
+            } else if match_value_f64imm(src) {
+                let src = value_imm_to_f64(src);
+                emit_mov_f64(backend, dest, f_context, vm, src);
+            } else if is_fp_reg(&src) {
+                backend.emit_fmov(dest, src);
+            } else if src.is_mem() {
+                emit_load(backend, &dest, &src, f_context, vm);
+            } else {
+                panic!("unexpected gpr mov between {} -> {}", src, dest);
+            }
+        } else if dest.is_mem() {
+            let temp = emit_fpreg_value(backend, src, f_context, vm);
+            emit_store(backend, dest, &temp, f_context, vm);
+        } else {
+            panic!("unexpected fpr mov between {} -> {}", src, dest);
+        }
+    } else {
+        panic!("unexpected mov of type {}", src_ty)
+    }
+}
+
+fn emit_load(backend: &mut CodeGenerator, dest: &P<Value>, src: &P<Value>, f_context: &mut FunctionContext, vm: &VM) {
+    let src = emit_mem(backend, &src, f_context, vm);
+    if is_int_reg(dest) || is_fp_reg(dest) {
+        backend.emit_ldr(&dest, &src, false);
+    } else if is_int_ex_reg(dest) {
+        let (dest_l, dest_h) = emit_ireg_ex_value(backend, dest, f_context, vm);
+        backend.emit_ldp(&dest_l, &dest_h, &src);
+    } else {
+        unimplemented!();
+    }
+
+}
+
+fn emit_store(backend: &mut CodeGenerator, dest: &P<Value>, src: &P<Value>, f_context: &mut FunctionContext, vm: &VM) {
+    let dest = emit_mem(backend, &dest, f_context, vm);
+    if is_int_reg(src) || is_fp_reg(src) {
+        backend.emit_str(&dest, &src);
+    } else if is_int_ex_reg(src) {
+        let (src_l, src_h) = emit_ireg_ex_value(backend, src, f_context, vm);
+        backend.emit_stp(&dest, &src_l, &src_h);
+    } else {
+        unimplemented!();
+    }
+}
+
+fn emit_load_base_offset(backend: &mut CodeGenerator, dest: &P<Value>, base: &P<Value>, offset: i64, f_context: &mut FunctionContext, vm: &VM) -> P<Value> {
+    let mem = make_value_base_offset(base, offset, &dest.ty, vm);
+    emit_load(backend, dest, &mem, f_context, vm);
+    mem
+}
+
+fn emit_store_base_offset(backend: &mut CodeGenerator, base: &P<Value>, offset: i64, src: &P<Value>, f_context: &mut FunctionContext, vm: &VM) {
+    let mem = make_value_base_offset(base, offset, &src.ty, vm);
+    let mem = emit_mem(backend, &mem, f_context, vm);
+    emit_store(backend, &mem, src, f_context, vm);
+}
+
+
+fn is_int_reg(val: &P<Value>) -> bool
+{
+    RegGroup::get_from_value(&val) == RegGroup::GPR && (val.is_reg() || val.is_const())
+}
+fn is_int_ex_reg(val: &P<Value>) -> bool
+{
+    RegGroup::get_from_value(&val) == RegGroup::GPREX && (val.is_reg() || val.is_const())
+}
+fn is_fp_reg(val: &P<Value>) -> bool
+{
+    RegGroup::get_from_value(&val) == RegGroup::FPR && (val.is_reg() || val.is_const())
+}