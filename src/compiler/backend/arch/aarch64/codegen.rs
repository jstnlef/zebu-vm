// Copyright 2017 The Australian National University
//
// Licensed under the Apache License, Version 2.0 (the "License");
// you may not use this file except in compliance with the License.
// You may obtain a copy of the License at
//
//     http://www.apache.org/licenses/LICENSE-2.0
//
// Unless required by applicable law or agreed to in writing, software
// distributed under the License is distributed on an "AS IS" BASIS,
// WITHOUT WARRANTIES OR CONDITIONS OF ANY KIND, either express or implied.
// See the License for the specific language governing permissions and
// limitations under the License.

use ast::ir::*;
use ast::ptr::P;
use runtime::ValueLocation;

use compiler::machine_code::MachineCode;
use compiler::backend::{Reg, Mem};

pub trait CodeGenerator {
    fn start_code(&mut self, func_name: MuName, entry: MuName) -> ValueLocation;
    fn finish_code(&mut self, func_name: MuName)
        -> (Box<MachineCode + Sync + Send>, ValueLocation);

    // generate unnamed sequence of linear code (no branch)
    fn start_code_sequence(&mut self);
    fn finish_code_sequence(&mut self) -> Box<MachineCode + Sync + Send>;

    fn print_cur_code(&self);

    fn start_block(&mut self, block_name: MuName);
    fn block_exists(&self, block_name: MuName) -> bool;
    fn start_exception_block(&mut self, block_name: MuName) -> ValueLocation;
    fn end_block(&mut self, block_name: MuName);

    // add CFI info
    fn add_cfi_sections(&mut self, arg: &str);
    fn add_cfi_startproc(&mut self);
    fn add_cfi_endproc(&mut self);
    fn add_cfi_def_cfa(&mut self, reg: Reg, offset: i32);
    fn add_cfi_def_cfa_register(&mut self, reg: Reg);
    fn add_cfi_def_cfa_offset(&mut self, offset: i32);
    fn add_cfi_offset(&mut self, reg: Reg, offset: i32);

    //===========================================================================================

    // emit code to adjust frame
    fn emit_frame_grow(&mut self); // Emits a SUB

    // stack minimpulation
    fn emit_push_pair(&mut self, src1: Reg, src2: Reg, stack: Reg); // Emits a STP
    fn emit_pop_pair(&mut self, dest1: Reg, dest2: Reg, stack: Reg); // Emits a LDP

    // For callee saved loads and stores (flags them so that only they are removed)
    fn emit_ldr_callee_saved(&mut self, dest: Reg, src: Mem);
    fn emit_str_callee_saved(&mut self, dest: Mem, src: Reg);

    //===========================================================================================

    /* Bellow ar all ARMv8-A Aarch64 instruction menmonics (with all operand modes) except:
        PRFM, PRFUM, CRC32*
        All advanced SIMD instructions (except MOVI)

    NOTE:
        with loads and stores the menmonic indicated may be given a suffix indicating the size
        and signenedness of the access also b_cond's menmononic is 'B.cond' (where cond is the
        value of the 'cond' parameter) all other instructions have the menmonic being the first
        word of the function name after emit_
            (subsequent words are used to disambiguate different overloads)
    NOTE unless otherwise indicated:
        An instruction that dosn't start with an F operates on GPRS, those that start with
        an F operate on FPRs. All instructions operate on 32-bit and 64-bit registers (but all
        register arguments must be the same size) Also all arguments that may take the SP can't
        take the ZR (and vice versa)
    */


    // loads
<<<<<<< HEAD
    fn emit_ldr(&mut self, dest: Reg /*GPR or FPR*/, src: Mem, signed: bool); // supports the full full range of addressing modes
=======
    // supports the full full range of addressing modes
    fn emit_ldr(&mut self, dest: Reg /*GPR or FPR*/, src: Mem, signed: bool);
>>>>>>> 1d4c17be
    fn emit_ldtr(&mut self, dest: Reg, src: Mem, signed: bool); // [base, #simm9]
    fn emit_ldur(&mut self, dest: Reg /*GPR or FPR*/, src: Mem, signed: bool); // [base, #simm9]
    fn emit_ldxr(&mut self, dest: Reg, src: Mem); // [base]
    fn emit_ldaxr(&mut self, dest: Reg, src: Mem); // [base]
    fn emit_ldar(&mut self, dest: Reg, src: Mem); // [base]

<<<<<<< HEAD
    fn emit_ldp(&mut self, dest1: Reg, dest2: Reg /*GPR or FPR*/, src: Mem); // [base, #simm7], [base], #simm7, [base, #simm7]!
=======
    // [base, #simm7], [base], #simm7, [base, #simm7]!
    fn emit_ldp(&mut self, dest1: Reg, dest2: Reg /*GPR or FPR*/, src: Mem);
>>>>>>> 1d4c17be
    fn emit_ldxp(&mut self, dest1: Reg, dest2: Reg, src: Mem); // [base]
    fn emit_ldaxp(&mut self, dest1: Reg, dest2: Reg, src: Mem); // [base]
    fn emit_ldnp(
        &mut self,
        dest1: Reg, /*GPR or FPR*/
        dest2: Reg, /*GPR or FPR*/
        src: Mem
    ); // [base, #simm7]

    // Stores
<<<<<<< HEAD
    fn emit_str(&mut self, dest: Mem, src: Reg /*GPR or FPR*/); // supports the full full range of addressing modes
=======
    // supports the full full range of addressing modes
    fn emit_str(&mut self, dest: Mem, src: Reg /*GPR or FPR*/);
>>>>>>> 1d4c17be
    fn emit_sttr(&mut self, dest: Mem, src: Reg); // [base, #simm9]
    fn emit_stur(&mut self, dest: Mem, src: Reg /*GPR or FPR*/); // [base, #simm9]
    fn emit_stlr(&mut self, dest: Mem, src: Reg); // [base]
    fn emit_stxr(&mut self, dest: Mem, status: Reg, src: Reg); // [base]
    fn emit_stlxr(&mut self, dest: Mem, status: Reg, src: Reg); // [base]

<<<<<<< HEAD
    fn emit_stp(&mut self, dest: Mem, src1: Reg, src2: Reg); // [base, #simm7], [base], #simm7, [base, #simm7]!
=======
    // [base, #simm7], [base], #simm7, [base, #simm7]!
    fn emit_stp(&mut self, dest: Mem, src1: Reg, src2: Reg);
>>>>>>> 1d4c17be
    fn emit_stxp(&mut self, dest: Mem, status: Reg, src1: Reg, src2: Reg); // [base]
    fn emit_stlxp(&mut self, dest: Mem, status: Reg, src1: Reg, src2: Reg); // [base]
    fn emit_stnp(
        &mut self,
        dest: Mem,
        src1: Reg, /*GPR or FPR*/
        src2: Reg  /*GPR or FPR*/
    ); // [base, #simm7]

    // Calls
    fn emit_bl(
        &mut self,
        callsite: String,
        func: MuName,
        pe: Option<MuName>,
        args: Vec<P<Value>>,
        is_native: bool
    ) -> ValueLocation;
    fn emit_blr(
        &mut self,
        callsite: String,
        func: Reg,
        pe: Option<MuName>,
        args: Vec<P<Value>>
    ) -> ValueLocation;

    // Branches
    fn emit_b(&mut self, dest_name: MuName);
    fn emit_b_func(&mut self, func: MuName, args: Vec<P<Value>>); // For tail calls
    fn emit_b_cond(&mut self, cond: &str, dest_name: MuName);
    fn emit_br(&mut self, dest_address: Reg);
    fn emit_br_func(&mut self, func_address: Reg, args: Vec<P<Value>>); // For tail calls

    fn emit_ret(&mut self, src: Reg);
    fn emit_cbnz(&mut self, src: Reg, dest_name: MuName);
    fn emit_cbz(&mut self, src: Reg, dest_name: MuName);
    fn emit_tbnz(&mut self, src1: Reg, src2: u8, dest_name: MuName);
    fn emit_tbz(&mut self, src1: Reg, src2: u8, dest_name: MuName);

    // Read and write flags
    fn emit_msr(&mut self, dest: &str, src: Reg);
    fn emit_mrs(&mut self, dest: Reg, src: &str);

    // Address calculation
    fn emit_adr(&mut self, dest: Reg, src: Mem);
    fn emit_adrp(&mut self, dest: Reg, src: Mem);

    // Unary ops
<<<<<<< HEAD
    fn emit_mov(&mut self, dest: Reg /*GPR or SP or ZR*/, src: Reg /*GPR or SP or ZR*/); // The SP and ZR cannot both be used
=======
    // The SP and ZR cannot both be used
    fn emit_mov(&mut self, dest: Reg /*GPR or SP or ZR*/, src: Reg /*GPR or SP or ZR*/);
>>>>>>> 1d4c17be
    fn emit_mvn(&mut self, dest: Reg, src: Reg);
    fn emit_neg(&mut self, dest: Reg, src: Reg);
    fn emit_negs(&mut self, dest: Reg, src: Reg);
    fn emit_ngc(&mut self, dest: Reg, src: Reg);
    fn emit_ngcs(&mut self, dest: Reg, src: Reg);
    fn emit_sxtb(&mut self, dest: Reg /*32*/, src: Reg /*32*/);
    fn emit_sxth(&mut self, dest: Reg /*32*/, src: Reg /*32*/);
    fn emit_sxtw(&mut self, dest: Reg /*64*/, src: Reg /*32*/);
    fn emit_uxtb(&mut self, dest: Reg /*32*/, src: Reg /*32*/);
    fn emit_uxth(&mut self, dest: Reg /*32*/, src: Reg /*32*/);
    fn emit_cls(&mut self, dest: Reg, src: Reg);
    fn emit_clz(&mut self, dest: Reg, src: Reg);
    fn emit_rbit(&mut self, dest: Reg, src: Reg);
    fn emit_rev(&mut self, dest: Reg, src: Reg);
    fn emit_rev16(&mut self, dest: Reg, src: Reg);
    fn emit_rev32(&mut self, dest: Reg /*64*/, src: Reg);
    fn emit_rev64(&mut self, dest: Reg /*64*/, src: Reg); // alias of REV
    fn emit_fabs(&mut self, dest: Reg, src: Reg);
    fn emit_fcvt(&mut self, dest: Reg, src: Reg /*Must have different size*/);
    fn emit_fcvtas(&mut self, dest: Reg /*GPR, may have different size*/, src: Reg);
    fn emit_fcvtau(&mut self, dest: Reg /*GPR, may have different size*/, src: Reg);
    fn emit_fcvtms(&mut self, dest: Reg /*GPR, may have different size*/, src: Reg);
    fn emit_fcvtmu(&mut self, dest: Reg /*GPR, may have different size*/, src: Reg);
    fn emit_fcvtns(&mut self, dest: Reg /*GPR, may have different size*/, src: Reg);
    fn emit_fcvtnu(&mut self, dest: Reg /*GPR, may have different size*/, src: Reg);
    fn emit_fcvtps(&mut self, dest: Reg /*GPR, may have different size*/, src: Reg);
    fn emit_fcvtpu(&mut self, dest: Reg /*GPR, may have different size*/, src: Reg);
    fn emit_fcvtzs(&mut self, dest: Reg /*GPR, may have different size*/, src: Reg);
    fn emit_fcvtzu(&mut self, dest: Reg /*GPR, may have different size*/, src: Reg);
<<<<<<< HEAD
    fn emit_fmov(&mut self, dest: Reg, src: Reg); // One register must be an FPR, the other may be a GPR or an FPR
=======
    // One register must be an FPR, the other may be a GPR or an FPR
    fn emit_fmov(&mut self, dest: Reg, src: Reg);
>>>>>>> 1d4c17be
    fn emit_fneg(&mut self, dest: Reg, src: Reg);
    fn emit_frinta(&mut self, dest: Reg, src: Reg);
    fn emit_frinti(&mut self, dest: Reg, src: Reg);
    fn emit_frintm(&mut self, dest: Reg, src: Reg);
    fn emit_frintn(&mut self, dest: Reg, src: Reg);
    fn emit_frintp(&mut self, dest: Reg, src: Reg);
    fn emit_frintx(&mut self, dest: Reg, src: Reg);
    fn emit_frintz(&mut self, dest: Reg, src: Reg);
    fn emit_fsqrt(&mut self, dest: Reg, src: Reg);
    fn emit_scvtf(&mut self, dest: Reg /*FPR, may have different size*/, src: Reg);
    fn emit_ucvtf(&mut self, dest: Reg /*FPR, may have different size*/, src: Reg);

    // Unary operations with shift
    fn emit_mov_shift(&mut self, dest: Reg, src: Reg, shift: &str, ammount: u8);
    fn emit_mvn_shift(&mut self, dest: Reg, src: Reg, shift: &str, ammount: u8);
    fn emit_neg_shift(&mut self, dest: Reg, src: Reg, shift: &str, ammount: u8);
    fn emit_negs_shift(&mut self, dest: Reg, src: Reg, shift: &str, ammount: u8);

    // Unary operations with immediates
    fn emit_mov_imm(&mut self, dest: Reg, src: u64);
    fn emit_movz(&mut self, dest: Reg, src: u16, shift: u8);
    fn emit_movk(&mut self, dest: Reg, src: u16, shift: u8);
    fn emit_movn(&mut self, dest: Reg, src: u16, shift: u8);
    fn emit_movi(&mut self, dest: Reg /*FPR*/, src: u64);
    fn emit_fmov_imm(&mut self, dest: Reg, src: f32);

    // Extended binary ops
    fn emit_add_ext(
        &mut self,
        dest: Reg, /*GPR or SP*/
        src1: Reg, /*GPR or SP*/
        src2: Reg,
        signed: bool,
        shift: u8
    );
    fn emit_adds_ext(
        &mut self,
        dest: Reg,
        src1: Reg, /*GPR or SP*/
        src2: Reg,
        signed: bool,
        shift: u8
    );
    fn emit_sub_ext(
        &mut self,
        dest: Reg, /*GPR or SP*/
        src1: Reg, /*GPR or SP*/
        src2: Reg,
        signed: bool,
        shift: u8
    );
    fn emit_subs_ext(
        &mut self,
        dest: Reg,
        src1: Reg, /*GPR or SP*/
        src2: Reg,
        signed: bool,
        shift: u8
    );

    // Multiplication
    fn emit_mul(&mut self, dest: Reg, src1: Reg, src2: Reg);
    fn emit_mneg(&mut self, dest: Reg, src1: Reg, src2: Reg);
    fn emit_smulh(&mut self, dest: Reg /*64*/, src1: Reg /*64*/, src2: Reg /*64*/);
    fn emit_umulh(&mut self, dest: Reg /*64*/, src1: Reg /*64*/, src2: Reg /*64*/);
    fn emit_smnegl(&mut self, dest: Reg /*64*/, src1: Reg /*32*/, src2: Reg /*32*/);
    fn emit_smull(&mut self, dest: Reg /*64*/, src1: Reg /*32*/, src2: Reg /*32*/);
    fn emit_umnegl(&mut self, dest: Reg /*64*/, src1: Reg /*32*/, src2: Reg /*32*/);
    fn emit_umull(&mut self, dest: Reg /*64*/, src1: Reg /*32*/, src2: Reg /*32*/);

    // Other binaries
    fn emit_adc(&mut self, dest: Reg, src1: Reg, src2: Reg);
    fn emit_adcs(&mut self, dest: Reg, src1: Reg, src2: Reg);
    fn emit_add(&mut self, dest: Reg, src1: Reg /*GPR or SP*/, src2: Reg);
    fn emit_adds(&mut self, dest: Reg, src1: Reg /*GPR or SP*/, src2: Reg);
    fn emit_sbc(&mut self, dest: Reg, src1: Reg, src2: Reg);
    fn emit_sbcs(&mut self, dest: Reg, src1: Reg, src2: Reg);
    fn emit_sub(&mut self, dest: Reg, src1: Reg, src2: Reg);
    fn emit_subs(&mut self, dest: Reg, src1: Reg, src2: Reg);
    fn emit_sdiv(&mut self, dest: Reg, src1: Reg, src2: Reg);
    fn emit_udiv(&mut self, dest: Reg, src1: Reg, src2: Reg);
    fn emit_asr(&mut self, dest: Reg, src1: Reg, src2: Reg);
    fn emit_asrv(&mut self, dest: Reg, src1: Reg, src2: Reg); // Alias of ASR
    fn emit_lsl(&mut self, dest: Reg, src1: Reg, src2: Reg);
    fn emit_lslv(&mut self, dest: Reg, src1: Reg, src2: Reg); // Alias of LSL
    fn emit_lsr(&mut self, dest: Reg, src1: Reg, src2: Reg);
    fn emit_lsrv(&mut self, dest: Reg, src1: Reg, src2: Reg); // Alias of LSR
    fn emit_ror(&mut self, dest: Reg, src1: Reg, src2: Reg);
    fn emit_bic(&mut self, dest: Reg, src1: Reg, src2: Reg);
    fn emit_bics(&mut self, dest: Reg, src1: Reg, src2: Reg);
    fn emit_and(&mut self, dest: Reg, src1: Reg, src2: Reg);
    fn emit_ands(&mut self, dest: Reg, src1: Reg, src2: Reg);
    fn emit_eon(&mut self, dest: Reg, src1: Reg, src2: Reg);
    fn emit_eor(&mut self, dest: Reg, src1: Reg, src2: Reg);
    fn emit_orn(&mut self, dest: Reg, src1: Reg, src2: Reg);
    fn emit_orr(&mut self, dest: Reg, src1: Reg, src2: Reg);
    fn emit_fadd(&mut self, dest: Reg, src1: Reg, src2: Reg);
    fn emit_fdiv(&mut self, dest: Reg, src1: Reg, src2: Reg);
    fn emit_fmax(&mut self, dest: Reg, src1: Reg, src2: Reg);
    fn emit_fmaxnm(&mut self, dest: Reg, src1: Reg, src2: Reg);
    fn emit_fmin(&mut self, dest: Reg, src1: Reg, src2: Reg);
    fn emit_fminm(&mut self, dest: Reg, src1: Reg, src2: Reg);
    fn emit_fmul(&mut self, dest: Reg, src1: Reg, src2: Reg);
    fn emit_fnmul(&mut self, dest: Reg, src1: Reg, src2: Reg);
    fn emit_fsub(&mut self, dest: Reg, src1: Reg, src2: Reg);

    // Binary operations with shift
    fn emit_add_shift(&mut self, dest: Reg, src1: Reg, src2: Reg, shift: &str, amount: u8);
    fn emit_adds_shift(&mut self, dest: Reg, src1: Reg, src2: Reg, shift: &str, amount: u8);
    fn emit_sub_shift(&mut self, dest: Reg, src1: Reg, src2: Reg, shift: &str, amount: u8);
    fn emit_subs_shift(&mut self, dest: Reg, src1: Reg, src2: Reg, shift: &str, amount: u8);
    fn emit_bic_shift(&mut self, dest: Reg, src1: Reg, src2: Reg, shift: &str, amount: u8);
    fn emit_bics_shift(&mut self, dest: Reg, src1: Reg, src2: Reg, shift: &str, amount: u8);
    fn emit_and_shift(&mut self, dest: Reg, src1: Reg, src2: Reg, shift: &str, amount: u8);
    fn emit_ands_shift(&mut self, dest: Reg, src1: Reg, src2: Reg, shift: &str, amount: u8);
    fn emit_eon_shift(&mut self, dest: Reg, src1: Reg, src2: Reg, shift: &str, amount: u8);
    fn emit_eor_shift(&mut self, dest: Reg, src1: Reg, src2: Reg, shift: &str, amount: u8);
    fn emit_orn_shift(&mut self, dest: Reg, src1: Reg, src2: Reg, shift: &str, amount: u8);
    fn emit_orr_shift(&mut self, dest: Reg, src1: Reg, src2: Reg, shift: &str, amount: u8);

    // binary ops with immediates
    fn emit_add_imm(
        &mut self,
        dest: Reg, /*GPR or SP*/
        src1: Reg, /*GPR or SP*/
        src2: u16,
        shift: bool
    );
    fn emit_adds_imm(&mut self, dest: Reg, src1: Reg /*GPR or SP*/, src2: u16, shift: bool);
    fn emit_sub_imm(
        &mut self,
        dest: Reg, /*GPR or SP*/
        src1: Reg, /*GPR or SP*/
        src2: u16,
        shift: bool
    );
    fn emit_subs_imm(&mut self, dest: Reg, src1: Reg /*GPR or SP*/, src2: u16, shift: bool);

    fn emit_and_imm(&mut self, dest: Reg /*GPR or SP*/, src1: Reg, src2: u64);
    fn emit_ands_imm(&mut self, dest: Reg, src1: Reg, src2: u64);
    fn emit_eor_imm(&mut self, dest: Reg /*GPR or SP*/, src1: Reg, src2: u64);
    fn emit_orr_imm(&mut self, dest: Reg /*GPR or SP*/, src1: Reg, src2: u64);

    fn emit_asr_imm(&mut self, dest: Reg, src1: Reg, src2: u8);
    fn emit_lsr_imm(&mut self, dest: Reg, src1: Reg, src2: u8);
    fn emit_lsl_imm(&mut self, dest: Reg, src1: Reg, src2: u8);
    fn emit_ror_imm(&mut self, dest: Reg, src1: Reg, src2: u8);

    // ternary ops

    fn emit_madd(&mut self, dest: Reg, src1: Reg, src2: Reg, src3: Reg);
    fn emit_msub(&mut self, dest: Reg, src1: Reg, src2: Reg, src3: Reg);
    fn emit_smaddl(
        &mut self,
        dest: Reg, /*64*/
        src1: Reg, /*32*/
        src2: Reg, /*32*/
        src3: Reg  /*64*/
    );
    fn emit_smsubl(
        &mut self,
        dest: Reg, /*64*/
        src1: Reg, /*32*/
        src2: Reg, /*32*/
        src3: Reg  /*64*/
    );
    fn emit_umaddl(
        &mut self,
        dest: Reg, /*64*/
        src1: Reg, /*32*/
        src2: Reg, /*32*/
        src3: Reg  /*64*/
    );
    fn emit_umsubl(
        &mut self,
        dest: Reg, /*64*/
        src1: Reg, /*32*/
        src2: Reg, /*32*/
        src3: Reg  /*64*/
    );
    fn emit_fmadd(&mut self, dest: Reg, src1: Reg, src2: Reg, src3: Reg);
    fn emit_fmsub(&mut self, dest: Reg, src1: Reg, src2: Reg, src3: Reg);
    fn emit_fnmadd(&mut self, dest: Reg, src1: Reg, src2: Reg, src3: Reg);
    fn emit_fnmsub(&mut self, dest: Reg, src1: Reg, src2: Reg, src3: Reg);

    // Ternary ops with immediates
    fn emit_bfm(&mut self, dest: Reg, src1: Reg, src2: u8, src3: u8);
    fn emit_bfi(&mut self, dest: Reg, src1: Reg, src2: u8, src3: u8);
    fn emit_bfxil(&mut self, dest: Reg, src1: Reg, src2: u8, src3: u8);
    fn emit_ubfm(&mut self, dest: Reg, src1: Reg, src2: u8, src3: u8);
    fn emit_ubfx(&mut self, dest: Reg, src1: Reg, src2: u8, src3: u8);
    fn emit_ubfiz(&mut self, dest: Reg, src1: Reg, src2: u8, src3: u8);
    fn emit_sbfm(&mut self, dest: Reg, src1: Reg, src2: u8, src3: u8);
    fn emit_sbfx(&mut self, dest: Reg, src1: Reg, src2: u8, src3: u8);
    fn emit_sbfiz(&mut self, dest: Reg, src1: Reg, src2: u8, src3: u8);

    // Comparison (dosn't store a result, only updates flags)
    fn emit_tst(&mut self, src1: Reg, src2: Reg);
    fn emit_cmn(&mut self, src1: Reg, src2: Reg);
    fn emit_cmp(&mut self, src1: Reg, src2: Reg);
    fn emit_fcmp(&mut self, src1: Reg, src2: Reg);
    fn emit_fcmpe(&mut self, src1: Reg, src2: Reg);

    // Comparisons with extension
    fn emit_cmn_ext(&mut self, src1: Reg /*GPR or SP*/, src2: Reg, signed: bool, shift: u8);
    fn emit_cmp_ext(&mut self, src1: Reg /*GPR or SP*/, src2: Reg, signed: bool, shift: u8);

    // Comparisons with shift
    fn emit_tst_shift(&mut self, src1: Reg, src2: Reg, shift: &str, ammount: u8);
    fn emit_cmn_shift(&mut self, src1: Reg, src2: Reg, shift: &str, ammount: u8);
    fn emit_cmp_shift(&mut self, src1: Reg, src2: Reg, shift: &str, ammount: u8);

    // Immediat Comparisons
    fn emit_tst_imm(&mut self, src1: Reg, src2: u64);
    fn emit_cmn_imm(&mut self, src1: Reg /*GPR or SP*/, src2: u16, shift: bool);
    fn emit_cmp_imm(&mut self, src1: Reg /*GPR or SP*/, src2: u16, shift: bool);

    // Comparison against 0
    fn emit_fcmp_0(&mut self, src: Reg);
    fn emit_fcmpe_0(&mut self, src: Reg);

    // Conditional ops
    fn emit_cset(&mut self, dest: Reg, cond: &str);
    fn emit_csetm(&mut self, dest: Reg, cond: &str);

    // Conditional unary ops
    fn emit_cinc(&mut self, dest: Reg, src: Reg, cond: &str);
    fn emit_cneg(&mut self, dest: Reg, src: Reg, cond: &str);
    fn emit_cinv(&mut self, dest: Reg, src: Reg, cond: &str);

    // Conditional binary ops
    fn emit_csel(&mut self, dest: Reg, src1: Reg, src2: Reg, cond: &str);
    fn emit_csinc(&mut self, dest: Reg, src1: Reg, src2: Reg, cond: &str);
    fn emit_csinv(&mut self, dest: Reg, src1: Reg, src2: Reg, cond: &str);
    fn emit_csneg(&mut self, dest: Reg, src1: Reg, src2: Reg, cond: &str);
    fn emit_fcsel(&mut self, dest: Reg, src1: Reg, src2: Reg, cond: &str);

    // Conditional comparisons
    fn emit_ccmn(&mut self, src1: Reg, src2: Reg, flags: u8, cond: &str);
    fn emit_ccmp(&mut self, src1: Reg, src2: Reg, flags: u8, cond: &str);
    fn emit_fccmp(&mut self, src1: Reg, src2: Reg, flags: u8, cond: &str);
    fn emit_fccmpe(&mut self, src1: Reg, src2: Reg, flags: u8, cond: &str);

    // Conditional comparisons (with immediate)
    fn emit_ccmn_imm(&mut self, src1: Reg, src2: u8, flags: u8, cond: &str);
    fn emit_ccmp_imm(&mut self, src1: Reg, src2: u8, flags: u8, cond: &str);

    fn emit_bfc(&mut self, dest: Reg, src1: u8, src2: u8);
    fn emit_extr(&mut self, dest: Reg, src1: Reg, src2: Reg, src3: u8);

    // Synchronisation
    fn emit_dsb(&mut self, option: &str);
    fn emit_dmb(&mut self, option: &str);
    fn emit_isb(&mut self, option: &str);
    fn emit_clrex(&mut self);

    // Hint instructions
    fn emit_sevl(&mut self);
    fn emit_sev(&mut self);
    fn emit_wfe(&mut self);
    fn emit_wfi(&mut self);
    fn emit_yield(&mut self);
    fn emit_nop(&mut self);
    fn emit_hint(&mut self, val: u8);

    // Debug instructions
    fn emit_drps(&mut self);
    fn emit_dcps1(&mut self, val: u16);
    fn emit_dcps2(&mut self, val: u16);
    fn emit_dcps3(&mut self, val: u16);

    // System instruction
    fn emit_dc(&mut self, option: &str, src: Reg);
    fn emit_at(&mut self, option: &str, src: Reg);
    fn emit_ic(&mut self, option: &str, src: Reg);
    fn emit_tlbi(&mut self, option: &str, src: Reg);

    fn emit_sys(&mut self, imm1: u8, cn: u8, cm: u8, imm2: u8, src: Reg);
    fn emit_sysl(&mut self, dest: Reg, imm1: u8, cn: u8, cm: u8, imm2: u8);

    // Exceptiuon instructions (NOTE: these will alter the PC)
    fn emit_brk(&mut self, val: u16);
    fn emit_hlt(&mut self, val: u16);
    fn emit_hvc(&mut self, val: u16);
    fn emit_smc(&mut self, val: u16);
    fn emit_svc(&mut self, val: u16);
    fn emit_eret(&mut self);
}<|MERGE_RESOLUTION|>--- conflicted
+++ resolved
@@ -78,24 +78,16 @@
 
 
     // loads
-<<<<<<< HEAD
-    fn emit_ldr(&mut self, dest: Reg /*GPR or FPR*/, src: Mem, signed: bool); // supports the full full range of addressing modes
-=======
     // supports the full full range of addressing modes
     fn emit_ldr(&mut self, dest: Reg /*GPR or FPR*/, src: Mem, signed: bool);
->>>>>>> 1d4c17be
     fn emit_ldtr(&mut self, dest: Reg, src: Mem, signed: bool); // [base, #simm9]
     fn emit_ldur(&mut self, dest: Reg /*GPR or FPR*/, src: Mem, signed: bool); // [base, #simm9]
     fn emit_ldxr(&mut self, dest: Reg, src: Mem); // [base]
     fn emit_ldaxr(&mut self, dest: Reg, src: Mem); // [base]
     fn emit_ldar(&mut self, dest: Reg, src: Mem); // [base]
 
-<<<<<<< HEAD
-    fn emit_ldp(&mut self, dest1: Reg, dest2: Reg /*GPR or FPR*/, src: Mem); // [base, #simm7], [base], #simm7, [base, #simm7]!
-=======
     // [base, #simm7], [base], #simm7, [base, #simm7]!
     fn emit_ldp(&mut self, dest1: Reg, dest2: Reg /*GPR or FPR*/, src: Mem);
->>>>>>> 1d4c17be
     fn emit_ldxp(&mut self, dest1: Reg, dest2: Reg, src: Mem); // [base]
     fn emit_ldaxp(&mut self, dest1: Reg, dest2: Reg, src: Mem); // [base]
     fn emit_ldnp(
@@ -106,24 +98,16 @@
     ); // [base, #simm7]
 
     // Stores
-<<<<<<< HEAD
-    fn emit_str(&mut self, dest: Mem, src: Reg /*GPR or FPR*/); // supports the full full range of addressing modes
-=======
     // supports the full full range of addressing modes
     fn emit_str(&mut self, dest: Mem, src: Reg /*GPR or FPR*/);
->>>>>>> 1d4c17be
     fn emit_sttr(&mut self, dest: Mem, src: Reg); // [base, #simm9]
     fn emit_stur(&mut self, dest: Mem, src: Reg /*GPR or FPR*/); // [base, #simm9]
     fn emit_stlr(&mut self, dest: Mem, src: Reg); // [base]
     fn emit_stxr(&mut self, dest: Mem, status: Reg, src: Reg); // [base]
     fn emit_stlxr(&mut self, dest: Mem, status: Reg, src: Reg); // [base]
 
-<<<<<<< HEAD
-    fn emit_stp(&mut self, dest: Mem, src1: Reg, src2: Reg); // [base, #simm7], [base], #simm7, [base, #simm7]!
-=======
     // [base, #simm7], [base], #simm7, [base, #simm7]!
     fn emit_stp(&mut self, dest: Mem, src1: Reg, src2: Reg);
->>>>>>> 1d4c17be
     fn emit_stxp(&mut self, dest: Mem, status: Reg, src1: Reg, src2: Reg); // [base]
     fn emit_stlxp(&mut self, dest: Mem, status: Reg, src1: Reg, src2: Reg); // [base]
     fn emit_stnp(
@@ -172,12 +156,8 @@
     fn emit_adrp(&mut self, dest: Reg, src: Mem);
 
     // Unary ops
-<<<<<<< HEAD
-    fn emit_mov(&mut self, dest: Reg /*GPR or SP or ZR*/, src: Reg /*GPR or SP or ZR*/); // The SP and ZR cannot both be used
-=======
     // The SP and ZR cannot both be used
     fn emit_mov(&mut self, dest: Reg /*GPR or SP or ZR*/, src: Reg /*GPR or SP or ZR*/);
->>>>>>> 1d4c17be
     fn emit_mvn(&mut self, dest: Reg, src: Reg);
     fn emit_neg(&mut self, dest: Reg, src: Reg);
     fn emit_negs(&mut self, dest: Reg, src: Reg);
@@ -207,12 +187,8 @@
     fn emit_fcvtpu(&mut self, dest: Reg /*GPR, may have different size*/, src: Reg);
     fn emit_fcvtzs(&mut self, dest: Reg /*GPR, may have different size*/, src: Reg);
     fn emit_fcvtzu(&mut self, dest: Reg /*GPR, may have different size*/, src: Reg);
-<<<<<<< HEAD
-    fn emit_fmov(&mut self, dest: Reg, src: Reg); // One register must be an FPR, the other may be a GPR or an FPR
-=======
     // One register must be an FPR, the other may be a GPR or an FPR
     fn emit_fmov(&mut self, dest: Reg, src: Reg);
->>>>>>> 1d4c17be
     fn emit_fneg(&mut self, dest: Reg, src: Reg);
     fn emit_frinta(&mut self, dest: Reg, src: Reg);
     fn emit_frinti(&mut self, dest: Reg, src: Reg);
