--- conflicted
+++ resolved
@@ -2070,15 +2070,9 @@
 
     fn emit_bl(&mut self, callsite: String, func: MuName, pe: Option<MuName>, args: Vec<P<Value>>, is_native: bool) -> ValueLocation {
         if is_native {
-<<<<<<< HEAD
             trace_emit!("\tBL /*C*/ {}({:?})", func, args);
         } else {
             trace_emit!("\tBL {}({:?})", func, args);
-=======
-            trace_emit!("\tBL /*C*/ {}", func);
-        } else {
-            trace_emit!("\tBL {}", func);
->>>>>>> 6495a919
         }
 
         let func = if is_native {
@@ -2097,13 +2091,8 @@
         ValueLocation::Relocatable(RegGroup::GPR, callsite)
     }
 
-<<<<<<< HEAD
-    fn emit_blr(&mut self, callsite: String, func: Reg, pe: Option<MuName>, args: Vec<P<Value>>) -> ValueLocation {
-        trace_emit!("\tBLR {}({:?})", func, args);
-=======
     fn emit_blr(&mut self, callsite: String, func: Reg, pe: Option<MuName>) -> ValueLocation {
         trace_emit!("\tBLR {}", func);
->>>>>>> 6495a919
 
         let (reg1, id1, loc1) = self.prepare_reg(func, 3 + 1);
         let asm = format!("BLR {}", reg1);
@@ -2127,11 +2116,7 @@
     }
     fn emit_b_func(&mut self, func_name: MuName, args: Vec<P<Value>>)
     {
-<<<<<<< HEAD
         trace_emit!("\tB {}({:?})", func_name, args);
-=======
-        trace_emit!("\tB {}",  func_name);
->>>>>>> 6495a919
 
         let asm = format!("B {}", mangle_name(func_name.clone()));
         let mut uses: LinkedHashMap<MuID, Vec<ASMLocation>> = LinkedHashMap::new();
@@ -2156,11 +2141,7 @@
     }
     fn emit_br_func(&mut self, func_address: Reg, args: Vec<P<Value>>)
     {
-<<<<<<< HEAD
         trace_emit!("\tBR {}({:?})", func_address, args);
-=======
-        trace_emit!("\tBR {}", func_address);
->>>>>>> 6495a919
 
         let (reg1, id1, loc1) = self.prepare_reg(func_address, 2 + 1);
         let asm = format!("BR {}", reg1);
