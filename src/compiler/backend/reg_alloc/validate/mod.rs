// Copyright 2017 The Australian National University
//
// Licensed under the Apache License, Version 2.0 (the "License");
// you may not use this file except in compliance with the License.
// You may obtain a copy of the License at
//
//     http://www.apache.org/licenses/LICENSE-2.0
//
// Unless required by applicable law or agreed to in writing, software
// distributed under the License is distributed on an "AS IS" BASIS,
// WITHOUT WARRANTIES OR CONDITIONS OF ANY KIND, either express or implied.
// See the License for the specific language governing permissions and
// limitations under the License.

//! This module is for validating register allocation
//! However it is disabled for now due to bugs. It is uncertain
//! how important this is to Zebu. More description and discussion
//! can be found as Issue #19.

#![allow(dead_code)]

use utils::LinkedHashMap;
use ast::ir::*;
use ast::ptr::*;
use compiler::machine_code::CompiledFunction;
use compiler::backend::get_color_for_precolored as alias;
use compiler::PROLOGUE_BLOCK_NAME;

mod alive_entry;
use compiler::backend::reg_alloc::validate::alive_entry::*;

mod exact_liveness;
use compiler::backend::reg_alloc::validate::exact_liveness::*;

const VERIFY_SPILLING: bool = false;

#[allow(unused_variables)]
#[allow(unreachable_code)]
pub fn validate_regalloc(
    cf: &CompiledFunction,
    reg_assigned: LinkedHashMap<MuID, MuID>,
    spill_scratch_regs: LinkedHashMap<MuID, MuID>
) {
    debug!("---Validating register allocation results---");

    debug!("liveness analysis...");
    let liveness = ExactLiveness::new(cf);
    for i in 0..cf.mc().number_of_insts() {
        cf.mc().trace_inst(i);

        liveness.trace(i);
    }

    let mut alive = AliveEntries::new();

    debug!("initializing alive entries for arguments...");

    // set up initial states

    // machine specific regs, such as program counter, stack pointer, etc
    add_machine_specific_regs_at_func_start(&mut alive);

    // arguments with real locations
    let ref frame = cf.frame;
    for (_, reg) in frame.argument_by_reg.iter() {
        alive.new_alive_reg(alias(reg.id()));
    }

    debug!("---alive entries in the beginning---");
    debug!("{}", alive);

    let mc = cf.mc();

    let mut work_queue: LinkedHashMap<MuName, AliveEntries> = LinkedHashMap::new();
    let mut visited: LinkedHashMap<MuName, AliveEntries> = LinkedHashMap::new();
    // push entry block
    work_queue.insert(PROLOGUE_BLOCK_NAME.to_string(), alive.clone());

    while !work_queue.is_empty() {
        // fetch next block
        let (block, mut alive) = work_queue.pop_front().unwrap();

        debug!("---working on block {}---", block);
        debug!("{}", alive);

        // check inst sequentially
        let range = match mc.get_block_range(&block) {
            Some(range) => range,
            None => panic!("cannot find range for block {}", block)
        };
        let last_inst = mc.get_last_inst(range.end - 1).unwrap();
        for i in range {
            mc.trace_inst(i);

            // validate spill
            if VERIFY_SPILLING {
                panic!("the code doesnt work");

                if let Some(spill_loc) = mc.is_spill_load(i) {
                    // spill load is a move from spill location (mem) to temp

                    // its define is the scratch temp
                    let scratch_temp = mc.get_inst_reg_defines(i)[0];
                    let source_temp =
                        get_source_temp_for_scratch(scratch_temp, &spill_scratch_regs);

                    // we check if source_temp are alive, and if it is alive in the
                    // designated location
                    validate_spill_load(scratch_temp, source_temp, spill_loc, &mut alive);
                } else if let Some(spill_loc) = mc.is_spill_store(i) {
                    // spill store is a move from scratch temp to mem

                    // it uses scratch temp as well as stack pointer (to refer to mem)
                    // we try to find the scratch temp
                    let scratch_temp = {
                        let uses = mc.get_inst_reg_uses(i);
                        let mut use_temps = vec![];
                        for reg in uses {
                            if reg >= MACHINE_ID_END {
                                use_temps.push(reg)
                            }
                        }

                        assert!(use_temps.len() == 1);

                        use_temps[0]
                    };
                    let source_temp =
                        get_source_temp_for_scratch(scratch_temp, &spill_scratch_regs);

                    // we add both scratch_temp, and source_temp as alive
                    add_spill_store(scratch_temp, source_temp, spill_loc, &mut alive);
                }
            }

            // validate uses of registers
            for reg_use in mc.get_inst_reg_uses(i) {
                validate_use(reg_use, &reg_assigned, &alive);
            }

            // remove registers that die at this instruction from alive entries
            if let Some(kills) = liveness.get_kills(i) {
                for reg in kills.iter() {
                    debug!("Temp/Reg{} is killed", reg);
                    kill_reg(*reg, &mut alive);
                }
            }

            for reg_def in mc.get_inst_reg_defines(i) {
                let liveout = liveness.get_liveout(i).unwrap();

                // if reg is in the liveout set, we add a define to it
                if liveout.contains(&reg_def) {
                    // add a define
                    // modify existing alive entries (e.g. kill existing registers)
                    add_def(reg_def, &reg_assigned, mc.is_move(i), &mut alive);
                } else {
                    // we need to kill the reg, so that other temps cannot use it
                    // (its value has been defined)
                    if !mc.is_move(i) {
                        debug!("Temp/Reg{} is not liveout, will be killed", reg_def);
                        kill_reg(reg_def, &mut alive);
                    }
                }
            }

            debug!("{}", alive);
            debug!("---");
        }

        // find liveout of the block, and only preserve what is in the liveout
        let liveout = match mc.get_ir_block_liveout(&block) {
            Some(liveout) => liveout,
            None => panic!("cannot find liveout for block {}", block)
        };
        alive.preserve_list(liveout);
        debug!("liveout is {:?}", liveout);
        debug!("preserve only entries in liveout, we get:");
        debug!("{}", alive);

        // find succeeding blocks
        let succeeding_blocks: Vec<MuName> = mc.get_succs(last_inst)
            .iter()
            .map(|x| match mc.is_label(*x - 1) {
                Some(label) => label,
                None => panic!("cannot find label for inst {}", *x - 1)
            })
            .collect();

        // 1) if we have visited this block before, we need to merge (intersect alive entries)
        // alive entries is changed, we need to push successors
        // 2) if this is our first time visit the block, we push successors
        let mut should_push_successors = false;

        if visited.contains_key(&block) {
            // if current block exists in visited, intersect with current
            let mut old = visited.get_mut(&block).unwrap();
            let changed = old.intersect(&alive);

            if changed {
                debug!(
<<<<<<< HEAD
                    "we have visted this block before, but intersection made changes. we need to push its sucessors again. "
=======
                    "we have visted this block before, but intersection made changes. \
                     we need to push its sucessors again. "
>>>>>>> 1d4c17be
                );
                should_push_successors = true;
            }
        } else {
            debug!("first time we visited this block, push its successors");
            visited.insert(block.clone(), alive.clone());
            should_push_successors = true;
        }

        // push successors to work list
        if should_push_successors {
            if succeeding_blocks.len() == 1 {
                // nothing special, just push next block to work list
                work_queue.insert(succeeding_blocks[0].clone(), alive.clone());
                debug!("push block {} to work list", succeeding_blocks[0]);
            } else if succeeding_blocks.len() == 2 {
                // conditional branch

                // it is possible that a variable is alive at the end of a BB, and used
                // only in one of its successors

                // 1st branch
                {
                    let block1 = succeeding_blocks[0].clone();
                    let block1_livein = match mc.get_ir_block_livein(&block1) {
                        Some(livein) => livein,
                        None => panic!("cannot find livein for block {}", block1)
                    };
                    let mut block1_alive = alive.clone();
                    block1_alive.preserve_list(block1_livein);

                    work_queue.insert(block1, block1_alive);
                    debug!("push block {} to work list", succeeding_blocks[0]);
                }

                // 2nd branch
                {
                    let block2 = succeeding_blocks[1].clone();
                    let block2_livein = match mc.get_ir_block_livein(&block2) {
                        Some(livein) => livein,
                        None => panic!("cannot find livein for block {}", block2)
                    };
                    let mut block2_alive = alive.clone();
                    block2_alive.preserve_list(block2_livein);

                    work_queue.insert(block2, block2_alive);
                    debug!("push block {} to work list", succeeding_blocks[1]);
                }
            }
        }

        //
    }
}

fn get_source_temp_for_scratch(
    scratch: MuID,
    spill_scratch_temps: &LinkedHashMap<MuID, MuID>
) -> MuID {
    match spill_scratch_temps.get(&scratch) {
        Some(src) => get_source_temp_for_scratch(*src, spill_scratch_temps),
        None => scratch
    }
}

fn get_machine_reg(reg: MuID, reg_assigned: &LinkedHashMap<MuID, MuID>) -> MuID {
    // find machine regs
    if reg < MACHINE_ID_END {
        reg
    } else {
        match reg_assigned.get(&reg) {
            Some(reg) => *reg,
            None => panic!("Temp {} is not assigned to any machine register", reg)
        }
    }
}

fn validate_use(reg: MuID, reg_assigned: &LinkedHashMap<MuID, MuID>, alive: &AliveEntries) {
    if reg < MACHINE_ID_END {
        // machine register

        // instruction selector choose to use machine registers
        // it is not about the correctness of register allocation, we do not verify it here
    } else {
        let machine_reg = get_machine_reg(reg, reg_assigned);
        let temp = reg;

        // ensure temp is assigned to the same machine reg in alive entries
        if alive.has_entries_for_temp(temp) {
            for entry in alive.find_entries_for_temp(temp).iter() {
                if !entry.match_reg(machine_reg) {
                    error!(
                        "Temp{}/MachineReg{} does not match at this point. ",
                        temp,
                        machine_reg
                    );
                    error!("Temp{} is assigned as {}", temp, entry);

                    panic!("validation failed: temp-reg pair doesnt match")
                }
            }
        } else {
            error!("Temp{} is not alive at this point. ", temp);

            panic!("validation failed: use a temp that is not alive");
        }
    }
}

fn kill_reg(reg: MuID, alive: &mut AliveEntries) {
    if reg < MACHINE_ID_END {
        if alive.has_entries_for_reg(reg) {
            alive.remove_reg(reg);
        }
    } else {
        let temp = reg;

        alive.remove_temp(temp);
    }
}

fn add_def(
    reg: MuID,
    reg_assigned: &LinkedHashMap<MuID, MuID>,
    is_mov: bool,
    alive: &mut AliveEntries
) {
    let machine_reg = get_machine_reg(reg, reg_assigned);
    let temp = reg;

    if reg < MACHINE_ID_END {
        // if it is a machine register
        // we require either it doesn't have an entry,
        // or its entry doesnt have a temp, so that we can safely overwrite it

        if !alive.has_entries_for_reg(reg) {
            // add new machine register
            alive.new_alive_reg(reg);
        } else if !alive
                   .find_entries_for_reg(reg)
                   .iter()
                   .any(|entry| entry.has_temp())
        {
            // overwrite the value that is not used
        } else {
            for entry in alive.find_entries_for_reg(reg).iter() {
                let old_temp = entry.get_temp().unwrap();
                error!(
<<<<<<< HEAD
                    "Register{}/Temp{} is alive at this point, defining a new value to Register{} is incorrect",
=======
                    "Register{}/Temp{} is alive at this point, \
                     defining a new value to Register{} is incorrect",
>>>>>>> 1d4c17be
                    reg,
                    old_temp,
                    reg
                );
            }

            panic!(
                "validation failed: define a register that is already alive (value overwritten)"
            );
        }
    } else {
        if !alive.has_entries_for_reg(machine_reg) {
            // if this register is not alive, we add an entry for it
            alive.add_temp_in_reg(temp, machine_reg);
        } else {
            // otherwise, this register contains some value
            {
                for entry in alive.find_entries_for_reg_mut(machine_reg) {
                    if !entry.has_temp() {
                        debug!("adding temp {} to reg {}", temp, machine_reg);
                        entry.set_temp(temp);
                    } else {
                        // if the register is holding a temporary,
                        // it needs to be coalesced with new temp
                        let old_temp: MuID = entry.get_temp().unwrap();

                        if old_temp == temp {
                            // overwrite value, safe
                        } else {
                            if is_mov {
                                debug!(
<<<<<<< HEAD
                                    "Temp{} and Temp{} is using the same Register{}, possibly coalesced",
=======
                                    "Temp{} and Temp{} is using the same Register{}, \
                                     possibly coalesced",
>>>>>>> 1d4c17be
                                    temp,
                                    old_temp,
                                    machine_reg
                                );
                            } else {
                                // trying to overwrite another value, error
                                error!(
                                    "Temp{} and Temp{} try use the same Register{}",
                                    temp,
                                    old_temp,
                                    machine_reg
                                );

                                panic!(
                                    "validation failed: define a register that is already alive"
                                );
                            }
                        }
                    }
                }
            }

            // they are coalesced, it is valid
            alive.add_temp_in_reg(temp, machine_reg);
        }
    }
}

fn add_spill_store(
    scratch_temp: MuID,
    source_temp: MuID,
    spill_loc: P<Value>,
    alive: &mut AliveEntries
) {
    // add source_temp with mem loc
    alive.add_temp_in_mem(source_temp, spill_loc.clone());

    // add scratch_temp
    alive.add_temp_in_mem(scratch_temp, spill_loc.clone());
}

fn validate_spill_load(
    scratch_temp: MuID,
    source_temp: MuID,
    spill_loc: P<Value>,
    alive: &mut AliveEntries
) {
    // verify its correct: the source temp should be alive with the mem location
    if alive.has_entries_for_temp(source_temp) {
        for entry in alive.find_entries_for_temp(source_temp).iter() {
            if entry.match_stack_loc(spill_loc.clone()) {
                // valid
            } else {
                error!(
<<<<<<< HEAD
                    "SourceTemp{} is alive with the following entry, loading it from {} as ScratchTemp{} is not valid",
=======
                    "SourceTemp{} is alive with the following entry, loading it \
                     from {} as ScratchTemp{} is not valid",
>>>>>>> 1d4c17be
                    source_temp,
                    spill_loc,
                    scratch_temp
                );
                debug!("{}", entry);

                panic!(
                    "validation failed: load a register from a spilled location that is incorrect"
                );
            }
        }
    } else {
        error!(
            "SourceTemp{} is not alive, loading it from {} as ScratchTemp{} is not valid",
            scratch_temp,
            spill_loc,
            scratch_temp
        );

        panic!("validation failed: load a register from a spilled location before storing into it")
    }
}

#[cfg(target_arch = "x86_64")]
fn add_machine_specific_regs_at_func_start(alive: &mut AliveEntries) {
    use compiler::backend::x86_64;

    // RIP, RSP, RBP always have valid values
    alive.new_alive_reg(x86_64::RIP.id());
    alive.new_alive_reg(x86_64::RSP.id());
    alive.new_alive_reg(x86_64::RBP.id());

    // callee saved regs are alive
    alive.new_alive_reg(x86_64::RBX.id());
    alive.new_alive_reg(x86_64::R12.id());
    alive.new_alive_reg(x86_64::R13.id());
    alive.new_alive_reg(x86_64::R14.id());
    alive.new_alive_reg(x86_64::R15.id());
}

#[cfg(target_arch = "aarch64")]
fn add_machine_specific_regs_at_func_start(alive: &mut AliveEntries) {
    use compiler::backend::aarch64;

    // the instruction pointer, stack pointer, link register and frame pointer
    // always have valid values
    alive.new_alive_reg(aarch64::SP.id());
    alive.new_alive_reg(aarch64::LR.id());
    alive.new_alive_reg(aarch64::FP.id());

    // callee saved regs are alive
    alive.new_alive_reg(aarch64::X28.id());
    alive.new_alive_reg(aarch64::X27.id());
    alive.new_alive_reg(aarch64::X26.id());
    alive.new_alive_reg(aarch64::X25.id());
    alive.new_alive_reg(aarch64::X24.id());
    alive.new_alive_reg(aarch64::X23.id());
    alive.new_alive_reg(aarch64::X22.id());
    alive.new_alive_reg(aarch64::X21.id());
    alive.new_alive_reg(aarch64::X20.id());
    alive.new_alive_reg(aarch64::X19.id());

    // platform register, reserved (never use it)
    alive.new_alive_reg(aarch64::PR.id());
}<|MERGE_RESOLUTION|>--- conflicted
+++ resolved
@@ -199,12 +199,8 @@
 
             if changed {
                 debug!(
-<<<<<<< HEAD
-                    "we have visted this block before, but intersection made changes. we need to push its sucessors again. "
-=======
                     "we have visted this block before, but intersection made changes. \
                      we need to push its sucessors again. "
->>>>>>> 1d4c17be
                 );
                 should_push_successors = true;
             }
@@ -353,12 +349,8 @@
             for entry in alive.find_entries_for_reg(reg).iter() {
                 let old_temp = entry.get_temp().unwrap();
                 error!(
-<<<<<<< HEAD
-                    "Register{}/Temp{} is alive at this point, defining a new value to Register{} is incorrect",
-=======
                     "Register{}/Temp{} is alive at this point, \
                      defining a new value to Register{} is incorrect",
->>>>>>> 1d4c17be
                     reg,
                     old_temp,
                     reg
@@ -390,12 +382,8 @@
                         } else {
                             if is_mov {
                                 debug!(
-<<<<<<< HEAD
-                                    "Temp{} and Temp{} is using the same Register{}, possibly coalesced",
-=======
                                     "Temp{} and Temp{} is using the same Register{}, \
                                      possibly coalesced",
->>>>>>> 1d4c17be
                                     temp,
                                     old_temp,
                                     machine_reg
@@ -450,12 +438,8 @@
                 // valid
             } else {
                 error!(
-<<<<<<< HEAD
-                    "SourceTemp{} is alive with the following entry, loading it from {} as ScratchTemp{} is not valid",
-=======
                     "SourceTemp{} is alive with the following entry, loading it \
                      from {} as ScratchTemp{} is not valid",
->>>>>>> 1d4c17be
                     source_temp,
                     spill_loc,
                     scratch_temp
