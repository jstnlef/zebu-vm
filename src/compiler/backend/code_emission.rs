// Copyright 2017 The Australian National University
// 
// Licensed under the Apache License, Version 2.0 (the "License");
// you may not use this file except in compliance with the License.
// You may obtain a copy of the License at
// 
//     http://www.apache.org/licenses/LICENSE-2.0
// 
// Unless required by applicable law or agreed to in writing, software
// distributed under the License is distributed on an "AS IS" BASIS,
// WITHOUT WARRANTIES OR CONDITIONS OF ANY KIND, either express or implied.
// See the License for the specific language governing permissions and
// limitations under the License.

#![allow(dead_code)]

use compiler::CompilerPass;
use ast::ir::*;
use vm::VM;
use compiler::backend::emit_code;
use std::any::Any;

use std::path;
use std::io::prelude::*;
use std::fs::File;
use std::collections::HashMap;

/// should emit Mu IR dot graph?
pub const EMIT_MUIR : bool = true;
/// should emit machien code dot graph?
pub const EMIT_MC_DOT : bool = true;

pub struct CodeEmission {
    name: &'static str
}

impl CodeEmission {
    pub fn new() -> CodeEmission {
        CodeEmission {
            name: "Code Emission"
        }
    }
}

impl CompilerPass for CodeEmission {
    fn name(&self) -> &'static str {
        self.name
    }

    fn as_any(&self) -> &Any {
        self
    }

    fn visit_function(&mut self, vm: &VM, func: &mut MuFunctionVersion) {
        // emit the actual code
        emit_code(func, vm);

        // emit debug graphs
        if EMIT_MUIR {
            emit_muir_dot(func, vm);
        }
        if EMIT_MC_DOT {
            emit_mc_dot(func, vm);
        }
    }
}

/// creates the emit directory (if it doesnt exist)
pub fn create_emit_directory(vm: &VM) {
    use std::fs;
    match fs::create_dir(&vm.vm_options.flag_aot_emit_dir) {
        Ok(_) => {},
        Err(_) => {}
    }
}

<<<<<<< HEAD
/// creates an file to write, panics if the creation fails
fn create_emit_file(name: String, vm: &VM) -> File {
    let mut file_path = path::PathBuf::new();
    file_path.push(&vm.vm_options.flag_aot_emit_dir);
    file_path.push(name);

    match File::create(file_path.as_path()) {
        Err(why) => panic!("couldn't create emit file {}: {}", file_path.to_str().unwrap(), why),
        Ok(file) => file
    }
}

=======
>>>>>>> c0089a9f
#[allow(dead_code)]
pub fn emit_mu_types(suffix: &str, vm: &VM) {
    if EMIT_MUIR {
        create_emit_directory(vm);

        let mut file_path = path::PathBuf::new();
        file_path.push(&vm.vm_options.flag_aot_emit_dir);
        file_path.push("___types".to_string() + suffix + ".muty");
        let mut file = match File::create(file_path.as_path()) {
            Err(why) => panic!("couldn't create mu types file {}: {}", file_path.to_str().unwrap(), why),
            Ok(file) => file
        };

        {
            use ast::types::*;

            let ty_guard = vm.types().read().unwrap();
            let struct_map = STRUCT_TAG_MAP.read().unwrap();
            let hybrid_map = HYBRID_TAG_MAP.read().unwrap();

            for ty in ty_guard.values() {
                if ty.is_struct() {
                    write!(file, "{}", ty).unwrap();

                    let struct_ty = struct_map.get(&ty.get_struct_hybrid_tag().unwrap()).unwrap();
                    writeln!(file, " -> {}", struct_ty).unwrap();
                    writeln!(file, "  {}", vm.get_backend_type_info(ty.id())).unwrap();
                } else if ty.is_hybrid() {
                    write!(file, "{}", ty).unwrap();
                    let hybrid_ty = hybrid_map.get(&ty.get_struct_hybrid_tag().unwrap()).unwrap();
                    writeln!(file, " -> {}", hybrid_ty).unwrap();
                    writeln!(file, "  {}", vm.get_backend_type_info(ty.id())).unwrap();
                } else {
                    // we only care about struct
                }
            }
        }


    }
}

fn create_emit_file(name: String, vm: &VM) -> File {
    let mut file_path = path::PathBuf::new();
    file_path.push(&vm.vm_options.flag_aot_emit_dir);
    file_path.push(name);

    match File::create(file_path.as_path()) {
        Err(why) => panic!("couldn't create emit file {}: {}", file_path.to_str().unwrap(), why),
        Ok(file) => file
    }
}

pub struct CodeEmission {
    name: &'static str
}

impl CodeEmission {
    pub fn new() -> CodeEmission {
        CodeEmission {
            name: "Code Emission"
        }
    }
}

fn emit_mc_dot(func: &MuFunctionVersion, vm: &VM) {
    let func_name = func.name();

    // create emit directory/file
    create_emit_directory(vm);
    let mut file = create_emit_file(func_name.clone() + ".mc.dot", &vm);

    // diagraph func {
    writeln!(file, "digraph {} {{", mangle_name(func_name)).unwrap();
    // node shape: rect
    writeln!(file, "node [shape=rect];").unwrap();

    let compiled_funcs = vm.compiled_funcs().read().unwrap();
    let cf = compiled_funcs.get(&func.id()).unwrap().read().unwrap();
    let mc = cf.mc();

    let blocks = mc.get_all_blocks();

    type DotID = usize;
    let name_id_map : HashMap<MuName, DotID> = {
        let mut ret = HashMap::new();
        let mut index = 0;

        for block_name in blocks.iter() {
            ret.insert(block_name.clone(), index);
            index += 1;
        }

        ret
    };
    let id = |x: MuName| name_id_map.get(&x).unwrap();

    for block_name in blocks.iter() {
        // BB [label = "
        write!(file, "{} [label = \"{}:\\l\\l", id(block_name.clone()), block_name).unwrap();

        for inst in mc.get_block_range(&block_name).unwrap() {
            file.write_all(&mc.emit_inst(inst)).unwrap();
            write!(file, "\\l").unwrap();
        }

        // "];
        writeln!(file, "\"];").unwrap();
    }

    for block_name in blocks.iter() {
        let end_inst = mc.get_block_range(block_name).unwrap().end;

        for succ in mc.get_succs(mc.get_last_inst(end_inst).unwrap()).into_iter() {
                match mc.get_block_for_inst(*succ) {
                Some(target) => {
                    let source_id = id(block_name.clone());
                    let target_id = id(target.clone());
                    writeln!(file, "{} -> {};", source_id, target_id).unwrap();
                }
                None => {
                    panic!("cannot find succesor {} for block {}", succ, block_name);
                }
            }
        }
    }

<<<<<<< HEAD
    file.write("}\n".as_bytes()).unwrap();
=======
    writeln!(file, "}}").unwrap();
}

impl CompilerPass for CodeEmission {
    fn name(&self) -> &'static str {
        self.name
    }

    fn as_any(&self) -> &Any {
        self
    }

    fn visit_function(&mut self, vm: &VM, func: &mut MuFunctionVersion) {
        emit_code(func, vm);

        if EMIT_MC_DOT {
            emit_mc_dot(func, vm);
        }
    }
>>>>>>> c0089a9f
}<|MERGE_RESOLUTION|>--- conflicted
+++ resolved
@@ -56,9 +56,6 @@
         emit_code(func, vm);
 
         // emit debug graphs
-        if EMIT_MUIR {
-            emit_muir_dot(func, vm);
-        }
         if EMIT_MC_DOT {
             emit_mc_dot(func, vm);
         }
@@ -74,7 +71,6 @@
     }
 }
 
-<<<<<<< HEAD
 /// creates an file to write, panics if the creation fails
 fn create_emit_file(name: String, vm: &VM) -> File {
     let mut file_path = path::PathBuf::new();
@@ -87,8 +83,6 @@
     }
 }
 
-=======
->>>>>>> c0089a9f
 #[allow(dead_code)]
 pub fn emit_mu_types(suffix: &str, vm: &VM) {
     if EMIT_MUIR {
@@ -128,29 +122,6 @@
         }
 
 
-    }
-}
-
-fn create_emit_file(name: String, vm: &VM) -> File {
-    let mut file_path = path::PathBuf::new();
-    file_path.push(&vm.vm_options.flag_aot_emit_dir);
-    file_path.push(name);
-
-    match File::create(file_path.as_path()) {
-        Err(why) => panic!("couldn't create emit file {}: {}", file_path.to_str().unwrap(), why),
-        Ok(file) => file
-    }
-}
-
-pub struct CodeEmission {
-    name: &'static str
-}
-
-impl CodeEmission {
-    pub fn new() -> CodeEmission {
-        CodeEmission {
-            name: "Code Emission"
-        }
     }
 }
 
@@ -216,27 +187,5 @@
         }
     }
 
-<<<<<<< HEAD
-    file.write("}\n".as_bytes()).unwrap();
-=======
     writeln!(file, "}}").unwrap();
-}
-
-impl CompilerPass for CodeEmission {
-    fn name(&self) -> &'static str {
-        self.name
-    }
-
-    fn as_any(&self) -> &Any {
-        self
-    }
-
-    fn visit_function(&mut self, vm: &VM, func: &mut MuFunctionVersion) {
-        emit_code(func, vm);
-
-        if EMIT_MC_DOT {
-            emit_mc_dot(func, vm);
-        }
-    }
->>>>>>> c0089a9f
 }