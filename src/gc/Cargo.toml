--- conflicted
+++ resolved
@@ -38,8 +38,4 @@
 aligned_alloc = "*"
 crossbeam = "*"
 field-offset = "*"
-<<<<<<< HEAD
-rodal = { git = "https://gitlab.anu.edu.au/mu/rodal", version = "*" }
-=======
-rodal = { git = "https://gitlab.anu.edu.au/mu/rodal", version = ">= 0.0.5" }
->>>>>>> c0089a9f
+rodal = { git = "https://gitlab.anu.edu.au/mu/rodal", version = ">= 0.0.5" }