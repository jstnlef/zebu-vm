--- conflicted
+++ resolved
@@ -137,20 +137,12 @@
 
 def perf(config, iterations):
     results = {
-<<<<<<< HEAD
         'cpython': get_stat(run_cpython, config, iterations=iterations),
         'pypy_nojit': get_stat(run_pypy_nojit, config, iterations=iterations),
         'pypy': get_stat(run_pypy, config, iterations=iterations),
         'rpy_c': get_stat_compiled(compile_rpython_c, config, iterations=iterations),
-=======
-        # 'cpython': get_stat(run_cpython, config, iterations=iterations),
-        # 'pypy_nojit': get_stat(run_pypy_nojit, config, iterations=iterations),
-        # 'pypy': get_stat(run_pypy, config, iterations=iterations),
-        # 'rpy_c': get_stat_compiled(compile_rpython_c, config, iterations=iterations),
-        # 'rpy_c_jit': get_stat_compiled(compile_rpython_c_jit, config, iterations=iterations),
->>>>>>> 751795b1
         'rpy_mu': get_stat_compiled(compile_rpython_mu, config, iterations=iterations),
-        # 'c': get_stat_compiled(compile_c, config, iterations=iterations),
+        'c': get_stat_compiled(compile_c, config, iterations=iterations),
     }
 
     for python, result in results.items():
